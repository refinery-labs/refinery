#!/usr/bin/env python
# coding=utf8
# -*- coding: utf8 -*-
# vim: set fileencoding=utf8 :
import tornado.escape
import tornado.ioloop
import tornado.web
import subprocess
import traceback
import botocore
import datetime
import requests
import pystache
import binascii
import hashlib
import ctypes
import shutil
import stripe
import base64
import string
import boto3
import numpy
import codecs
import struct
import uuid
import hmac
import json
import yaml
import copy
import math
import time
import jwt
import sys
import re
import os
import io

from tornado import gen
import unicodecsv as csv
from datetime import timedelta
from tornado.web import asynchronous
from expiringdict import ExpiringDict
from ansi2html import Ansi2HTMLConverter
from botocore.exceptions import ClientError
from jsonschema import validate as validate_schema
from tornado.concurrent import run_on_executor, futures
from tornado.httpclient import AsyncHTTPClient, HTTPRequest
from email_validator import validate_email, EmailNotValidError

from utils.general import attempt_json_decode, logit, split_list_into_chunks, get_random_node_id, get_urand_password, get_random_id, get_random_deploy_id
from utils.ngrok import set_up_ngrok_websocket_tunnel
from utils.ip_lookup import get_external_ipv4_address

from services.websocket_router import WebSocketRouter

from controller.executions_controller import ExecutionsControllerServer
from controller.lambda_connect_back import LambdaConnectBackServer

from models.initiate_database import *
from models.saved_block import SavedBlock
from models.saved_block_version import SavedBlockVersion
from models.project_versions import ProjectVersion
from models.projects import Project
from models.organizations import Organization
from models.users import User
from models.email_auth_tokens import EmailAuthToken
from models.aws_accounts import AWSAccount
from models.deployments import Deployment
from models.project_config import ProjectConfig
from models.cached_billing_collections import CachedBillingCollection
from models.cached_billing_items import CachedBillingItem
from models.terraform_state_versions import TerraformStateVersion
from models.state_logs import StateLog
from models.cached_execution_logs_shard import CachedExecutionLogsShard
from models.project_short_links import ProjectShortLink
from models.inline_execution_lambdas import InlineExecutionLambda

from botocore.client import Config

try:
	# for Python 2.x
	from StringIO import StringIO
except ImportError:
	# for Python 3.x
	from io import StringIO

import zipfile

reload( sys )
sys.setdefaultencoding( "utf8" )

EMPTY_ZIP_DATA = bytearray( "PK\x05\x06\x00\x00\x00\x00\x00\x00\x00\x00\x00\x00\x00\x00\x00\x00\x00\x00\x00\x00" )

# Initialize Stripe
stripe.api_key = os.environ.get( "stripe_api_key" )

# Cloudflare Access public keys
CF_ACCESS_PUBLIC_KEYS = []

# Pull list of allowed Access-Control-Allow-Origin values from environment var
allowed_origins = json.loads( os.environ.get( "access_control_allow_origins" ) )

# Increase CSV field size to be the max
csv.field_size_limit( sys.maxsize )

# The WebSocket callback endpoint to use when live streaming the output
# of Lambdas via WebSockets.
LAMBDA_CALLBACK_ENDPOINT = False
			
def on_start():
	global LAMDBA_BASE_CODES, LAMBDA_BASE_LIBRARIES, LAMBDA_SUPPORTED_LANGUAGES, CUSTOM_RUNTIME_CODE, CUSTOM_RUNTIME_LANGUAGES, EMAIL_TEMPLATES, CUSTOMER_IAM_POLICY, DEFAULT_PROJECT_ARRAY, DEFAULT_PROJECT_CONFIG, NOT_SUPPORTED_INLINE_EXECUTION_LANGUAGES
	
	# Not-support inline execution languages (defaults to slower method)
	NOT_SUPPORTED_INLINE_EXECUTION_LANGUAGES = [
		"go1.12"
	]
	
	DEFAULT_PROJECT_CONFIG = {
		"version": "1.0.0",
		"environment_variables": {},
		"api_gateway": {
			"gateway_id": False,
		},
		"logging": {
			"level": "LOG_ALL",
		}
	}
	
	# Email templates
	email_templates_folder = "./email_templates/"
	EMAIL_TEMPLATES = {}
	for filename in os.listdir( email_templates_folder ):
		template_name = filename.split( "." )[0]
		with open( email_templates_folder + filename, "r" ) as file_handler:
			EMAIL_TEMPLATES[ template_name ] = file_handler.read()
	
	LAMDBA_BASE_CODES = {}
	
	# These languages are all custom
	CUSTOM_RUNTIME_LANGUAGES = [
		"nodejs8.10",
		"nodejs10.16.3",
		"php7.3",
		"go1.12",
		"python2.7",
		"python3.6",
		"ruby2.6.4"
	]
	
	LAMBDA_BASE_LIBRARIES = {
		"python3.6": [],
		"python2.7": [],
		"nodejs8.10": [],
		"nodejs10.16.3": [],
		"php7.3": [],
		"go1.12": [],
		"ruby2.6.4": []
	}
	
	LAMBDA_SUPPORTED_LANGUAGES = [
		"python3.6",
		"python2.7",
		"nodejs8.10",
		"nodejs10.16.3",
		"php7.3",
		"go1.12",
		"ruby2.6.4"
	]
	
	CUSTOM_RUNTIME_CODE = ""
	
	CUSTOMER_IAM_POLICY = ""
	
	# Load the default customer IAM policy
	with open( "./install/refinery-customer-iam-policy.json", "r" ) as file_handler:
		CUSTOMER_IAM_POLICY = json.loads(
			file_handler.read()
		)
	
	# Load the default bootstrap code
	with open( "./custom-runtime/base-src/bootstrap", "r" ) as file_handler:
		CUSTOM_RUNTIME_CODE = file_handler.read()

	for language_name, libraries in LAMBDA_BASE_LIBRARIES.iteritems():
		# Load Lambda base templates
		with open( "./lambda_bases/" + language_name, "r" ) as file_handler:
			LAMDBA_BASE_CODES[ language_name ] = file_handler.read()
			
	DEFAULT_PROJECT_ARRAY = []
	
	default_project_directory = "./default_projects/"
	
	for filename in os.listdir( default_project_directory ):
		with open( default_project_directory + filename, "r" ) as file_handler:
			DEFAULT_PROJECT_ARRAY.append(
				json.loads(
					file_handler.read()
				)
			)

mailgun_api_key = os.environ.get( "mailgun_api_key" )

if mailgun_api_key is None:
	print( "Please configure a Mailgun API key, this is needed for authentication and regular operations." )
	exit()

# This is purely for sending emails as part of Refinery's
# regular operations (e.g. authentication via email code, etc).
# This is Mailgun because SES is a huge PITA and is dragging their
# feet on verifying.

# This is another global Boto3 client because we need root access
# to pull the billing for all of our sub-accounts
COST_EXPLORER = boto3.client(
	"ce",
	aws_access_key_id=os.environ.get( "aws_access_key" ),
	aws_secret_access_key=os.environ.get( "aws_secret_key" ),
	region_name=os.environ.get( "region_name" ),
	config=Config(
		max_pool_connections=( 1000 * 2 )
	)
)

# This client is used to assume role into all of our customer's
# AWS accounts as a root-priveleged support account ("DO_NOT_DELETE_REFINERY_SYSTEM_ACCOUNT")
STS_CLIENT = boto3.client(
	"sts",
	aws_access_key_id=os.environ.get( "aws_access_key" ),
	aws_secret_access_key=os.environ.get( "aws_secret_key" ),
	region_name=os.environ.get( "region_name" ),
	config=Config(
		max_pool_connections=( 1000 * 2 )
	)
)

# The AWS organization API for provisioning new AWS sub-accounts
# for customers to use.
ORGANIZATION_CLIENT = boto3.client(
	"organizations",
	aws_access_key_id=os.environ.get( "aws_access_key" ),
	aws_secret_access_key=os.environ.get( "aws_secret_key" ),
	region_name=os.environ.get( "region_name" ),
	config=Config(
		max_pool_connections=( 1000 * 2 )
	)
)
    
"""
This is some poor-man's caching to greately speed up Boto3
client access times. We basically just cache and return the client
if it's less than the STS Assume Role age.

Basically this is critical when we do things like the S3 log pulling
because it does TONS of concurrent connections. Without the caching it
can take ~35 seconds to pull the logs, with the caching it takes ~5.
"""
BOTO3_CLIENT_CACHE = ExpiringDict(
	max_len=500,
	max_age_seconds=( int( os.environ.get( "assume_role_session_lifetime_seconds" ) ) - 60 )
)
def get_aws_client( client_type, credentials ):
	"""
	Take an AWS client type ("s3", "lambda", etc) and utilize
	STS to assume role into the customer's account and return
	a key and token for the admin service account ("DO_NOT_DELETE_REFINERY_SYSTEM_ACCOUNT")
	"""
	global BOTO3_CLIENT_CACHE
	
	cache_key = client_type + credentials[ "account_id" ] + credentials[ "region" ]
	
	if cache_key in BOTO3_CLIENT_CACHE:
		return BOTO3_CLIENT_CACHE[ cache_key ]
	
	# Generate the Refinery AWS management role ARN we are going to assume into
	sub_account_admin_role_arn = "arn:aws:iam::" + credentials[ "account_id" ] + ":role/DO_NOT_DELETE_REFINERY_SYSTEM_ACCOUNT"
	
	# We need to generate a random role session name
	role_session_name = "Refinery-Managed-Account-Support-" + get_urand_password( 12 )
	
	# Perform the assume role action
	assume_role_response = STS_CLIENT.assume_role(
		RoleArn=sub_account_admin_role_arn,
		RoleSessionName=role_session_name,
		DurationSeconds=int( os.environ.get( "assume_role_session_lifetime_seconds" ) )
	)
	
	# Remove non-JSON serializable part from response
	del assume_role_response[ "Credentials" ][ "Expiration" ]
	
	# Take the assume role credentials and use it to create a boto3 session
	boto3_session = boto3.Session(
		aws_access_key_id=assume_role_response[ "Credentials" ][ "AccessKeyId" ],
		aws_secret_access_key=assume_role_response[ "Credentials" ][ "SecretAccessKey" ],
		aws_session_token=assume_role_response[ "Credentials" ][ "SessionToken" ],
		region_name=credentials[ "region" ],
	)
	
	
	def inject_header(params, **kwargs):
		params["headers"]["Connection"] = "Keep-Alive"
	
	boto3_session.events.register("before-call.s3", inject_header)
	
	# Options for boto3 client
	client_options = {
		"config": Config(
			max_pool_connections=( 250 * 1 ),
			connect_timeout=( 60 * 10 ) # For large files
		)
	}
	
	# Custom configurations depending on the client type
	if client_type == "lambda":
		client_options[ "config" ] = Config(
			connect_timeout=50,
			read_timeout=( 60 * 15 ),
			max_pool_connections=( 1000 * 2 )
		)
	
	# Use the new boto3 session to create a boto3 client
	boto3_client = boto3_session.client(
		client_type,
		**client_options
	)
	
	# Store it in the cache for future access
	BOTO3_CLIENT_CACHE[ cache_key ] = boto3_client
	
	return boto3_client
	
class BaseHandler( tornado.web.RequestHandler ):
	def __init__( self, *args, **kwargs ):
		super( BaseHandler, self ).__init__( *args, **kwargs )
		self.set_header( "Access-Control-Allow-Headers", "Content-Type, X-CSRF-Validation-Header" )
		self.set_header( "Access-Control-Allow-Methods", "GET, POST, PUT, DELETE, OPTIONS, HEAD" )
		self.set_header( "Access-Control-Allow-Credentials", "true" )
		self.set_header( "Access-Control-Max-Age", "600" )
		self.set_header( "X-Frame-Options", "deny" )
		self.set_header( "Content-Security-Policy", "default-src 'self'" )
		self.set_header( "X-XSS-Protection", "1; mode=block" )
		self.set_header( "X-Content-Type-Options", "nosniff" )
		self.set_header( "Cache-Control", "no-cache, no-store, must-revalidate" )
		self.set_header( "Pragma", "no-cache" )
		self.set_header( "Expires", "0" )
		
		# For caching the currently-authenticated user
		self.authenticated_user = None
		
		self._dbsession = None
    
	def initialize( self ):
		if "Origin" not in self.request.headers:
			return

		host_header = self.request.headers[ "Origin" ]

		# Identify if the request is coming from a domain that is in the whitelist
		# If it is, set the necessary CORS response header to allow the request to succeed.
		if host_header in allowed_origins:
			self.set_header( "Access-Control-Allow-Origin", host_header )
			
	@property
	def dbsession( self ):
		if self._dbsession is None:
			self._dbsession = DBSession()
		return self._dbsession
		
	def authenticate_user_id( self, user_id ):
		# Set authentication cookie
		self.set_secure_cookie(
			"session",
			json.dumps({
				"user_id": user_id,
			}),
			expires_days=int( os.environ.get( "cookie_expire_days" ) )
		)
		
	def is_owner_of_project( self, project_id ):
		# Check to ensure the user owns the project
		project = self.dbsession.query( Project ).filter_by(
			id=project_id
		).first()
		
		# Iterate over project owners and see if one matches
		# the currently authenticated user
		is_owner = False
		
		for project_owner in project.users:
			if self.get_authenticated_user_id() == project_owner.id:
				is_owner = True
				
		return is_owner
		
	def get_authenticated_user_cloud_configuration( self ):
		"""
		This just returns the first cloud configuration. Short term use since we'll
		eventually be moving to a multiple AWS account deploy system.
		"""
		# Pull the authenticated user's organization
		user_organization = self.get_authenticated_user_org()
		
		if user_organization == None:
			return None
		
		aws_account = self.dbsession.query( AWSAccount ).filter_by(
			organization_id=user_organization.id,
			aws_account_status="IN_USE"
		).first()
		
		if aws_account:
			return aws_account.to_dict()
			
		logit( "Account has no AWS account associated with it!" )
		
		return False
		
	def get_authenticated_user_org( self ):
		# First we grab the organization ID
		authentication_user = self.get_authenticated_user()
		
		if authentication_user == None:
			return None
			
		# Get organization user is a part of
		user_org = self.dbsession.query( Organization ).filter_by(
			id=authentication_user.organization_id
		).first()
		
		return user_org
		
	def get_authenticated_user_id( self ):
		# Get secure cookie data
		secure_cookie_data = self.get_secure_cookie(
			"session",
			max_age_days=int( os.environ.get( "cookie_expire_days" ) )
		)
		
		if secure_cookie_data == None:
			return None
			
		session_data = json.loads(
			secure_cookie_data
		)
		
		if not ( "user_id" in session_data ):
			return None
			
		return session_data[ "user_id" ]
		
	def get_authenticated_user( self ):
		"""
		Grabs the currently authenticated user
		
		This will be cached after the first call of
		this method,
		"""
		if self.authenticated_user != None:
			return self.authenticated_user
		
		user_id = self.get_authenticated_user_id()
		
		if user_id == None:
			return None
		
		# Pull related user
		authenticated_user = self.dbsession.query( User ).filter_by(
			id=str( user_id )
		).first()
		
		self.authenticated_user = authenticated_user

		return authenticated_user
		
	def prepare( self ):
		"""
		For the health endpoint all of this should be skipped.
		"""
		if self.request.path == "/api/v1/health":
			return
		
		"""
		/service/ path protection requiring a shared-secret to access them.
		"""
		if self.request.path.startswith( "/services/" ):
			services_auth_header = self.request.headers.get( "X-Service-Secret", None )
			services_auth_param = self.get_argument( "secret", None )
			
			service_secret = None
			if services_auth_header:
				service_secret = services_auth_header
			elif services_auth_param:
				service_secret = services_auth_param
				
			if os.environ.get( "service_shared_secret" ) != service_secret:
				self.error(
					"You are hitting a service URL, you MUST provide the shared secret in either a 'secret' parameter or the 'X-Service-Secret' header to use this.",
					"ACCESS_DENIED_SHARED_SECRET_REQUIRED"
				)
				return
		
		"""
		Cloudflare auth JWT validation
		"""
		if os.environ.get( "cf_enabled" ).lower() == "true":
			cf_authorization_cookie = self.get_cookie( "CF_Authorization" )
			
			if not cf_authorization_cookie:
				self.error(
					"Error, no Cloudflare Access 'CF_Authorization' cookie set.",
					"CF_ACCESS_NO_COOKIE"
				)
				return
				
			valid_token = False
			
			for public_key in CF_ACCESS_PUBLIC_KEYS:
				try:
					jwt.decode(
						cf_authorization_cookie,
						key=public_key,
						audience=os.environ.get( "cf_policy_aud" )
					)
					valid_token = True
				except:
					pass
			
			if not valid_token:
				self.error(
					"Error, Cloudflare Access verification check failed.",
					"CF_ACCESS_DENIED"
				)
				return
		
		csrf_validated = self.request.headers.get(
			"X-CSRF-Validation-Header",
			False
		)
		
		if not csrf_validated and self.request.method != "OPTIONS" and self.request.method != "GET" and not self.request.path in CSRF_EXEMPT_ENDPOINTS:
			self.error(
				"No CSRF validation header supplied!",
				"INVALID_CSRF"
			)
			raise gen.Return()
		
		self.json = False
		
		if self.request.body:
			try:
				json_data = json.loads(self.request.body)
				self.json = json_data
			except ValueError:
				pass

	def options(self):
		pass

	# Hack to stop Tornado from sending the Etag header
	def compute_etag( self ):
		return None

	def throw_404( self ):
		self.set_status(404)
		self.write("Resource not found")

	def error( self, error_message, error_id ):
		self.set_status( 500 )
		logit(
			error_message,
			message_type="warn"
		)
		
		self.finish({
			"success": False,
			"msg": error_message,
			"code": error_id
		})
		
	def on_finish( self ):
		if self._dbsession is not None:
			self._dbsession.close()
		
"""
Decorators
"""
def authenticated( func ):
	"""
	Decorator to ensure the user is currently authenticated.
	
	If the user is not, the response will be:
	{
		"success": false,
		"code": "AUTH_REQUIRED",
		"msg": "...",
	}
	"""
	def wrapper( *args, **kwargs ):
		self_reference = args[0]
		
		authenticated_user = self_reference.get_authenticated_user()
		
		if authenticated_user == None:
			self_reference.write({
				"success": False,
				"code": "AUTH_REQUIRED",
				"msg": "You must be authenticated to do this!",
			})
			return
		
		return func( *args, **kwargs )
	return wrapper
	
def disable_on_overdue_payment( func ):
	"""
	Decorator to disable specific endpoints if the user
	is in collections and needs to settle up their bill.
	
	If the user is not, the response will be:
	{
		"success": false,
		"code": "ORGANIZATION_UNSETTLED_BILLS",
		"msg": "...",
	}
	"""
	def wrapper( *args, **kwargs ):
		self_reference = args[0]
		
		# Pull the authenticated user
		authenticated_user = self_reference.get_authenticated_user()
		
		# Pull the user's org to see if any payments are overdue
		authenticated_user_org = authenticated_user.organization
		
		if authenticated_user_org.payments_overdue == True:
			self_reference.write({
				"success": False,
				"code": "ORGANIZATION_UNSETTLED_BILLS",
				"msg": "This organization has an unsettled bill which is overdue for payment. This action can not be performed until the outstanding bills have been paid.",
			})
			return
		
		# Check if the user is on a free trial and if the free trial is over
		trial_info = get_user_free_trial_information( authenticated_user )
		
		if trial_info[ "is_using_trial" ] and trial_info[ "trial_over" ]:
			self_reference.write({
				"success": False,
				"code": "USER_FREE_TRIAL_ENDED",
				"msg": "Your free trial has ended, you must supply a payment method in order to perform this action.",
			})
			return
		
		return func( *args, **kwargs )
	return wrapper
	
def get_billing_rounded_float( input_price_float ):
	"""
	This is used because Stripe only allows you to charge line
	items in cents. Meaning that some rounding will occur on the
	final line items on the bill. AWS returns us lengthy-floats which
	means that the conversion will have to be done in both the invoice
	billing and the bill calculation endpoints the same way. We also have
	to do this in a safe round up way that won't accidentally under-bill
	our customers.
	
	This endpoint basically converts the AWS float into cents, rounds it,
	and then converts it back to a float rounded appropriately to two digits
	and returns the float again. All billing code should use this to ensure
	consistency in what the user sees from a billing point of view.
	"""
	# Special case is when the input float is 0
	if input_price_float == 0:
		return float( 0.00 )

	# Round float UP TO second digit
	# Meaning 10.015 becomes 10.02
	# and 10.012 becomes 10.02
	rounded_up_float = (
		math.ceil(
			input_price_float * 100
		) / 100
	)
	
	return rounded_up_float
	
# Custom exceptions
class CardIsPrimaryException(Exception):
    pass
    
class BuildException(Exception):
    def __init__( self, input_dict ):
    	self.msg = input_dict[ "msg" ]
    	self.build_output = input_dict[ "build_output" ]

# Regex for character whitelists for different fields
REGEX_WHITELISTS = {
	"arn": r"[^a-zA-Z0-9\:\_\-]+",
	"execution_pipeline_id": r"[^a-zA-Z0-9\-]+",
	"project_id": r"[^a-zA-Z0-9\-]+",
}

THIRD_PARTY_AWS_ACCOUNT_ROLE_NAME = "RefinerySelfHostedLambdaRole"

class TaskSpawner(object):
		def __init__(self, loop=None):
			self.executor = futures.ThreadPoolExecutor( 60 )
			self.loop = loop or tornado.ioloop.IOLoop.current()
		
		@run_on_executor
		def create_third_party_aws_lambda_execute_role( self, credentials ):
			# Create IAM client
			iam_client = get_aws_client(
				"iam",
				credentials
			)
			
			assume_role_policy_doc = """{
  "Version": "2012-10-17",
  "Statement": [
    {
      "Sid": "",
      "Effect": "Allow",
      "Principal": {
        "Service": "lambda.amazonaws.com"
      },
      "Action": "sts:AssumeRole"
    }
  ]
}"""
			# Create the AWS role for the account
			response = iam_client.create_role(
				RoleName=THIRD_PARTY_AWS_ACCOUNT_ROLE_NAME,
				Description="The role that all Lambdas deployed with Refinery run as",
				MaxSessionDuration=(60 * 60),
				AssumeRolePolicyDocument=assume_role_policy_doc
			)
			
			response = iam_client.attach_role_policy(
				RoleName=THIRD_PARTY_AWS_ACCOUNT_ROLE_NAME,
				PolicyArn="arn:aws:iam::aws:policy/AdministratorAccess"
			)
			
			return True
		
		@run_on_executor
		def get_json_from_s3( self, credentials, s3_bucket, s3_path ):
			# Create S3 client
			s3_client = get_aws_client(
				"s3",
				credentials
			)
			
			response = s3_client.get_object(
				Bucket=s3_bucket,
				Key=s3_path
			)
			
			return json.loads(
				response[ "Body" ].read()
			)
			
		@run_on_executor
		def write_json_to_s3( self, credentials, s3_bucket, s3_path, input_data ):
			# Create S3 client
			s3_client = get_aws_client(
				"s3",
				credentials
			)
			
			response = s3_client.put_object(
				Bucket=s3_bucket,
				Key=s3_path,
				ACL="private",
				Body=json.dumps(
					input_data
				)
			)
			
		@run_on_executor
		def get_block_executions( self, credentials, project_id, execution_pipeline_id, arn, oldest_timestamp ):
			return TaskSpawner._get_block_executions(
				credentials,
				project_id,
				execution_pipeline_id,
				arn,
				oldest_timestamp
			)

		@staticmethod
		def _get_block_executions( credentials, project_id, execution_pipeline_id, arn, oldest_timestamp ):
			project_id = re.sub( REGEX_WHITELISTS[ "project_id" ], "", project_id )
			timestamp_datetime = datetime.datetime.fromtimestamp( oldest_timestamp )

			query_template = """
			SELECT type, id, function_name, timestamp, dt
			FROM "refinery"."{{{project_id_table_name}}}"
			WHERE project_id = '{{{project_id}}}' AND
			arn = '{{{arn}}}' AND
			execution_pipeline_id = '{{{execution_pipeline_id}}}' AND
			dt > '{{{oldest_timestamp}}}'
			ORDER BY type, timestamp DESC
			"""

			# Since there's no parameterized querying for Athena we're gonna get ghetto with
			# the SQL injection mitigation. Joe, if you ever join this company or review this code
			# I blame this all on Free even though the git blame will say otherwise.
			query_template_data = {
				"execution_pipeline_id": re.sub( REGEX_WHITELISTS[ "execution_pipeline_id" ], "", execution_pipeline_id ),
				"project_id_table_name": "PRJ_" + project_id.replace( "-", "_" ),
				"arn": re.sub( REGEX_WHITELISTS[ "arn" ], "", arn ),
				"project_id": re.sub( REGEX_WHITELISTS[ "project_id" ], "", project_id ),
				"oldest_timestamp": timestamp_datetime.strftime( "%Y-%m-%d-%H-%M" ),
			}

			query = pystache.render(
				query_template,
				query_template_data
			)

			# Query for project execution logs
			logit( "Performing Athena query..." )
			query_results = TaskSpawner._perform_athena_query(
				credentials,
				query,
				True
			)

			logit( "Processing Athena results..." )

			# Format query results
			for query_result in query_results:
				# For the front-end
				query_result[ "log_id" ] = query_result[ "id" ]
				query_result[ "timestamp" ] = int( query_result[ "timestamp" ] )
				del query_result[ "id" ]
				
				# Generate a log path from the available data
				# example: PROJECT_ID/dt=DATE_SHARD/EXECUTION_PIPELINE_ID/TYPE~NAME~LOG_ID~TIMESTAMP
				
				log_file_path = project_id + "/dt=" + query_result[ "dt" ]
				log_file_path += "/" + execution_pipeline_id + "/"
				log_file_path += query_result[ "type" ] + "~"
				log_file_path += query_result[ "function_name" ] + "~"
				log_file_path += query_result[ "log_id" ] + "~"
				log_file_path += str( query_result[ "timestamp" ] )
				
				query_result[ "s3_key" ] = log_file_path
				
				del query_result[ "dt" ]
				
			logit( "Athena results have been processed.")

			return query_results

		@run_on_executor
		def get_project_execution_logs( self, credentials, project_id, oldest_timestamp ):
			return TaskSpawner._get_project_execution_logs(
				credentials,
				project_id,
				oldest_timestamp
			)

		@staticmethod
		def _execution_log_query_results_to_pipeline_id_dict( query_results ):
			"""
			This is the final format we return from the input query
			results (the list returned from Athena):

			{
				"{{execution_pipeline_id}}": {
					"SUCCESS": 0,
					"EXCEPTION": 2,
					"CAUGHT_EXCEPTION": 10,
					"block_executions": {
						"{{arn}}": {
							"SUCCESS": 0,
							"EXCEPTION": 2,
							"CAUGHT_EXCEPTION": 10,
						}
					}
				}
			}
			"""
			execution_pipeline_id_dict = {}

			for query_result in query_results:
				# If this is the first execution ID we've encountered then set that key
				# up with the default object structure
				if not ( query_result[ "execution_pipeline_id" ] in execution_pipeline_id_dict ):
					execution_pipeline_id_dict[ query_result[ "execution_pipeline_id" ] ] = {
						"SUCCESS": 0,
						"EXCEPTION": 0,
						"CAUGHT_EXCEPTION": 0,
						"timestamp": int( query_result[ "timestamp" ] ),
						"block_executions": {}
					}


				# If the timestamp is more recent that what is in the
				# execution pipeline data then update the field with the value
				# This is because we'd sort that by time (most recent) on the front end
				execution_pipeline_timestamp = execution_pipeline_id_dict[ query_result[ "execution_pipeline_id" ] ][ "timestamp" ]
				if int( query_result[ "timestamp" ] ) > execution_pipeline_timestamp:
					execution_pipeline_timestamp = int( query_result[ "timestamp" ] )

				# If this is the first ARN we've seen for this execution ID we'll set it up
				# with the default object template as well.
				block_executions = execution_pipeline_id_dict[ query_result[ "execution_pipeline_id" ] ][ "block_executions" ]
				if not ( query_result[ "arn" ] in block_executions ):
					block_executions[ query_result[ "arn" ] ] = {
						"SUCCESS": 0,
						"EXCEPTION": 0,
						"CAUGHT_EXCEPTION": 0
					}

				# Convert execution count to integer
				execution_int_count = int( query_result[ "count" ] )

				# Add execution count to execution ID totals
				execution_pipeline_id_dict[ query_result[ "execution_pipeline_id" ] ][ query_result[ "type" ]  ] += execution_int_count

				# Add execution count to ARN execution totals
				block_executions[ query_result[ "arn" ] ][ query_result[ "type" ] ] += execution_int_count

			return execution_pipeline_id_dict

		@staticmethod
		def _get_project_execution_logs( credentials, project_id, oldest_timestamp ):
			timestamp_datetime = datetime.datetime.fromtimestamp( oldest_timestamp )
			project_id = re.sub( REGEX_WHITELISTS[ "project_id" ], "", project_id )

			query_template = """
			SELECT arn, type, execution_pipeline_id, timestamp, dt, COUNT(*) as count
			FROM "refinery"."{{{project_id_table_name}}}"
			WHERE dt >= '{{{oldest_timestamp}}}'
			GROUP BY arn, type, execution_pipeline_id, timestamp, dt ORDER BY timestamp LIMIT 100000
			"""

			query_template_data = {
				"project_id_table_name": "PRJ_" + project_id.replace( "-", "_" ),
				"oldest_timestamp": timestamp_datetime.strftime( "%Y-%m-%d-%H-%M" )
			}

			query = pystache.render(
				query_template,
				query_template_data
			)

			# Query for project execution logs
			query_results = TaskSpawner._perform_athena_query(
				credentials,
				query,
				True
			)

			# Convert the Athena query results into an execution pipeline ID with the
			# results sorted into a dictionary with the key beign the execution pipeline ID
			# and the value being an object with information about the total executions for
			# the execution pipeline ID and the block ARN execution totals contained within
			# that execution pipeline.
			execution_pipeline_id_dict = TaskSpawner._execution_log_query_results_to_pipeline_id_dict(
				query_results
			)
			
			return TaskSpawner._execution_pipeline_id_dict_to_frontend_format(
				execution_pipeline_id_dict
			)
			
		@staticmethod
		def _execution_pipeline_id_dict_to_frontend_format( execution_pipeline_id_dict ):

			final_return_format = []

			# Now convert it into the usable front-end format
			for execution_pipeline_id, aggregate_data in execution_pipeline_id_dict.iteritems():
				block_executions = []

				for block_arn, execution_status_counts in aggregate_data[ "block_executions" ].iteritems():
					block_executions.append({
						"arn": block_arn,
						"SUCCESS": execution_status_counts[ "SUCCESS" ],
						"CAUGHT_EXCEPTION": execution_status_counts[ "CAUGHT_EXCEPTION" ],
						"EXCEPTION": execution_status_counts[ "EXCEPTION" ],
					})

				final_return_format.append({
					"execution_pipeline_id": execution_pipeline_id,
					"block_executions": block_executions,
					"execution_pipeline_totals": {
						"SUCCESS": aggregate_data[ "SUCCESS" ],
						"CAUGHT_EXCEPTION": aggregate_data[ "CAUGHT_EXCEPTION" ],
						"EXCEPTION": aggregate_data[ "EXCEPTION" ],
					},
					"timestamp": aggregate_data[ "timestamp" ]
				})

			return final_return_format

		@run_on_executor
		def create_project_id_log_table( self, credentials, project_id ):
			return TaskSpawner._create_project_id_log_table(
				credentials,
				project_id
			)

		@staticmethod
		def _create_project_id_log_table( credentials, project_id ):
			project_id = re.sub( REGEX_WHITELISTS[ "project_id" ], "", project_id )
			table_name = "PRJ_" + project_id.replace( "-", "_" )

			query_template = """
			CREATE EXTERNAL TABLE IF NOT EXISTS refinery.{{REPLACE_ME_PROJECT_TABLE_NAME}} (
			  `arn` string,
			  `aws_region` string,
			  `aws_request_id` string,
			  `function_name` string,
			  `function_version` string,
			  `group_name` string,
			  `id` string,
			  `initialization_time` int,
			  `invoked_function_arn` string,
			  `memory_limit_in_mb` int,
			  `name` string,
			  `project_id` string,
			  `stream_name` string,
			  `timestamp` int,
			  `type` string,
			  `program_output` string,
			  `input_data` string,
			  `backpack` string,
			  `return_data` string,
			  `execution_pipeline_id` string
			)
			PARTITIONED BY (dt string)
			ROW FORMAT SERDE 'org.openx.data.jsonserde.JsonSerDe'
			WITH SERDEPROPERTIES (
			  'serialization.format' = '1'
			) LOCATION 's3://refinery-lambda-logging-{{S3_BUCKET_SUFFIX}}/{{REPLACE_ME_PROJECT_ID}}/'
			TBLPROPERTIES ('has_encrypted_data'='false');
			"""

			# Replace with the formatted Athena table name
			query = query_template.replace(
				"{{REPLACE_ME_PROJECT_TABLE_NAME}}",
				table_name
			)

			# Replace with the actually project UUID
			query = query.replace(
				"{{REPLACE_ME_PROJECT_ID}}",
				project_id
			)

			# Replace the S3 bucket name with the actual
			# bucket
			query = query.replace(
				"{{S3_BUCKET_SUFFIX}}",
				credentials[ "s3_bucket_suffix" ]
			)

			# Perform the table creation query
			query_results = TaskSpawner._perform_athena_query(
				credentials,
				query,
				False
			)
			
		@run_on_executor
		def perform_athena_query( self, credentials, query, return_results ):
			return TaskSpawner._perform_athena_query(
				credentials,
				query,
				return_results
			)

		@staticmethod
		def _perform_athena_query( credentials, query, return_results ):
			athena_client = get_aws_client(
				"athena",
				credentials,
			)

			output_base_path = "s3://refinery-lambda-logging-" + credentials[ "s3_bucket_suffix" ] + "/athena/"

			# Start the query
			query_start_response = athena_client.start_query_execution(
				QueryString=query,
				QueryExecutionContext={
					"Database": "refinery"
				},
				ResultConfiguration={
					"OutputLocation": output_base_path,
					"EncryptionConfiguration": {
						"EncryptionOption": "SSE_S3"
					}
				},
				WorkGroup="refinery_workgroup"
			)

			# Ensure we have an execution ID to follow
			if not ( "QueryExecutionId" in query_start_response ):
				logit( query_start_response )
				raise Exception( "No query execution ID in response!" )

			query_execution_id = query_start_response[ "QueryExecutionId" ]

			QUERY_FAILED_STATES = [
				"CANCELLED",
				"FAILED"
			]

			query_status_results = {}

			# Max amount of times we'll attempt to query the execution
			# status. If the counter hits zero we break out.
			max_counter = 600

			# Poll for query status
			while True:
				# Check the status of the query
				query_status_results = athena_client.batch_get_query_execution(
					QueryExecutionIds=[
						query_execution_id
					]
				)

				query_execution_results = {}
				query_execution_status = "RUNNING"

				if "QueryExecutions" in query_status_results and len( query_status_results[ "QueryExecutions" ] ) > 0:
					query_execution_status = query_status_results[ "QueryExecutions" ][0][ "Status" ][ "State" ]

				if query_execution_status in QUERY_FAILED_STATES:
					logit( query_status_results )
					raise Exception( "Athena query failed!" )

				if query_execution_status == "SUCCEEDED":
					break

				time.sleep(0.5)

				# Decrement counter
				max_counter = max_counter - 1

				if max_counter <= 0:
					break

			s3_object_location = query_status_results[ "QueryExecutions" ][0][ "ResultConfiguration" ][ "OutputLocation" ]

			# Sometimes we don't care about the result
			# In those cases we just return the S3 path in case the caller
			# Wants to grab the results themselves later
			if return_results == False:
				return s3_object_location

			# Get S3 bucket and path from the s3 location string
			# s3://refinery-lambda-logging-uoits4nibdlslbq97qhfyb6ngkvzyewf/athena/
			s3_path = s3_object_location.replace(
				"s3://refinery-lambda-logging-" + credentials[ "s3_bucket_suffix" ],
				""
			)

			return TaskSpawner._get_athena_results_from_s3(
				credentials,
				"refinery-lambda-logging-" + credentials[ "s3_bucket_suffix" ],
				s3_path
			)

		@run_on_executor
		def get_athena_results_from_s3( self, credentials, s3_bucket, s3_path ):
			return TaskSpawner._get_athena_results_from_s3(
				credentials,
				s3_bucket,
				s3_path
			)

		@staticmethod
		def _get_athena_results_from_s3( credentials, s3_bucket, s3_path ):
			csv_data = TaskSpawner._read_from_s3(
				credentials,
				s3_bucket,
				s3_path
			)

			csv_handler = StringIO( csv_data )
			csv_reader = csv.DictReader(
				csv_handler,
				delimiter=",",
				quotechar='"'
			)

			return_array = []

			for row in csv_reader:
				return_array.append(
					row
				)

			return return_array

		@staticmethod
		def _create_aws_org_sub_account( refinery_aws_account_id, email ):
			account_name = "Refinery Customer Account " + refinery_aws_account_id
			
			response = ORGANIZATION_CLIENT.create_account(
				Email=email,
				RoleName=os.environ.get( "customer_aws_admin_assume_role" ),
				AccountName=account_name,
				IamUserAccessToBilling="DENY"
			)
			account_status_data = response[ "CreateAccountStatus" ]
			create_account_id = account_status_data[ "Id" ]
			
			# Loop while the account is being created
			while True:
				if account_status_data[ "State" ] == "SUCCEEDED" and "AccountId" in account_status_data:
					return {
						"account_name": account_name,
						"account_id": account_status_data[ "AccountId" ],
					}
					
				if account_status_data[ "State" ] == "FAILED":
					logit( "The account creation has failed!", "error" )
					logit( "Full account creation response is the following: ", "error" )
					logit( account_status_data )
					return False
				
				logit( "Current AWS account creation status is '" + account_status_data[ "State" ] + "', waiting 5 seconds before checking again..." )
				time.sleep( 5 )
				
				# Poll AWS again to see if the account creation has progressed
				response = ORGANIZATION_CLIENT.describe_create_account_status(
					CreateAccountRequestId=create_account_id
				)
				account_status_data = response[ "CreateAccountStatus" ]
		
		@staticmethod
		def _get_assume_role_credentials( aws_account_id, session_lifetime ):
			# Generate ARN for the sub-account AWS administrator role
			sub_account_admin_role_arn = "arn:aws:iam::" + str( aws_account_id ) + ":role/" + os.environ.get( "customer_aws_admin_assume_role" )
			
			# Session lifetime must be a minimum of 15 minutes
			# https://boto3.amazonaws.com/v1/documentation/api/latest/reference/services/sts.html#STS.Client.assume_role
			min_session_lifetime_seconds = 900
			if session_lifetime < min_session_lifetime_seconds:
				session_lifetime = min_session_lifetime_seconds
			
			role_session_name = "Refinery-Managed-Account-Support-" + get_urand_password( 12 )
			
			response = STS_CLIENT.assume_role(
				RoleArn=sub_account_admin_role_arn,
				RoleSessionName=role_session_name,
				DurationSeconds=session_lifetime
			)
			
			return {
				"access_key_id": response[ "Credentials" ][ "AccessKeyId" ],
				"secret_access_key": response[ "Credentials" ][ "SecretAccessKey" ],
				"session_token": response[ "Credentials" ][ "SessionToken" ],
				"expiration_date": response[ "Credentials" ][ "Expiration" ],
				"assumed_role_id": response[ "AssumedRoleUser" ][ "AssumedRoleId" ],
				"role_session_name": role_session_name,
				"arn": response[ "AssumedRoleUser" ][ "Arn" ],
			}
		
		@staticmethod
		def _create_new_console_user( access_key_id, secret_access_key, session_token, username, password ):
			# Create a Boto3 session with the assumed role credentials
			# This allows us to create a client which will be authenticated
			# as the account we assumed the role of.
			iam_session = boto3.Session(
				aws_access_key_id=access_key_id,
				aws_secret_access_key=secret_access_key,
				aws_session_token=session_token
			)
			
			# IAM client spawned from the assumed role session
			iam_client = iam_session.client( "iam" )
			
			# Create an IAM user
			create_user_response = iam_client.create_user(
				UserName=username
			)
			
			# Create IAM policy for the user
			create_policy_response = iam_client.create_policy(
				PolicyName="RefineryCustomerPolicy",
				PolicyDocument=json.dumps( CUSTOMER_IAM_POLICY ),
				Description="Refinery Labs managed AWS customer account policy."
			)
			
			# Attaches limited access policy to the AWS account to scope
			# down the permissions the Refinery customer can perform in
			# the AWS console.
			attach_policy_response = iam_client.attach_user_policy(
				UserName=username,
				PolicyArn=create_policy_response[ "Policy" ][ "Arn" ]
			)
			
			# Allow the IAM user to access the account through the console
			create_login_profile_response = iam_client.create_login_profile(
				UserName=username,
				Password=password,
				PasswordResetRequired=False,
			)
			
			return {
				"username": username,
				"password": password,
				"arn": create_user_response[ "User" ][ "Arn" ]
			}
			
		@run_on_executor
		def create_new_sub_aws_account( self, account_type, aws_account_id ):
			return TaskSpawner._create_new_sub_aws_account(
				account_type,
				aws_account_id
			)
			
		@staticmethod
		def _create_new_sub_aws_account( account_type, aws_account_id ):
			# Create a unique ID for the Refinery AWS account
			aws_unique_account_id = get_urand_password( 16 ).lower()
			
			# Store the AWS account in the database
			new_aws_account = AWSAccount()
			new_aws_account.account_label = ""
			new_aws_account.region = os.environ.get( "region_name" )
			new_aws_account.s3_bucket_suffix = str( get_urand_password( 32 ) ).lower()
			new_aws_account.iam_admin_username = "refinery-customer"
			new_aws_account.iam_admin_password = get_urand_password( 32 )
			new_aws_account.redis_hostname = ""
			new_aws_account.redis_password = get_urand_password( 64 )
			new_aws_account.redis_port = 6379
			new_aws_account.redis_secret_prefix = get_urand_password( 40 )
			new_aws_account.terraform_state = ""
			new_aws_account.ssh_public_key = ""
			new_aws_account.ssh_private_key = ""
			new_aws_account.aws_account_email = os.environ.get( "customer_aws_email_prefix" ) + aws_unique_account_id + os.environ.get( "customer_aws_email_suffix" )
			new_aws_account.terraform_state_versions = []
			new_aws_account.aws_account_status = "CREATED"
			new_aws_account.account_type = account_type
			
			# Create AWS sub-account
			logit( "Creating AWS sub-account '" + str( new_aws_account.aws_account_email ) + "'..." )
			
			# Only create a sub-account if this is a MANAGED AWS account and skip
			# this step if we're onboarding a THIRDPARTY AWS account (e.g. self-hosted)
			if account_type == "MANAGED":
				# Create sub-AWS account
				account_creation_response = TaskSpawner._create_aws_org_sub_account(
					aws_unique_account_id,
					str( new_aws_account.aws_account_email ),
				)
				
				if account_creation_response == False:
					raise Exception( "Account creation failed, quitting out!" )
				
				new_aws_account.account_id = account_creation_response[ "account_id" ]
				logit( "Sub-account created! AWS account ID is " + new_aws_account.account_id + "." )
			elif account_type == "THIRDPARTY":
				new_aws_account.account_id = aws_account_id
				logit( "Using provided AWS Account ID " + new_aws_account.account_id + "." )
			
			assumed_role_credentials = {}
			
			while True:
				logit( "Attempting to assume the sub-account's administrator role..." )
				
				try:
					# We then assume the administrator role for the sub-account we created
					assumed_role_credentials = TaskSpawner._get_assume_role_credentials(
						str( new_aws_account.account_id ),
						3600 # One hour - TODO CHANGEME
					)
					break
				except botocore.exceptions.ClientError as boto_error:
					print( boto_error )
					# If it's not an AccessDenied exception it's not what we except so we re-raise
					if boto_error.response[ "Error" ][ "Code" ] != "AccessDenied":
						logit( "Unexpected Boto3 response: " + boto_error.response[ "Error" ][ "Code" ] )
						logit( boto_error.response )
						raise boto_error
					
					# Otherwise it's what we accept and we just need to wait.
					logit( "Got an Access Denied error, role is likely not propogated yet. Trying again in 5 seconds..." )
					time.sleep( 5 )
					
			logit( "Successfully assumed the sub-account's administrator role." )
			logit( "Minting a new AWS Console User account for the customer to use..." )
			
			# Using the credentials from the assumed role we mint an IAM console
			# user for Refinery customers to use to log into their managed AWS account.
			create_console_user_results = TaskSpawner._create_new_console_user(
				assumed_role_credentials[ "access_key_id" ],
				assumed_role_credentials[ "secret_access_key" ],
				assumed_role_credentials[ "session_token" ],
				str( new_aws_account.iam_admin_username ),
				str( new_aws_account.iam_admin_password )
			)
			
			# Add AWS account to database
			dbsession = DBSession()
			dbsession.add( new_aws_account )
			dbsession.commit()
			dbsession.close()
			
			logit( "New AWS account created successfully and stored in database as 'CREATED'!" )
			
			return True
			
		@run_on_executor
		def terraform_configure_aws_account( self, aws_account_dict ):
			return TaskSpawner._terraform_configure_aws_account(
				aws_account_dict
			)
			
		@run_on_executor
		def write_terraform_base_files( self, aws_account_dict ):
			return TaskSpawner._write_terraform_base_files(
				aws_account_dict
			)
			
		@staticmethod
		def _write_terraform_base_files( aws_account_dict ):
			# Create a temporary working directory for the work.
			# Even if there's some exception thrown during the process
			# we will still delete the underlying state.
			temporary_dir = "/tmp/" + str( uuid.uuid4() ) + "/"
			
			result = False
			
			terraform_configuration_data = {}
			
			try:
				# Recursively copy files to the directory
				shutil.copytree(
					"/work/install/",
					temporary_dir
				)
				
				terraform_configuration_data = TaskSpawner.__write_terraform_base_files(
					aws_account_dict,
					temporary_dir
				)
			except Exception as e:
				logit( "An exception occurred while writing terraform base files for AWS account ID " + aws_account_dict[ "account_id" ] )
				logit( e )
				
				# Delete the temporary directory reguardless.
				shutil.rmtree( temporary_dir )
				
				raise
			
			return terraform_configuration_data
		
		@staticmethod
		def __write_terraform_base_files( aws_account_data, base_dir ):
			logit( "Setting up the base Terraform files (AWS Acc. ID '" + aws_account_data[ "account_id" ] + "')..." )
			
			# Get some temporary assume role credentials for the account
			assumed_role_credentials = TaskSpawner._get_assume_role_credentials(
				str( aws_account_data[ "account_id" ] ),
				3600 # One hour - TODO CHANGEME
			)
			
			sub_account_admin_role_arn = "arn:aws:iam::" + str( aws_account_data[ "account_id" ] ) + ":role/" + os.environ.get( "customer_aws_admin_assume_role" )
			
			# Write out the terraform configuration data
			terraform_configuration_data = {
				"session_token": assumed_role_credentials[ "session_token" ],
				"role_session_name": assumed_role_credentials[ "role_session_name" ],
				"assume_role_arn": sub_account_admin_role_arn,
				"access_key": assumed_role_credentials[ "access_key_id" ],
				"secret_key": assumed_role_credentials[ "secret_access_key" ],
				"region": os.environ.get( "region_name" ),
				"s3_bucket_suffix": aws_account_data[ "s3_bucket_suffix" ],
				"redis_secrets": {
					"password": aws_account_data[ "redis_password" ],
					"secret_prefix": aws_account_data[ "redis_secret_prefix" ],
				}
			}
			
			logit( "Writing Terraform input variables to file..." )
			
			# Write configuration data to a file for Terraform to use.
			with open( base_dir + "customer_config.json", "w" ) as file_handler:
				file_handler.write(
					json.dumps(
						terraform_configuration_data
					)
				)
				
			# Write the latest terraform state to terraform.tfstate
			# If we have any state at all.
			if aws_account_data[ "terraform_state" ] != "":
				# First we write the current version to the database as a version to keep track
				
				terraform_state_file_path = base_dir + "terraform.tfstate"
				
				logit( "A previous terraform state file exists! Writing it to '" + terraform_state_file_path + "'..." )
				
				with open( terraform_state_file_path, "w" ) as file_handler:
					file_handler.write(
						aws_account_data[ "terraform_state" ]
					)
				
			logit( "The base terraform files have been created successfully at " + base_dir )
			
			terraform_configuration_data[ "base_dir" ] = base_dir
			
			return terraform_configuration_data
			
		@run_on_executor
		def terraform_apply( self, aws_account_data ):
			"""
			This applies the latest terraform config to an account.
			
			THIS IS DANGEROUS, MAKE SURE YOU DID A FLEET TERRAFORM PLAN
			FIRST. NO EXCUSES, THIS IS ONE OF THE FEW WAYS TO BREAK PROD
			FOR OUR CUSTOMERS.
			
			-mandatory
			"""
			return TaskSpawner._terraform_apply(
				aws_account_data
			)
		
		@staticmethod
		def _terraform_apply( aws_account_data ):
			# The return data
			return_data = {
				"success": True,
				"stdout": "",
				"stderr": "",
				"original_tfstate": str(
					copy.copy(
						aws_account_data[ "terraform_state" ]
					)
				),
				"new_tfstate": "",
			}
			
			terraform_configuration_data = TaskSpawner._write_terraform_base_files(
				aws_account_data
			)
			temporary_directory = terraform_configuration_data[ "base_dir" ]
			
			try:
				logit( "Performing 'terraform apply' to AWS Account " + aws_account_data[ "account_id" ] + "..." )
				
				# Terraform plan
				process_handler = subprocess.Popen(
					[
						temporary_directory + "terraform",
						"apply",
						"-auto-approve",
						"-var-file",
						temporary_directory + "customer_config.json",
					],
					stdout=subprocess.PIPE,
					stderr=subprocess.PIPE,
					shell=False,
					universal_newlines=True,
					cwd=temporary_directory,
				)
				process_stdout, process_stderr = process_handler.communicate()
				return_data[ "stdout" ] = process_stdout
				return_data[ "stderr" ] = process_stderr
				
				# Pull the latest terraform state and return it
				# We need to do this regardless of if an error occurred.
				with open( temporary_directory + "terraform.tfstate", "r" ) as file_handler:
					return_data[ "new_tfstate" ] = file_handler.read()
				
				if process_stderr.strip() != "":
					logit( "The 'terraform apply' has failed!", "error" )
					logit( process_stderr, "error" )
					logit( process_stdout, "error" )
					
					# Alert us of the provisioning error so we can response to it
					TaskSpawner.send_terraform_provisioning_error(
						aws_account_data[ "account_id" ],
						str( process_stderr )
					)
					
					return_data[ "success" ] = False
			finally:
				# Ensure we clear the temporary directory no matter what
				shutil.rmtree( temporary_directory )
			
			logit( "'terraform apply' completed, returning results..." )
			
			return return_data
		
		@run_on_executor
		def terraform_plan( self, aws_account_data ):
			"""
			This does a terraform plan to an account and sends an email
			with the results. This allows us to see the impact of a new
			terraform change before we roll it out across our customer's
			AWS accounts.
			"""
			return TaskSpawner._terraform_plan(
				aws_account_data
			)
		
		@staticmethod
		def _terraform_plan( aws_account_data ):
			terraform_configuration_data = TaskSpawner._write_terraform_base_files(
				aws_account_data
			)
			temporary_directory = terraform_configuration_data[ "base_dir" ]
			
			try:
				logit( "Performing 'terraform plan' to AWS account " + aws_account_data[ "account_id" ] + "..." )
				
				# Terraform plan
				process_handler = subprocess.Popen(
					[
						temporary_directory + "terraform",
						"plan",
						"-var-file",
						temporary_directory + "customer_config.json",
					],
					stdout=subprocess.PIPE,
					stderr=subprocess.PIPE,
					shell=False,
					universal_newlines=True,
					cwd=temporary_directory,
				)
				process_stdout, process_stderr = process_handler.communicate()
				
				if process_stderr.strip() != "":
					logit( "The 'terraform plan' has failed!", "error" )
					logit( process_stderr, "error" )
					logit( process_stdout, "error" )
					
					raise Exception( "Terraform plan failed." )
			finally:
				# Ensure we clear the temporary directory no matter what
				shutil.rmtree( temporary_directory )
			
			logit( "Terraform plan completed successfully, returning output." )
			return process_stdout
			
		@staticmethod
		def _terraform_configure_aws_account( aws_account_data ):
			terraform_configuration_data = TaskSpawner._write_terraform_base_files(
				aws_account_data
			)
			base_dir = terraform_configuration_data[ "base_dir" ]
			
			try:
				logit( "Setting up AWS account with terraform (AWS Acc. ID '" + aws_account_data[ "account_id" ] + "')..." )
				
				# Terraform apply
				process_handler = subprocess.Popen(
					[
						base_dir + "terraform",
						"apply",
						"-auto-approve",
						"-var-file",
						base_dir + "customer_config.json",
					],
					stdout=subprocess.PIPE,
					stderr=subprocess.PIPE,
					shell=False,
					universal_newlines=True,
					cwd=base_dir,
				)
				process_stdout, process_stderr = process_handler.communicate()
				
				if process_stderr.strip() != "":
					logit( "The Terraform provisioning has failed!", "error" )
					logit( process_stderr, "error" )
					logit( process_stdout, "error" )
					
					# Alert us of the provisioning error so we can get ahead of
					# it with AWS support.
					TaskSpawner.send_terraform_provisioning_error(
						aws_account_data[ "account_id" ],
						str( process_stderr )
					)
					
					raise Exception( "Terraform provisioning failed, AWS account marked as \"CORRUPT\"" )
				
				logit( "Running 'terraform output' to pull the account details..." )
				
				# Print Terraform output as JSON so we can read it.
				process_handler = subprocess.Popen(
					[
						base_dir + "terraform",
						"output",
						"-json"
					],
					stdout=subprocess.PIPE,
					stderr=subprocess.PIPE,
					shell=False,
					universal_newlines=True,
					cwd=base_dir,
				)
				process_stdout, process_stderr = process_handler.communicate()
				
				# Parse Terraform JSON output
				terraform_provisioned_account_details = json.loads(
					process_stdout
				)
				
				logit( "Pulled Terraform output successfully." )
				
				# Pull the terraform state and pull it so we can later
				# make terraform changes to user accounts.
				terraform_state = ""
				with open( base_dir + "terraform.tfstate", "r" ) as file_handler:
					terraform_state = file_handler.read()
				
				terraform_configuration_data[ "terraform_state" ] = terraform_state
				terraform_configuration_data[ "redis_hostname" ] = terraform_provisioned_account_details[ "redis_elastic_ip" ][ "value" ]
				terraform_configuration_data[ "ssh_public_key" ] = terraform_provisioned_account_details[ "refinery_redis_ssh_key_public_key_openssh" ][ "value" ]
				terraform_configuration_data[ "ssh_private_key" ] = terraform_provisioned_account_details[ "refinery_redis_ssh_key_private_key_pem" ][ "value" ]
			finally:
				# Ensure we clear the temporary directory no matter what
				shutil.rmtree( base_dir )
				
			return terraform_configuration_data
		
		@run_on_executor
		def unfreeze_aws_account( self, credentials ):
			return TaskSpawner._unfreeze_aws_account(
				credentials
			)
		
		@staticmethod
		def _unfreeze_aws_account( credentials ):
			"""
			Unfreezes a previously-frozen AWS account, this is for situations
			where a user has gone over their free-trial or billing limit leading
			to their account getting frozen. By calling this the account will be
			re-enabled for regular Refinery use.
			* De-throttle all AWS Lambdas
			* Turn on EC2 instances (redis)
			"""
			logit( "Unfreezing AWS account..." )
			
			lambda_client = get_aws_client(
				"lambda",
				credentials
			)
			
			ec2_client = get_aws_client(
				"ec2",
				credentials
			)
			
			# Pull all Lambda ARN(s)
			lambda_arns = TaskSpawner.get_lambda_arns(
				credentials
			)
			
			# Remove function throttle from each Lambda
			for lambda_arn in lambda_arns:
				lambda_client.delete_function_concurrency(
					FunctionName=lambda_arn
				)
			
			# Start EC2 instance(s)
			ec2_instance_ids = TaskSpawner.get_ec2_instance_ids( credentials )
			
			# Max attempts
			remaining_attempts = 20

			# Prevents issue if a freeze happens too quickly after an un-freeze
			while remaining_attempts > 0:
				try:
					start_instance_response = ec2_client.start_instances(
						InstanceIds=ec2_instance_ids
					)
				except botocore.exceptions.ClientError as boto_error:
					if boto_error.response[ "Error" ][ "Code" ] != "IncorrectInstanceState":
						raise
					
					logit( "EC2 instance isn't ready to be started yet!" )
					logit( "Waiting 2 seconds and trying again..." )
					time.sleep(2)
					
				remaining_attempts = remaining_attempts - 1
			
			return True
			
		@staticmethod
		def get_lambda_arns( credentials ):
			lambda_client = get_aws_client(
				"lambda",
				credentials
			)
			
			# Now we throttle all of the user's Lambdas so none will execute
			# First we pull all of the user's Lambdas
			lambda_list_params = {
				"MaxItems": 50,
			}
			
			# The list of Lambda ARNs
			lambda_arn_list = []
			
			while True:
				lambda_functions_response = lambda_client.list_functions(
					**lambda_list_params
				)
				
				for lambda_function_data in lambda_functions_response[ "Functions" ]:
					lambda_arn_list.append(
						lambda_function_data[ "FunctionArn" ]
					)
				
				# Only do another loop if we have more results
				if not ( "NextMarker" in lambda_functions_response ):
					break
				
				lambda_list_params[ "Marker" ] = lambda_functions_response[ "NextMarker" ]

			# Iterate over list of Lambda ARNs and set concurrency to zero for all
			for lambda_arn in lambda_arn_list:
				lambda_client.put_function_concurrency(
					FunctionName=lambda_arn,
					ReservedConcurrentExecutions=0
				)
				
			return lambda_arn_list
			
		@staticmethod
		def get_ec2_instance_ids( credentials ):
			ec2_client = get_aws_client(
				"ec2",
				credentials
			)
			
			# Turn off all EC2 instances (AKA just redis)
			ec2_describe_instances_response = ec2_client.describe_instances(
				MaxResults=1000
			)

			# List of EC2 instance IDs
			ec2_instance_ids = []
			
			for ec2_instance_data in ec2_describe_instances_response[ "Reservations" ][0][ "Instances" ]:
				ec2_instance_ids.append(
					ec2_instance_data[ "InstanceId" ]
				)
				
			return ec2_instance_ids
			
		@run_on_executor
		def freeze_aws_account( self, credentials ):
			return TaskSpawner._freeze_aws_account( credentials )
		
		@staticmethod
		def _freeze_aws_account( credentials ):
			"""
			Freezes an AWS sub-account when the user has gone past
			their free trial or when they have gone tardy on their bill.
			
			This is different from closing an AWS sub-account in that it preserves
			the underlying resources in the account. Generally this is the
			"warning shot" before we later close the account and delete it all.
			
			The steps are as follows:
			* Disable AWS console access by changing the password
			* Revoke all active AWS console sessions - TODO
			* Iterate over all deployed Lambdas and throttle them
			* Stop all active CodeBuilds
			* Turn-off EC2 instances (redis)
			"""
			logit( "Freezing AWS account..." )
			
			iam_client = get_aws_client(
				"iam",
				credentials
			)
			
			lambda_client = get_aws_client(
				"lambda",
				credentials
			)
			
			codebuild_client = get_aws_client(
				"codebuild",
				credentials
			)
			
			ec2_client = get_aws_client(
				"ec2",
				credentials
			)
			
			# Rotate and log out users from the AWS console
			new_console_user_password = TaskSpawner._recreate_aws_console_account(
				credentials,
				True
			)
			
			# Update the console login in the database
			dbsession = DBSession()
			aws_account = dbsession.query( AWSAccount ).filter_by(
				account_id=credentials[ "account_id" ]
			).first()
			aws_account.iam_admin_password = new_console_user_password
			dbsession.commit()
			
			# Get Lambda ARNs
			lambda_arn_list = TaskSpawner.get_lambda_arns( credentials )
			
			# List all CodeBuild builds and stop any that are running
			codebuild_build_ids = []
			codebuild_list_params = {}
			
			while True:
				codebuild_list_response = codebuild_client.list_builds(
					**codebuild_list_params
				)
				
				for build_id in codebuild_list_response[ "ids" ]:
					codebuild_build_ids.append(
						build_id
					)
				
				if not ( "nextToken" in codebuild_list_response ):
					break
				
				codebuild_list_params[ "nextToken" ] = codebuild_list_response[ "nextToken" ]
			
			# We now scan these builds to see if they are currently running.
			# We can do this in batches of 100
			active_build_ids = []
			chunk_size = 100
			
			while len( codebuild_build_ids ) > 0:
				chunk_of_build_ids = codebuild_build_ids[:chunk_size]
				remaining_build_ids = codebuild_build_ids[chunk_size:]
				codebuild_build_ids = remaining_build_ids
				
				# Pull the information for the build ID chunk
				builds_info_response = codebuild_client.batch_get_builds(
					ids=chunk_of_build_ids,
				)
				
				# Iterate over the builds info response to find live build IDs
				for build_info in builds_info_response[ "builds" ]:
					if build_info[ "buildStatus" ] == "IN_PROGRESS":
						active_build_ids.append(
							build_info[ "id" ]
						)
			
			# Run through all active builds and stop them in their place
			for active_build_id in active_build_ids:
				stop_build_response = codebuild_client.stop_build(
					id=active_build_id
				)
				
			ec2_instance_ids = TaskSpawner.get_ec2_instance_ids( credentials )

			stop_instance_response = ec2_client.stop_instances(
				InstanceIds=ec2_instance_ids
			)
			
			dbsession.close()
			return False
			
		@run_on_executor
		def recreate_aws_console_account( self, credentials, rotate_password ):
			return TaskSpawner._recreate_aws_console_account(
				credentials,
				rotate_password
			)
			
		@staticmethod
		def _recreate_aws_console_account( credentials, rotate_password ):
			iam_client = get_aws_client(
				"iam",
				credentials
			)
			
			# The only way to revoke an AWS Console user's session
			# is to delete the console user and create a new one.
			
			# Generate the IAM policy ARN
			iam_policy_arn = "arn:aws:iam::" + credentials[ "account_id" ] + ":policy/RefineryCustomerPolicy"
			
			logit( "Deleting AWS console user..." )
			
			# Delete the current AWS console user
			delete_user_profile_response = iam_client.delete_login_profile(
				UserName=credentials[ "iam_admin_username" ],
			)
		
			# Remove the policy from the user
			detach_user_policy = iam_client.detach_user_policy(
				UserName=credentials[ "iam_admin_username" ],
				PolicyArn=iam_policy_arn
			)
			
			# Delete the IAM user
			delete_user_response = iam_client.delete_user(
				UserName=credentials[ "iam_admin_username" ],
			)
			
			logit( "Re-creating the AWS console user..." )
			
			# Create the IAM user again
			delete_user_response = iam_client.create_user(
				UserName=credentials[ "iam_admin_username" ],
			)
			
			# Create the IAM user again
			delete_policy_response = iam_client.delete_policy(
				PolicyArn=iam_policy_arn
			)
			
			# Create IAM policy for the user
			create_policy_response = iam_client.create_policy(
				PolicyName="RefineryCustomerPolicy",
				PolicyDocument=json.dumps( CUSTOMER_IAM_POLICY ),
				Description="Refinery Labs managed AWS customer account policy."
			)
			
			# Attach the limiting IAM policy to it.
			attach_policy_response = iam_client.attach_user_policy(
				UserName=credentials[ "iam_admin_username" ],
				PolicyArn=iam_policy_arn
			)
				
			# Generate a new user console password
			new_console_user_password = get_urand_password( 32 )
			
			if rotate_password == False:
				new_console_user_password = credentials[ "iam_admin_password" ]
		
			# Create the console user again.
			create_user_response = iam_client.create_login_profile(
				UserName=credentials[ "iam_admin_username" ],
				Password=new_console_user_password,
				PasswordResetRequired=False
			)
				
			return new_console_user_password
		
		@run_on_executor
		def send_email( self, to_email_string, subject_string, message_text_string, message_html_string ):
			"""
			to_email_string: "example@refinery.io"
			subject_string: "Your important email"
			message_text_string: "You have an important email here!"
			message_html_string: "<h1>ITS IMPORTANT AF!</h1>"
			"""
			return TaskSpawner._send_email(
				to_email_string,
				subject_string,
				message_text_string,
				message_html_string
			)
			
		@staticmethod
		def _send_email( to_email_string, subject_string, message_text_string, message_html_string ):
			logit( "Sending email to '" + to_email_string + "' with subject '" + subject_string + "'..." )
			
			requests_options = {
				"auth": ( "api", os.environ.get( "mailgun_api_key" ) ),
				"data": {
					"from": os.environ.get( "from_email" ),
					"h:Reply-To": "support@refinery.io",
					"to": [
						to_email_string
					],
					"subject": subject_string,
				}
			}
			
			if message_text_string:
				requests_options[ "data" ][ "text" ] = message_text_string
				
			if message_html_string:
				requests_options[ "data" ][ "html" ] = message_html_string
			
			response = requests.post(
				"https://api.mailgun.net/v3/mail.refinery.io/messages",
				**requests_options
			)
			
			return response.text
			
		@staticmethod
		def send_terraform_provisioning_error( aws_account_id, error_output ):
			TaskSpawner._send_email(
				os.environ.get( "alerts_email" ),
				"[AWS Account Provisioning Error] The Refinery AWS Account #" + aws_account_id + " Encountered a Fatal Error During Terraform Provisioning",
				pystache.render(
					EMAIL_TEMPLATES[ "terraform_provisioning_error_alert" ],
					{
						"aws_account_id": aws_account_id,
						"error_output": error_output,
					}
				),
				False,
			)
			
		@staticmethod
		def send_account_freeze_email( aws_account_id, amount_accumulated, organization_admin_email ):
			TaskSpawner._send_email(
				os.environ.get( "alerts_email" ),
				"[Freeze Alert] The Refinery AWS Account #" + aws_account_id + " has been frozen for going over its account limit!",
				False,
				pystache.render(
					EMAIL_TEMPLATES[ "account_frozen_alert" ],
					{
						"aws_account_id": aws_account_id,
						"free_trial_billing_limit": os.environ.get( "free_trial_billing_limit" ),
						"amount_accumulated": amount_accumulated,
						"organization_admin_email": organization_admin_email,
					}
				),
			)
		
		@run_on_executor
		def send_registration_confirmation_email( self, email_address, auth_token ):
			registration_confirmation_link = os.environ.get( "web_origin" ) + "/authentication/email/" + auth_token
			
			TaskSpawner._send_email(
				email_address,
				"Refinery.io - Confirm your Refinery registration",
				pystache.render(
					EMAIL_TEMPLATES[ "registration_confirmation_text" ],
					{
						"registration_confirmation_link": registration_confirmation_link,
					}
				),
				pystache.render(
					EMAIL_TEMPLATES[ "registration_confirmation" ],
					{
						"registration_confirmation_link": registration_confirmation_link,
					}
				),
			)
			
		@run_on_executor
		def send_internal_registration_confirmation_email( self, customer_email_address, customer_name, customer_phone ):
			TaskSpawner._send_email(
				os.environ.get( "internal_signup_notification_email" ),
				"Refinery User Signup, " + customer_email_address,
				pystache.render(
					EMAIL_TEMPLATES[ "internal_registration_notification_text" ],
					{
						"customer_email_address": customer_email_address,
						"customer_name": customer_name,
						"customer_phone": customer_phone
					}
				),
				pystache.render(
					EMAIL_TEMPLATES[ "internal_registration_notification" ],
					{
						"customer_email_address": customer_email_address,
						"customer_name": customer_name,
						"customer_phone": customer_phone
					}
				),
			)
	
		@run_on_executor
		def send_authentication_email( self, email_address, auth_token ):
			authentication_link = os.environ.get( "web_origin" ) + "/authentication/email/" + auth_token
			
			TaskSpawner._send_email(
				email_address,
				"Refinery.io - Login by email confirmation",
				pystache.render(
					EMAIL_TEMPLATES[ "authentication_email_text" ],
					{
						"email_authentication_link": authentication_link,
					}
				),
				pystache.render(
					EMAIL_TEMPLATES[ "authentication_email" ],
					{
						"email_authentication_link": authentication_link,
					}
				),
			)

		@run_on_executor
		def stripe_create_customer( self, email, name, phone_number, source_token, metadata_dict ):
			# Create a customer in Stripe
			customer = stripe.Customer.create(
				email=email,
				name=name,
				phone=phone_number,
				source=source_token,
				metadata=metadata_dict
			)
			
			return customer[ "id" ]
			
		@run_on_executor
		def associate_card_token_with_customer_account( self, stripe_customer_id, card_token ):
			# Add the card to the customer's account.
			new_card = stripe.Customer.create_source(
				stripe_customer_id,
				source=card_token
			)
			
			return new_card[ "id" ]
			
		@run_on_executor
		def get_account_cards( self, stripe_customer_id ):
			return TaskSpawner._get_account_cards( stripe_customer_id )
			
		@staticmethod
		def _get_account_cards( stripe_customer_id ):
			# Pull all of the metadata for the cards the customer
			# has on file with Stripe
			cards = stripe.Customer.list_sources(
				stripe_customer_id,
				object="card",
				limit=100,
			)
			
			# Pull the user's default card and add that
			# metadata to the card
			customer_info = TaskSpawner._get_stripe_customer_information(
				stripe_customer_id
			)
			
			for card in cards:
				is_primary = False
				if card[ "id" ] == customer_info[ "default_source" ]:
					is_primary = True
				card[ "is_primary" ] = is_primary
			
			return cards[ "data" ]
			
		@run_on_executor
		def get_stripe_customer_information( self, stripe_customer_id ):
			return TaskSpawner._get_stripe_customer_information( stripe_customer_id )
			
		@staticmethod
		def _get_stripe_customer_information( stripe_customer_id ):
			return stripe.Customer.retrieve(
				stripe_customer_id
			)
			
		@run_on_executor
		def set_stripe_customer_default_payment_source( self, stripe_customer_id, card_id ):
			customer_update_response = stripe.Customer.modify(
				stripe_customer_id,
				default_source=card_id,
			)
			
			logit( customer_update_response )
			
		@run_on_executor
		def delete_card_from_account( self, stripe_customer_id, card_id ):
			# We first have to pull the customers information so we
			# can verify that they are not deleting their default
			# payment source from Stripe.
			customer_information = TaskSpawner._get_stripe_customer_information(
				stripe_customer_id
			)
			
			# Throw an exception if this is the default source for the user
			if customer_information[ "default_source" ] == card_id:
				raise CardIsPrimaryException()
			
			# Delete the card from STripe
			delete_response = stripe.Customer.delete_source(
				stripe_customer_id,
				card_id
			)

			return True
			
		@run_on_executor
		def generate_managed_accounts_invoices( self, start_date_string, end_date_string ):
			"""
			Bills ultimately belong to the organization but are paid by
			the ADMINS of the organization. So we generate the invoices and
			then send them to the admins on the account for payment.
			
			Note that this is purely for accounts which are "managed" meaning
			we own the billing of the sub-AWS accounts and we upcharge and
			bill the customer.
			"""
			# Pull a list of organizations to generate invoices for
			dbsession = DBSession()
			organizations = dbsession.query( Organization )
			
			organization_ids = []
			
			for organization in organizations:
				organization_dict = organization.to_dict()
				organization_ids.append(
					organization_dict[ "id" ]
				)
				
			dbsession.close()
			
			# List of invoices to send out at the end
			"""
			{
				# To send invoice emails
				"admin_stripe_id": "...",
				"aws_account_bills": [],
			}
			"""
			invoice_list = []
			
			# Setting for if Refinery should just finalize the invoices
			# or if manual approve/editing is enabled. One is more careful
			# than the others.
			finalize_invoices_enabled = json.loads(
				os.environ.get( "stripe_finalize_invoices" )
			)
			
			# Iterate over each organization
			for organization_id in organization_ids:
				dbsession = DBSession()
				organization = dbsession.query( Organization ).filter_by(
					id=organization_id
				).first()
				
				organization_dict = organization.to_dict()
				
				# If the organization is disabled we just skip it
				if organization.disabled == True:
					continue
				
				# Check if the organization billing admin has validated
				# their email address. If not it means they never finished
				# the signup process so we can skip them.
				if organization.billing_admin_user.email_verified == False:
					continue
				
				current_organization_invoice_data = {
					"admin_stripe_id": "...",
					"aws_account_bills": [],
				}
				
				# Pull the organization billing admin and send them
				# the invoice email so they can pay it.
				current_organization_invoice_data[ "admin_stripe_id" ] = organization.billing_admin_user.payment_id
				
				# Get AWS accounts from organization
				organization_aws_accounts = []
				for aws_account in organization.aws_accounts:
					organization_aws_accounts.append(
						aws_account.to_dict()
					)
				dbsession.close()
				
				# Pull billing information for each AWS account
				for aws_account_dict in organization_aws_accounts:
					billing_information = TaskSpawner._get_sub_account_billing_data(
						aws_account_dict[ "account_id" ],
						start_date_string,
						end_date_string,
						"monthly",
						False
					)
					
					current_organization_invoice_data[ "aws_account_bills" ].append({
						"aws_account_label": aws_account_dict[ "account_label" ],
						"aws_account_id": aws_account_dict[ "account_id" ],
						"billing_information": billing_information,
					})
				
				if "admin_stripe_id" in current_organization_invoice_data and current_organization_invoice_data[ "admin_stripe_id" ]:
					invoice_list.append(
						current_organization_invoice_data
					)
				
			for invoice_data in invoice_list:
				for aws_account_billing_data in invoice_data[ "aws_account_bills" ]:
					# We send one bill per managed AWS account if they have multiple
					
					for service_cost_data in aws_account_billing_data[ "billing_information" ][ "service_breakdown" ]:
						line_item_cents = int(
							float( service_cost_data[ "total" ] ) * 100
						)
						
						# If the item costs zero cents don't add it to the bill.
						if line_item_cents > 0:
							# Don't add "Managed" to the base-service fee.
							if "Fee" in service_cost_data[ "service_name" ]:
								service_description = service_cost_data[ "service_name" ]
							else:
								service_description = "Managed " + service_cost_data[ "service_name" ]
							
							if aws_account_billing_data[ "aws_account_label" ].strip() != "":
								service_description = service_description + " (Cloud Account: '" + aws_account_billing_data[ "aws_account_label" ] + "')"
								
							stripe.InvoiceItem.create(
								# Stripe bills in cents!
								amount=line_item_cents,
								currency=str( service_cost_data[ "unit" ] ).lower(),
								customer=invoice_data[ "admin_stripe_id" ],
								description=service_description,
							)
					
					invoice_creation_params = {
						"customer": invoice_data[ "admin_stripe_id" ],
						"auto_advance": True,
						"billing": "charge_automatically",
						"metadata": {
							"aws_account_id": aws_account_billing_data[ "aws_account_id" ]
						}
					}
					
					try:
						customer_invoice = stripe.Invoice.create(
							**invoice_creation_params
						)
						
						if finalize_invoices_enabled:
							customer_invoice.send_invoice()
					except Exception as e:
						logit( "Exception occurred while creating customer invoice, parameters were the following: " )
						logit( invoice_creation_params )
						logit( e )

			# Notify finance department that they have an hour to review the invoices
			return TaskSpawner._send_email(
				os.environ.get( "billing_alert_email" ),
				"[URGENT][IMPORTANT]: Monthly customer invoice generation has completed. One hour to auto-finalization.",
				False,
				"The monthly Stripe invoice generation has completed. You have <b>one hour</b> to review invoices before they go out to customers.<br /><a href=\"https://dashboard.stripe.com/invoices\"><b>Click here to review the generated invoices</b></a><br /><br />",
			)

		@run_on_executor
		def pull_current_month_running_account_totals( self ):
			"""
			This runs through all of the sub-AWS accounts managed
			by Refinery and returns an array like the following:
			{
				"aws_account_id": "00000000000",
				"billing_total": "12.39",
				"unit": "USD",
			}
			"""
			date_info = get_current_month_start_and_end_date_strings()
			
			metric_name = "NetUnblendedCost"
			aws_account_running_cost_list = []
			
			ce_params = {
				"TimePeriod": {
					"Start": date_info[ "month_start_date" ],
					"End": date_info[ "next_month_first_day" ],
				},
				"Granularity": "MONTHLY",
				"Metrics": [
					metric_name
				],
				"GroupBy": [
					{
						"Type": "DIMENSION",
						"Key": "LINKED_ACCOUNT"
					}
				]
			}
			
			ce_response = {}
			
			while True:
				ce_response = COST_EXPLORER.get_cost_and_usage(
					**ce_params
				)
				account_billing_results = ce_response[ "ResultsByTime" ][0][ "Groups" ]
				
				for account_billing_result in account_billing_results:
					aws_account_running_cost_list.append({
						"aws_account_id": account_billing_result[ "Keys" ][0],
						"billing_total": account_billing_result[ "Metrics" ][ metric_name ][ "Amount" ],
						"unit": account_billing_result[ "Metrics" ][ metric_name ][ "Unit" ],
					})
				
				# Stop here if there are no more pages to iterate through.
				if ( "NextPageToken" in ce_response ) == False:
					break
				
				# If we have a next page token, then add it to our
				# parameters for the next paginated calls.
				ce_params[ "NextPageToken" ] = ce_response[ "NextPageToken" ]
				
			return aws_account_running_cost_list
			
		@run_on_executor
		def enforce_account_limits( self, aws_account_running_cost_list ):
			"""
			{
				"aws_account_id": "00000000000",
				"billing_total": "12.39",
				"unit": "USD",
			}
			"""
			dbsession = DBSession()
			
			# Pull the configured free trial account limits
			free_trial_user_max_amount = float( os.environ.get( "free_trial_billing_limit" ) )
			
			# Iterate over the input list and pull the related accounts
			for aws_account_info in aws_account_running_cost_list:
				# Pull relevant AWS account
				aws_account = dbsession.query( AWSAccount ).filter_by(
					account_id=aws_account_info[ "aws_account_id" ],
					aws_account_status="IN_USE",
				).first()
				
				# If there's no related AWS account in the database
				# we just skip over it because it's likely a non-customer
				# AWS account
				if aws_account == None:
					continue
				
				# Pull related organization
				owner_organization = dbsession.query( Organization ).filter_by(
					id=aws_account.organization_id
				).first()
				
				# Check if the user is a free trial user
				user_trial_info = get_user_free_trial_information( owner_organization.billing_admin_user )
				
				# If they are a free trial user, check if their usage has
				# exceeded the allowed limits
				exceeds_free_trial_limit = float( aws_account_info[ "billing_total" ] ) >= free_trial_user_max_amount
				if user_trial_info[ "is_using_trial" ] and exceeds_free_trial_limit:
					logit( "[ STATUS ] Enumerated user has exceeded their free trial.")
					logit( "[ STATUS ] Taking action against free-trial account..." )
					freeze_result = TaskSpawner._freeze_aws_account(
						aws_account.to_dict()
					)
					
					# Send account frozen email to us to know that it happened
					TaskSpawner.send_account_freeze_email(
						aws_account_info[ "aws_account_id" ],
						aws_account_info[ "billing_total" ],
						owner_organization.billing_admin_user.email
					)
					
			dbsession.close()
	
		@run_on_executor
		def get_sub_account_month_billing_data( self, account_id, billing_month, use_cache ):
			# Parse the billing month into a datetime object
			billing_month_datetime = datetime.datetime.strptime(
				billing_month,
				"%Y-%m"
			)
			
			# Get first day of the month
			billing_start_date = billing_month_datetime.strftime( "%Y-%m-%d" )
			
			# Get the first day of the next month
			# This is some magic to ensure we end up on the next month since a month
			# never has 32 days.
			next_month_date = billing_month_datetime + datetime.timedelta( days=32 )
			billing_end_date = next_month_date.strftime( "%Y-%m-01" )
			
			return TaskSpawner._get_sub_account_billing_data(
				account_id,
				billing_start_date,
				billing_end_date,
				"monthly",
				use_cache
			)
			
		@staticmethod
		def _get_sub_account_billing_data( account_id, start_date, end_date, granularity, use_cache ):
			"""
			Pull the service breakdown list and return it along with the totals.
			Note that this data is not marked up. This function does the work of marking it up.
			{
				"bill_total": {
					"total": "283.92",
					"unit": "USD"
				},
				"service_breakdown": [
					{
						"service_name": "AWS Cost Explorer",
						"total": "1.14",
						"unit": "USD"
					},
				...
			"""
			service_breakdown_list = TaskSpawner._get_sub_account_service_breakdown_list(
				account_id,
				start_date,
				end_date,
				granularity,
				use_cache
			)
			
			return_data = {
				"bill_total": {
					"total": 0,
					"unit": "USD",
				},
				"service_breakdown": []
			}
			
			total_amount = 0.00
			
			# Remove some of the AWS branding from the billing
			remove_aws_branding_words = [
				"AWS",
				"Amazon",
			]
			
			# Keywords which remove the item from the billing line
			not_billed_words = [
				"Elastic Compute Cloud",
				"EC2"
			]
			
			# Markup multiplier
			markup_multiplier = 1 + ( int( os.environ.get( "mark_up_percent" ) ) / 100 )
			
			# Check if this is the first billing month
			is_first_account_billing_month = is_organization_first_month(
				account_id
			)
			
			for service_breakdown_info in service_breakdown_list:
				# Remove branding words from service name
				service_name = service_breakdown_info[ "service_name" ]
				for aws_branding_word in remove_aws_branding_words:
					service_name = service_name.replace(
						aws_branding_word,
						""
					).strip()
					
				# If it's an AWS EC2-related billing item we strike it
				# because it's part of our $5 base fee
				should_be_ignored = False
				for not_billed_word in not_billed_words:
					if not_billed_word in service_name:
						should_be_ignored = True
				
				# If it matches our keywords we'll strike it from
				# the bill
				if should_be_ignored:
					continue
				
				# Mark up the total for the service
				service_total = float( service_breakdown_info[ "total" ] )
				
				# Don't add it as a line item if it's zero
				if service_total > 0:
					service_total = get_billing_rounded_float(
						service_total
					) * markup_multiplier
						
					return_data[ "service_breakdown" ].append({
						"service_name": service_name,
						"unit": service_breakdown_info[ "unit" ],
						"total": ( "%.2f" % service_total ),
					})
					
					total_amount = total_amount + service_total
					
			# This is where we upgrade the billing total if it's not at least $5/mo
			# $5/mo is our floor price.
			if total_amount < 5.00 and is_first_account_billing_month == False:
				amount_to_add = ( 5.00 - total_amount )
				return_data[ "service_breakdown" ].append({
					"service_name": "Floor Fee (Bills are minimum $5/month, see refinery.io/pricing for more information).",
					"unit": "usd",
					"total": ( "%.2f" % amount_to_add ),
				})
				total_amount = 5.00
			
			return_data[ "bill_total" ] = ( "%.2f" % total_amount )
			
			return return_data
		
		@staticmethod
		def _get_sub_account_service_breakdown_list( account_id, start_date, end_date, granularity, use_cache ):
			"""
			Return format:
			
			[
				{
					"service_name": "EC2 - Other",
					"unit": "USD",
					"total": "10.0245523",
				}
				...
			]
			"""
			dbsession = DBSession()
			# Pull related AWS account and get the database ID for it
			aws_account = dbsession.query( AWSAccount ).filter_by(
				account_id=account_id,
			).first()

			# If the use_cache is enabled we'll check the database for an
			# already cached bill.
			# The oldest a cached bill can be is 24 hours, otherwise a new
			# one will be generated and cached. This allows our customers to
			# always have a daily service total if they want it.
			if use_cache:
				current_timestamp = int( time.time() )
				# Basically 24 hours before the current time.
				oldest_usable_cached_result_timestamp = current_timestamp - ( 60 * 60 * 24 )
				billing_collection = dbsession.query( CachedBillingCollection ).filter_by(
					billing_start_date=start_date,
					billing_end_date=end_date,
					billing_granularity=granularity,
					aws_account_id=aws_account.id
				).filter(
					CachedBillingCollection.timestamp >= oldest_usable_cached_result_timestamp
				).order_by(
					CachedBillingCollection.timestamp.desc()
				).first()
				
				# If billing collection exists format and return it
				if billing_collection:
					# Create a service breakdown list from database data
					service_breakdown_list = []
					
					for billing_item in billing_collection.billing_items:
						service_breakdown_list.append({
							"service_name": billing_item.service_name,
							"unit": billing_item.unit,
							"total": billing_item.total,
						})
					
					dbsession.close()
					return service_breakdown_list

			# Pull the raw billing data via the AWS CostExplorer API
			# Note that this returned data is not marked up.
			# This also costs us 1 cent each time we make this request
			# Which is why we implement caching for user billing.
			service_breakdown_list = TaskSpawner._api_get_sub_account_billing_data(
				account_id,
				start_date,
				end_date,
				granularity,
			)
			
			# Since we've queried this data we'll cache it for future
			# retrievals.
			new_billing_collection = CachedBillingCollection()
			new_billing_collection.billing_start_date = start_date
			new_billing_collection.billing_end_date = end_date
			new_billing_collection.billing_granularity = granularity
			new_billing_collection.aws_account_id = aws_account.id
			
			# Add all of the line items as billing items
			for service_breakdown_data in service_breakdown_list:
				billing_item = CachedBillingItem()
				billing_item.service_name = service_breakdown_data[ "service_name" ]
				billing_item.unit = service_breakdown_data[ "unit" ]
				billing_item.total = service_breakdown_data[ "total" ]
				new_billing_collection.billing_items.append(
					billing_item
				)
				
			dbsession.add( new_billing_collection )
			dbsession.commit()
			dbsession.close()
			
			return service_breakdown_list
		
		@staticmethod
		def _api_get_sub_account_billing_data( account_id, start_date, end_date, granularity ):
			"""
			account_id: 994344292413
			start_date: 2017-05-01
			end_date: 2017-06-01
			granularity: "daily" || "hourly" || "monthly"
			"""
			metric_name = "NetUnblendedCost"
			
			usage_parameters = {
				"TimePeriod": {
					"Start": start_date,
					"End": end_date,
				},
				"Filter": {
					"And": [
						{
							"Not": {
								"Dimensions": {
									"Key": "RECORD_TYPE",
									"Values": [
										"Credit"
									]
								}
							}
						},
						{
							"Dimensions": {
								"Key": "LINKED_ACCOUNT",
								"Values": [
									str( account_id )
								]
							}
						}
					]
				},
				"Granularity": granularity.upper(),
				"Metrics": [ metric_name ],
				"GroupBy": [
					{
						"Type": "DIMENSION",
						"Key": "SERVICE"
					}
				]
			}
			
			response = COST_EXPLORER.get_cost_and_usage(
				**usage_parameters
			)
			cost_groups = response[ "ResultsByTime" ][0][ "Groups" ]
			
			service_breakdown_list = []
			
			for cost_group in cost_groups:
				cost_group_name = cost_group[ "Keys" ][0]
				unit = cost_group[ "Metrics" ][ metric_name ][ "Unit" ]
				total = cost_group[ "Metrics" ][ metric_name ][ "Amount" ]
				service_breakdown_list.append({
					"service_name": cost_group_name,
					"unit": unit,
					"total": total,
				})
			
			return service_breakdown_list
			
		@run_on_executor
		def get_sub_account_billing_forecast( self, account_id, start_date, end_date, granularity ):
			"""
			account_id: 994344292413
			start_date: 2017-05-01
			end_date: 2017-06-01
			granularity: monthly"
			"""
			metric_name = "NET_UNBLENDED_COST"
			
			# Markup multiplier
			markup_multiplier = 1 + ( int( os.environ.get( "mark_up_percent" ) ) / 100 )
			
			forcecast_parameters = {
				"TimePeriod": {
					"Start": start_date,
					"End": end_date,
				},
				"Filter": {
					"Dimensions": {
						"Key": "LINKED_ACCOUNT",
						"Values": [
							str( account_id )
						]
					}
				},
				"Granularity": granularity.upper(),
				"Metric": metric_name
			}
			
			response = COST_EXPLORER.get_cost_forecast(
				**forcecast_parameters
			)
			
			forecast_total = float( response[ "Total" ][ "Amount" ] ) * markup_multiplier
			forecast_total_string = numpy.format_float_positional( forecast_total )
			forecast_unit = response[ "Total" ][ "Unit" ]
			
			return {
				"forecasted_total": forecast_total_string,
				"unit": forecast_unit
			}
			
		@run_on_executor
		def check_if_layer_exists( self, credentials, layer_name ):
			lambda_client = get_aws_client( "lambda", credentials )
			
			try:
				response = lambda_client.get_layer_version(
					LayerName=layer_name,
					VersionNumber=1
				)
			except ClientError as e:
				if e.response[ "Error" ][ "Code" ] == "ResourceNotFoundException":
					return False
					
			return True
			
		@run_on_executor
		def create_lambda_layer( self, credentials, layer_name, description, s3_bucket, s3_object_key ):
			lambda_client = get_aws_client( "lambda", credentials )
			
			response = lambda_client.publish_layer_version(
				LayerName="RefineryManagedLayer_" + layer_name,
				Description=description,
				Content={
					"S3Bucket": s3_bucket,
					"S3Key": s3_object_key,
				},
				CompatibleRuntimes=[
					"python2.7",
					"provided",
				],
				LicenseInfo="See layer contents for license information."
			)
			
			return {
				"sha256": response[ "Content" ][ "CodeSha256" ],
				"size": response[ "Content" ][ "CodeSize" ],
				"version": response[ "Version" ],
				"layer_arn": response[ "LayerArn" ],
				"layer_version_arn": response[ "LayerVersionArn" ],
				"created_date": response[ "CreatedDate" ]
			}
			
		@run_on_executor
		def warm_up_lambda( self, credentials, arn, warmup_concurrency_level ):
			lambda_client = get_aws_client(
				"lambda",
				credentials
			)
			response = lambda_client.invoke(
				FunctionName=arn,
				InvocationType="Event",
				LogType="Tail",
				Payload=json.dumps({
					"_refinery": {
						"warmup": warmup_concurrency_level,
					}
				})
			)
			
		@run_on_executor
		def execute_aws_lambda( self, credentials, arn, input_data ):
			return TaskSpawner._execute_aws_lambda( credentials, arn, input_data )
		
		@staticmethod
		def _execute_aws_lambda( credentials, arn, input_data ):
			lambda_client = get_aws_client( "lambda", credentials )
			response = lambda_client.invoke(
				FunctionName=arn,
				InvocationType="RequestResponse",
				LogType="Tail",
				Payload=json.dumps(
					input_data
				)
			)
			
			full_response = response[ "Payload" ].read()
			
			# Decode it all the way
			try:
				full_response = json.loads(
					json.loads(
						full_response
					)
				)
			except:
				pass

			prettify_types = [
				dict,
				list
			]

			if type( full_response ) in prettify_types:
				full_response = json.dumps(
					full_response,
					indent=4
				)

			if type( full_response ) != str:
				full_response = str( full_response )
			
			# Detect from response if it was an error
			is_error = False
			
			if "FunctionError" in response:
				is_error = True
			
			log_output = base64.b64decode(
				response[ "LogResult" ]
			)
			
			# Strip the Lambda stuff from the output
			if "RequestId:" in log_output:
				log_lines = log_output.split( "\n" )
				returned_log_lines = []
				
				for log_line in log_lines:
					if log_line.startswith( "START RequestId: " ):
						continue
					
					if log_line.startswith( "END RequestId: " ):
						continue
					
					if log_line.startswith( "REPORT RequestId: " ):
						continue
					
					if log_line.startswith( "XRAY TraceId: " ):
						continue
					
					if "START RequestId: " in log_line:
						log_line = log_line.split( "START RequestId: " )[0]

					if "END RequestId: " in log_line:
						log_line = log_line.split( "END RequestId: " )[0]

					if "REPORT RequestId: " in log_line:
						log_line = log_line.split( "REPORT RequestId: " )[0]
						
					if "XRAY TraceId: " in log_line:
						log_line = log_line.split( "XRAY TraceId: " )[0]
					
					returned_log_lines.append(
						log_line
					)
					
				log_output = "\n".join( returned_log_lines )
				
			# Mark truncated if logs are not complete
			truncated = True
			if( "START RequestId: " in log_output and "END RequestId: " in log_output ):
				truncated = False

			return {
				"truncated": truncated,
				"arn": arn,
				"version": response[ "ExecutedVersion" ],
				"status_code": response[ "StatusCode" ],
				"logs": log_output,
				"is_error": is_error,
				"returned_data": full_response,
			}
			
		@run_on_executor
		def delete_aws_lambda( self, credentials, arn_or_name ):
			return TaskSpawner._delete_aws_lambda( credentials, arn_or_name )
		
		@staticmethod
		def _delete_aws_lambda( credentials, arn_or_name ):
			lambda_client = get_aws_client( "lambda", credentials )
			return lambda_client.delete_function(
				FunctionName=arn_or_name
			)
			
		@run_on_executor
		def update_lambda_environment_variables( self, credentials, func_name, environment_variables ):
			lambda_client = get_aws_client( "lambda", credentials )
			
			# Generate environment variables data structure
			env_data = {}
			for env_pair in environment_variables:
				env_data[ env_pair[ "key" ] ] = env_pair[ "value" ]
				
			response = lambda_client.update_function_configuration(
				FunctionName=func_name,
				Environment={
					"Variables": env_data
				},
			)
			
			return response
			
		@staticmethod
		def build_lambda( credentials, language, code, libraries ):
			logit( "Building Lambda " + language + " with libraries: " + str( libraries ), "info" )
			if not ( language in LAMBDA_SUPPORTED_LANGUAGES ):
				raise Exception( "Error, this language '" + language + "' is not yet supported by refinery!" )
			
			if language == "python2.7":
				package_zip_data = TaskSpawner._build_python27_lambda( credentials, code, libraries )
			elif language == "python3.6":
				package_zip_data = TaskSpawner._build_python36_lambda( credentials, code, libraries )
			elif language == "php7.3":
				package_zip_data = TaskSpawner._build_php_73_lambda( credentials, code, libraries )
			elif language == "nodejs8.10":
				package_zip_data = TaskSpawner._build_nodejs_810_lambda( credentials, code, libraries )
			elif language == "nodejs10.16.3":
				package_zip_data = TaskSpawner._build_nodejs_10163_lambda( credentials, code, libraries )
			elif language == "go1.12":
				package_zip_data = TaskSpawner.get_go112_zip( credentials, code )
			elif language == "ruby2.6.4":
				package_zip_data = TaskSpawner._build_ruby_264_lambda( credentials, code, libraries )
				
			return package_zip_data
			
		@run_on_executor
		def set_lambda_reserved_concurrency( self, credentials, arn, reserved_concurrency_count ):
			# Create Lambda client
			lambda_client = get_aws_client(
				"lambda",
				credentials
			)
			
			set_concurrency_response = lambda_client.put_function_concurrency(
				FunctionName=arn,
				ReservedConcurrentExecutions=int( reserved_concurrency_count )
			)
			
		@run_on_executor
		def deploy_aws_lambda( self, credentials, func_name, language, description, role_name, code, libraries, timeout, memory, vpc_config, environment_variables, tags_dict, layers, is_inline_execution ):
			"""
			Here we do caching to see if we've done this exact build before
			(e.g. the same language, code, and libraries). If we have an the
			previous zip package is still in S3 we can just return that.
			
			The zip key is {{SHA256_OF_LANG-CODE-LIBRARIES}}.zip
			"""
			# Generate libraries object for now until we modify it to be a dict/object
			libraries_object = {}
			for library in libraries:
				libraries_object[ str( library ) ] = "latest"
				
			# Generate SHA256 hash input for caching key
			hash_input = language + "-" + code + "-" + json.dumps( libraries_object, sort_keys=True )
			hash_key = hashlib.sha256(
				hash_input
			).hexdigest()
			s3_package_zip_path = hash_key + ".zip"
			
			# Check to see if it's in the S3 cache
			already_exists = False
			
			# Create S3 client
			s3_client = get_aws_client(
				"s3",
				credentials
			)
			
			# Check if we've already deployed this exact same Lambda before
			already_exists = TaskSpawner._s3_object_exists(
				credentials,
				credentials[ "lambda_packages_bucket" ],
				s3_package_zip_path
			)
			
			if not already_exists:
				# Build the Lambda package .zip and return the zip data for it
				lambda_zip_package_data = TaskSpawner.build_lambda(
					credentials,
					language,
					code,
					libraries
				)
				
				# Write it the cache
				s3_client.put_object(
					Key=s3_package_zip_path,
					Bucket=credentials[ "lambda_packages_bucket" ],
					Body=lambda_zip_package_data,
				)
			
			lambda_deploy_result = TaskSpawner._deploy_aws_lambda(
				credentials,
				func_name,
				language,
				description,
				role_name,
				s3_package_zip_path,
				timeout,
				memory,
				vpc_config,
				environment_variables,
				tags_dict,
				layers
			)
			
			# If it's an inline execution we can cache the
			# built Lambda and re-used it for future executions
			# that share the same configuration when run.
			if is_inline_execution and not ( language in NOT_SUPPORTED_INLINE_EXECUTION_LANGUAGES ):
				logit( "Caching inline execution to speed up future runs..." )
				TaskSpawner._cache_inline_lambda_execution(
					credentials,
					language,
					timeout,
					memory,
					environment_variables,
					layers,
					libraries,
					lambda_deploy_result[ "FunctionArn" ],
					lambda_deploy_result[ "CodeSize" ]
				)
			
			return lambda_deploy_result
			
		@staticmethod
		def _get_cached_inline_execution_lambda_entries( credentials ):
			# Check how many inline execution Lambdas we already have
			# saved in AWS. If it's too many we need to clean up!
			# Get the oldest saved inline execution from the stack and
			# delete it from AWS. This way we don't fill up the 75GB
			# per-account limitation!
			dbsession = DBSession()
			existing_inline_execution_lambdas_objects = dbsession.query(
				InlineExecutionLambda
			).filter_by(
				aws_account_id=credentials[ "id" ]
			).order_by(
				InlineExecutionLambda.last_used_timestamp.asc()
			).all()
			
			existing_inline_execution_lambdas = []
			
			for existing_inline_execution_lambdas_object in existing_inline_execution_lambdas_objects:
				existing_inline_execution_lambdas.append(
					existing_inline_execution_lambdas_object.to_dict()
				)
				
			dbsession.close()
			
			logit( "Number of existing Lambdas cached for inline executions: " + str( len( existing_inline_execution_lambdas_objects ) ) )
			
			return existing_inline_execution_lambdas
			
		@staticmethod
		def _delete_cached_inline_execution_lambda( credentials, arn, lambda_uuid ):
			TaskSpawner._delete_lambda(
				credentials,
				False,
				False,
				False,
				arn
			)
			
			# Delete the Lambda from the database now that we've
			# deleted it from AWS.
			dbsession = DBSession()
			dbsession.query( InlineExecutionLambda ).filter_by(
				id=lambda_uuid
			).delete()
			dbsession.commit()
			dbsession.close()
			
		@staticmethod
		def _add_inline_execution_lambda_entry( credentials, inline_execution_hash_key, arn, lambda_size ):
			# Add Lambda to inline execution database so we know we can
			# re-use it at a later time.
			dbsession = DBSession()
			inline_execution_lambda = InlineExecutionLambda()
			inline_execution_lambda.unique_hash_key = inline_execution_hash_key
			inline_execution_lambda.arn = arn
			inline_execution_lambda.size = lambda_size
			inline_execution_lambda.aws_account_id = credentials[ "id" ]
			dbsession.add( inline_execution_lambda )
			dbsession.commit()
			dbsession.close()
			
		@staticmethod
		def _cache_inline_lambda_execution( credentials, language, timeout, memory, environment_variables, layers, libraries, arn, lambda_size ):
			inline_execution_hash_key = TaskSpawner._get_inline_lambda_hash_key(
				language,
				timeout,
				memory,
				environment_variables,
				layers,
				libraries
			)
			
			# Maximum amount of inline execution Lambdas to leave deployed
			# at a time in AWS. This is a tradeoff between speed and storage
			# amount consumed in AWS.
			max_number_of_inline_execution_lambdas = 20
			
			# Pull previous database entries for inline execution Lambdas we're caching
			existing_inline_execution_lambdas = TaskSpawner._get_cached_inline_execution_lambda_entries(
				credentials
			)
			
			if existing_inline_execution_lambdas and len( existing_inline_execution_lambdas ) > max_number_of_inline_execution_lambdas:
				number_of_lambdas_to_delete = len( existing_inline_execution_lambdas ) - max_number_of_inline_execution_lambdas
				
				logit( "Deleting #" + str( number_of_lambdas_to_delete ) + " old cached inline execution Lambda(s) from AWS..." )
				
				lambdas_to_delete = existing_inline_execution_lambdas[:number_of_lambdas_to_delete]
			
				for lambda_to_delete in lambdas_to_delete:
					logit( "Deleting '" + lambda_to_delete[ "arn" ] + "' from AWS..." )
					
					TaskSpawner._delete_cached_inline_execution_lambda(
						credentials,
						lambda_to_delete[ "arn" ],
						lambda_to_delete[ "id" ]
					)
			
			TaskSpawner._add_inline_execution_lambda_entry(
				credentials,
				inline_execution_hash_key,
				arn,
				lambda_size
			)
			
		@staticmethod
		def _get_inline_lambda_hash_key( language, timeout, memory, environment_variables, layers, libraries ):
			hash_dict = {
				"language": language,
				"timeout": timeout,
				"memory": memory,
				"environment_variables": environment_variables,
				"layers": layers,
				"libraries": libraries
			}
			
			hash_key = hashlib.sha256(
				json.dumps(
					hash_dict,
					sort_keys=True
				)
			).hexdigest()
			
			return hash_key
		
		@staticmethod
		def _deploy_aws_lambda( credentials, func_name, language, description, role_name, s3_package_zip_path, timeout, memory, vpc_config, environment_variables, tags_dict, layers ):
			if language in CUSTOM_RUNTIME_LANGUAGES:
				language = "provided"

			# Generate environment variables data structure
			env_data = {}
			for env_pair in environment_variables:
				env_data[ env_pair[ "key" ] ] = env_pair[ "value" ]
				
			# Create Lambda client
			lambda_client = get_aws_client(
				"lambda",
				credentials
			)
			
			# Add pricing tag
			tags_dict[ "RefineryResource" ] = "true"
			
			try:
				# https://boto3.amazonaws.com/v1/documentation/api/latest/reference/services/lambda.html#Lambda.Client.create_function
				response = lambda_client.create_function(
					FunctionName=func_name,
					Runtime=language,
					Role=role_name,
					Handler="lambda._init",
					Code={
						"S3Bucket": credentials[ "lambda_packages_bucket" ],
						"S3Key": s3_package_zip_path,
					},
					Description=description,
					Timeout=int(timeout),
					MemorySize=int(memory),
					Publish=True,
					VpcConfig=vpc_config,
					Environment={
						"Variables": env_data
					},
					Tags=tags_dict,
					Layers=layers,
				)
			except ClientError as e:
				if e.response[ "Error" ][ "Code" ] == "ResourceConflictException":
					# Delete the existing lambda
					delete_response = TaskSpawner._delete_aws_lambda(
						credentials,
						func_name
					)
					
					# Now create it since we're clear
					return TaskSpawner._deploy_aws_lambda(
						credentials,
						func_name,
						language,
						description,
						role_name,
						s3_package_zip_path,
						timeout,
						memory,
						vpc_config,
						environment_variables,
						tags_dict,
						layers
					)
				else:
					logit( "Exception occured: ", "error" )
					logit( e, "error" )
					return False
			
			return response
		
		@run_on_executor
		def get_final_zip_package_path( self, language, libraries ):
			return TaskSpawner._get_final_zip_package_path( language, libraries )
			
		@staticmethod
		def _get_final_zip_package_path( language, libraries_object ):
			hash_input = language + "-" + json.dumps( libraries_object, sort_keys=True )
			hash_key = hashlib.sha256(
				hash_input
			).hexdigest()
			final_s3_package_zip_path = hash_key + ".zip"
			return final_s3_package_zip_path
			
		@staticmethod
		def get_python36_lambda_base_zip( credentials, libraries ):
			s3_client = get_aws_client(
				"s3",
				credentials
			)
			
			libraries_object = {}
			for library in libraries:
				libraries_object[ str( library ) ] = "latest"
			
			final_s3_package_zip_path = TaskSpawner._get_final_zip_package_path(
				"python3.6",
				libraries_object
			)
			
			if TaskSpawner._s3_object_exists( credentials, credentials[ "lambda_packages_bucket" ], final_s3_package_zip_path ):
				return TaskSpawner._read_from_s3(
					credentials,
					credentials[ "lambda_packages_bucket" ],
					final_s3_package_zip_path
				)
			
			# Kick off CodeBuild for the libraries to get a zip artifact of
			# all of the libraries.
			build_id = TaskSpawner._start_python36_codebuild(
				credentials,
				libraries_object
			)
			
			# This continually polls for the CodeBuild build to finish
			# Once it does it returns the raw artifact zip data.
			return TaskSpawner._get_codebuild_artifact_zip_data(
				credentials,
				build_id,
				final_s3_package_zip_path
			)
			
		@staticmethod
		def get_python27_lambda_base_zip( credentials, libraries ):
			s3_client = get_aws_client(
				"s3",
				credentials
			)
			
			libraries_object = {}
			for library in libraries:
				libraries_object[ str( library ) ] = "latest"
			
			final_s3_package_zip_path = TaskSpawner._get_final_zip_package_path(
				"python2.7",
				libraries_object
			)
			
			if TaskSpawner._s3_object_exists( credentials, credentials[ "lambda_packages_bucket" ], final_s3_package_zip_path ):
				return TaskSpawner._read_from_s3(
					credentials,
					credentials[ "lambda_packages_bucket" ],
					final_s3_package_zip_path
				)
			
			# Kick off CodeBuild for the libraries to get a zip artifact of
			# all of the libraries.
			build_id = TaskSpawner._start_python27_codebuild(
				credentials,
				libraries_object
			)
			
			# This continually polls for the CodeBuild build to finish
			# Once it does it returns the raw artifact zip data.
			return TaskSpawner._get_codebuild_artifact_zip_data(
				credentials,
				build_id,
				final_s3_package_zip_path
			)
			
		@staticmethod
		def get_go112_zip( credentials, code ):
			# Kick off CodeBuild
			build_id = TaskSpawner.start_go112_codebuild(
				credentials,
				code
			)
			
			# Since go doesn't have the traditional libraries
			# files like requirements.txt or package.json we
			# just use the code as a hash here.
			libraries_object = { "code": code }
			
			final_s3_package_zip_path = TaskSpawner._get_final_zip_package_path(
				"go1.12",
				libraries_object
			)
			
			if TaskSpawner._s3_object_exists( credentials, credentials[ "lambda_packages_bucket" ], final_s3_package_zip_path ):
				return TaskSpawner._read_from_s3(
					credentials,
					credentials[ "lambda_packages_bucket" ],
					final_s3_package_zip_path
				)
			
			# This continually polls for the CodeBuild build to finish
			# Once it does it returns the raw artifact zip data.
			return TaskSpawner._get_codebuild_artifact_zip_data(
				credentials,
				build_id,
				final_s3_package_zip_path
			)
			
		@staticmethod
		def start_go112_codebuild( credentials, code ):
			code = code + "\n\n" + LAMDBA_BASE_CODES[ "go1.12" ]
			
			codebuild_client = get_aws_client(
				"codebuild",
				credentials
			)
			
			s3_client = get_aws_client(
				"s3",
				credentials
			)
			
			# Create empty zip file
			codebuild_zip = io.BytesIO( EMPTY_ZIP_DATA )
			
			buildspec_template = {
				"artifacts": {
					"files": [
						 "**/*"
					]
				},
				"phases": {
					"build": {
						"commands": [
							"export GOPATH=\"$(pwd)\"",
							"export GOBIN=$GOPATH/bin",
							"go get",
							"go build lambda.go"
						]
					},
					"install": {
						"runtime-versions": {
							"golang": 1.12
						}
					}
				},
				"run-as": "root",
				"version": 0.2
			}
			
			empty_folders = [
				"bin",
				"pkg",
				"src"
			]
			
			with zipfile.ZipFile( codebuild_zip, "a", zipfile.ZIP_DEFLATED ) as zip_file_handler:
				# Write buildspec.yml defining the build process
				buildspec = zipfile.ZipInfo(
					"buildspec.yml"
				)
				buildspec.external_attr = 0777 << 16L
				zip_file_handler.writestr(
					buildspec,
					yaml.dump(
						buildspec_template
					)
				)
				
				# Write the main.go file
				main_go_file = zipfile.ZipInfo(
					"lambda.go"
				)
				main_go_file.external_attr = 0777 << 16L
				zip_file_handler.writestr(
					main_go_file,
					str( code )
				)
				
				# Create empty folders for bin, pkg, and src
				for empty_folder in empty_folders:
					blank_file = zipfile.ZipInfo(
						empty_folder + "/blank"
					)
					blank_file.external_attr = 0777 << 16L
					zip_file_handler.writestr(
						blank_file,
						""
					)
				
			
			codebuild_zip_data = codebuild_zip.getvalue()
			codebuild_zip.close()
			
			# S3 object key of the build package, randomly generated.
			s3_key = "buildspecs/" + str( uuid.uuid4() ) + ".zip"
			
			# Write the CodeBuild build package to S3
			s3_response = s3_client.put_object(
				Bucket=credentials[ "lambda_packages_bucket" ],
				Body=codebuild_zip_data,
				Key=s3_key,
				ACL="public-read", # THIS HAS TO BE PUBLIC READ FOR SOME FUCKED UP REASON I DONT KNOW WHY
			)
			
			# Fire-off the build
			codebuild_response = codebuild_client.start_build(
				projectName="refinery-builds",
				sourceTypeOverride="S3",
				sourceLocationOverride=credentials[ "lambda_packages_bucket" ] + "/" + s3_key,
			)
			
			build_id = codebuild_response[ "build" ][ "id" ]
			
			return build_id
			
		@run_on_executor
		def start_python36_codebuild( self, credentials, libraries_object ):
			return TaskSpawner._start_python36_codebuild( credentials, libraries_object )
			
		@staticmethod
		def _start_python36_codebuild( credentials, libraries_object ):
			"""
			Returns a build ID to be polled at a later time
			"""
			codebuild_client = get_aws_client(
				"codebuild",
				credentials
			)
			
			s3_client = get_aws_client(
				"s3",
				credentials
			)
			
			requirements_text = ""
			for key, value in libraries_object.iteritems():
				if value != "latest":
					requirements_text += key + "==" + value + "\n"
				else:
					requirements_text += key + "\n"
			
			# Create empty zip file
			codebuild_zip = io.BytesIO( EMPTY_ZIP_DATA )
			
			buildspec_template = {
				"artifacts": {
					"files": [
						 "**/*"
					]
				},
				"phases": {
					"build": {
						"commands": [
							"pip install --target . -r requirements.txt"
						]
					},
				},
				"run-as": "root",
				"version": 0.1
			}
			
			with zipfile.ZipFile( codebuild_zip, "a", zipfile.ZIP_DEFLATED ) as zip_file_handler:
				# Write buildspec.yml defining the build process
				buildspec = zipfile.ZipInfo(
					"buildspec.yml"
				)
				buildspec.external_attr = 0777 << 16L
				zip_file_handler.writestr(
					buildspec,
					yaml.dump(
						buildspec_template
					)
				)
				
				# Write the package.json
				requirements_txt_file = zipfile.ZipInfo(
					"requirements.txt"
				)
				requirements_txt_file.external_attr = 0777 << 16L
				zip_file_handler.writestr(
					requirements_txt_file,
					requirements_text
				)
			
			codebuild_zip_data = codebuild_zip.getvalue()
			codebuild_zip.close()
			
			# S3 object key of the build package, randomly generated.
			s3_key = "buildspecs/" + str( uuid.uuid4() ) + ".zip"

			# Write the CodeBuild build package to S3
			s3_response = s3_client.put_object(
				Bucket=credentials[ "lambda_packages_bucket" ],
				Body=codebuild_zip_data,
				Key=s3_key,
				ACL="public-read", # THIS HAS TO BE PUBLIC READ FOR SOME FUCKED UP REASON I DONT KNOW WHY
			)
			
			# Fire-off the build
			codebuild_response = codebuild_client.start_build(
				projectName="refinery-builds",
				sourceTypeOverride="S3",
				imageOverride="docker.io/python:3.6.9",
				sourceLocationOverride=credentials[ "lambda_packages_bucket" ] + "/" + s3_key,
			)
			
			build_id = codebuild_response[ "build" ][ "id" ]
			return build_id
			
		@run_on_executor
		def start_python27_codebuild( self, credentials, libraries_object ):
			return TaskSpawner._start_python27_codebuild( credentials, libraries_object )
			
		@staticmethod
		def _start_python27_codebuild( credentials, libraries_object ):
			"""
			Returns a build ID to be polled at a later time
			"""
			codebuild_client = get_aws_client(
				"codebuild",
				credentials
			)
			
			s3_client = get_aws_client(
				"s3",
				credentials
			)
			
			requirements_text = ""
			for key, value in libraries_object.iteritems():
				if value != "latest":
					requirements_text += key + "==" + value + "\n"
				else:
					requirements_text += key + "\n"
			
			# Create empty zip file
			codebuild_zip = io.BytesIO( EMPTY_ZIP_DATA )
			
			buildspec_template = {
				"artifacts": {
					"files": [
						 "**/*"
					]
				},
				"phases": {
					"build": {
						"commands": [
							"pip install --target . -r requirements.txt"
						]
					},
				},
				"run-as": "root",
				"version": 0.1
			}
			
			with zipfile.ZipFile( codebuild_zip, "a", zipfile.ZIP_DEFLATED ) as zip_file_handler:
				# Write buildspec.yml defining the build process
				buildspec = zipfile.ZipInfo(
					"buildspec.yml"
				)
				buildspec.external_attr = 0777 << 16L
				zip_file_handler.writestr(
					buildspec,
					yaml.dump(
						buildspec_template
					)
				)
				
				# Write the package.json
				requirements_txt_file = zipfile.ZipInfo(
					"requirements.txt"
				)
				requirements_txt_file.external_attr = 0777 << 16L
				zip_file_handler.writestr(
					requirements_txt_file,
					requirements_text
				)
			
			codebuild_zip_data = codebuild_zip.getvalue()
			codebuild_zip.close()
			
			# S3 object key of the build package, randomly generated.
			s3_key = "buildspecs/" + str( uuid.uuid4() ) + ".zip"

			# Write the CodeBuild build package to S3
			s3_response = s3_client.put_object(
				Bucket=credentials[ "lambda_packages_bucket" ],
				Body=codebuild_zip_data,
				Key=s3_key,
				ACL="public-read", # THIS HAS TO BE PUBLIC READ FOR SOME FUCKED UP REASON I DONT KNOW WHY
			)
			
			# Fire-off the build
			codebuild_response = codebuild_client.start_build(
				projectName="refinery-builds",
				sourceTypeOverride="S3",
				imageOverride="docker.io/python:2.7",
				sourceLocationOverride=credentials[ "lambda_packages_bucket" ] + "/" + s3_key,
			)
			
			build_id = codebuild_response[ "build" ][ "id" ]
			return build_id
			
		@run_on_executor
		def start_ruby264_codebuild( self, credentials, libraries_object ):
			return TaskSpawner._start_ruby264_codebuild( credentials, libraries_object )
			
		@staticmethod
		def _get_gemfile( libraries_object ):
			# Generate "Gemfile" with dependencies
			# Below specifies ruby 2.6.3 because that's what AWS's CodeBuild
			# has installed.
			gemfile = """source "https://rubygems.org"\nruby "2.6.3"\n"""
			for key, value in libraries_object.iteritems():
				if value == "latest":
					gemfile += "gem '" + key + "'\n"
				else:
					gemfile += "gem '" + key + "', '" + value + "'\n"
					
			return gemfile
			
		@staticmethod
		def _start_ruby264_codebuild( credentials, libraries_object ):
			"""
			Returns a build ID to be polled at a later time
			"""
			codebuild_client = get_aws_client(
				"codebuild",
				credentials
			)
			
			s3_client = get_aws_client(
				"s3",
				credentials
			)
			
			# Create empty zip file
			codebuild_zip = io.BytesIO( EMPTY_ZIP_DATA )
			
			# Generate Gemfile
			gemfile = TaskSpawner._get_gemfile( libraries_object )
					
			buildspec_template = {
				"artifacts": {
					"files": [
						 "**/*"
					]
				},
				"phases": {
					"build": {
						"commands": [
							"mkdir installed_gems/",
							"bundle install --path ./installed_gems/"
						]
					},
					"install": {
						"runtime-versions": {
							"ruby": 2.6
						}
					}
				},
				"version": 0.2
			}
			
			with zipfile.ZipFile( codebuild_zip, "a", zipfile.ZIP_DEFLATED ) as zip_file_handler:
				# Write buildspec.yml defining the build process
				buildspec = zipfile.ZipInfo(
					"buildspec.yml"
				)
				buildspec.external_attr = 0777 << 16L
				zip_file_handler.writestr(
					buildspec,
					yaml.dump(
						buildspec_template
					)
				)
				
				# Write the package.json
				gemfile_ref = zipfile.ZipInfo(
					"Gemfile"
				)
				gemfile_ref.external_attr = 0777 << 16L
				zip_file_handler.writestr(
					gemfile_ref,
					gemfile
				)
			
			codebuild_zip_data = codebuild_zip.getvalue()
			codebuild_zip.close()
			
			# S3 object key of the build package, randomly generated.
			s3_key = "buildspecs/" + str( uuid.uuid4() ) + ".zip"

			# Write the CodeBuild build package to S3
			s3_response = s3_client.put_object(
				Bucket=credentials[ "lambda_packages_bucket" ],
				Body=codebuild_zip_data,
				Key=s3_key,
				ACL="public-read", # THIS HAS TO BE PUBLIC READ FOR SOME FUCKED UP REASON I DONT KNOW WHY
			)
			
			# Fire-off the build
			codebuild_response = codebuild_client.start_build(
				projectName="refinery-builds",
				sourceTypeOverride="S3",
				sourceLocationOverride=credentials[ "lambda_packages_bucket" ] + "/" + s3_key,
			)
			
			build_id = codebuild_response[ "build" ][ "id" ]
			
			return build_id
		
		@run_on_executor
		def start_node810_codebuild( self, credentials, libraries_object ):
			return TaskSpawner._start_node810_codebuild( credentials, libraries_object )
			
		@staticmethod
		def _start_node810_codebuild( credentials, libraries_object ):
			"""
			Returns a build ID to be polled at a later time
			"""
			codebuild_client = get_aws_client(
				"codebuild",
				credentials
			)
			
			s3_client = get_aws_client(
				"s3",
				credentials
			)
				
			package_json_template = {
				"name": "refinery-lambda",
				"version": "1.0.0",
				"description": "Lambda created by Refinery",
				"main": "main.js",
				"dependencies": libraries_object,
				"devDependencies": {},
				"scripts": {}
			}
			
			# Create empty zip file
			codebuild_zip = io.BytesIO( EMPTY_ZIP_DATA )
			
			buildspec_template = {
				"artifacts": {
					"files": [
						 "**/*"
					]
				},
				"phases": {
					"build": {
						"commands": [
							"npm install"
						]
					},
					"install": {
						"runtime-versions": {
							"nodejs": 8
						}
					}
				},
				"version": 0.2
			}
			
			with zipfile.ZipFile( codebuild_zip, "a", zipfile.ZIP_DEFLATED ) as zip_file_handler:
				# Write buildspec.yml defining the build process
				buildspec = zipfile.ZipInfo(
					"buildspec.yml"
				)
				buildspec.external_attr = 0777 << 16L
				zip_file_handler.writestr(
					buildspec,
					yaml.dump(
						buildspec_template
					)
				)
				
				# Write the package.json
				package_json = zipfile.ZipInfo(
					"package.json"
				)
				package_json.external_attr = 0777 << 16L
				zip_file_handler.writestr(
					package_json,
					json.dumps(
						package_json_template
					)
				)
			
			codebuild_zip_data = codebuild_zip.getvalue()
			codebuild_zip.close()
			
			# S3 object key of the build package, randomly generated.
			s3_key = "buildspecs/" + str( uuid.uuid4() ) + ".zip"

			# Write the CodeBuild build package to S3
			s3_response = s3_client.put_object(
				Bucket=credentials[ "lambda_packages_bucket" ],
				Body=codebuild_zip_data,
				Key=s3_key,
				ACL="public-read", # THIS HAS TO BE PUBLIC READ FOR SOME FUCKED UP REASON I DONT KNOW WHY
			)
			
			# Fire-off the build
			codebuild_response = codebuild_client.start_build(
				projectName="refinery-builds",
				sourceTypeOverride="S3",
				sourceLocationOverride=credentials[ "lambda_packages_bucket" ] + "/" + s3_key,
			)
			
			build_id = codebuild_response[ "build" ][ "id" ]
			
			return build_id
	
		@run_on_executor
		def s3_object_exists( self, credentials, bucket_name, object_key ):
			return TaskSpawner._s3_object_exists(
				credentials,
				bucket_name,
				object_key
			)
			
		@staticmethod
		def _s3_object_exists( credentials, bucket_name, object_key ):
			s3_client = get_aws_client(
				"s3",
				credentials
			)
			
			already_exists = False
			try:
				s3_head_response = s3_client.head_object(
					Bucket=bucket_name,
					Key=object_key
				)
				
				# If we didn't encounter a not-found exception, it exists.
				already_exists = True
			except ClientError as e:
				pass
			
			return already_exists
			
		@staticmethod
		def get_ruby_264_lambda_base_zip( credentials, libraries ):
			s3_client = get_aws_client(
				"s3",
				credentials
			)
			
			libraries_object = {}
			for library in libraries:
				libraries_object[ str( library ) ] = "latest"
			
			final_s3_package_zip_path = TaskSpawner._get_final_zip_package_path(
				"ruby2.6.4",
				libraries_object
			)
			
			if TaskSpawner._s3_object_exists( credentials, credentials[ "lambda_packages_bucket" ], final_s3_package_zip_path ):
				return TaskSpawner._read_from_s3(
					credentials,
					credentials[ "lambda_packages_bucket" ],
					final_s3_package_zip_path
				)
			
			# Kick off CodeBuild for the libraries to get a zip artifact of
			# all of the libraries.
			build_id = TaskSpawner._start_ruby264_codebuild(
				credentials,
				libraries_object
			)
			
			# This continually polls for the CodeBuild build to finish
			# Once it does it returns the raw artifact zip data.
			return TaskSpawner._get_codebuild_artifact_zip_data(
				credentials,
				build_id,
				final_s3_package_zip_path
			)
		
		@staticmethod
		def get_nodejs_810_lambda_base_zip( credentials, libraries ):
			s3_client = get_aws_client(
				"s3",
				credentials
			)
			
			libraries_object = {}
			for library in libraries:
				libraries_object[ str( library ) ] = "latest"
			
			final_s3_package_zip_path = TaskSpawner._get_final_zip_package_path(
				"nodejs8.10",
				libraries_object
			)
			
			if TaskSpawner._s3_object_exists( credentials, credentials[ "lambda_packages_bucket" ], final_s3_package_zip_path ):
				return TaskSpawner._read_from_s3(
					credentials,
					credentials[ "lambda_packages_bucket" ],
					final_s3_package_zip_path
				)
			
			# Kick off CodeBuild for the libraries to get a zip artifact of
			# all of the libraries.
			build_id = TaskSpawner._start_node810_codebuild(
				credentials,
				libraries_object
			)
			
			# This continually polls for the CodeBuild build to finish
			# Once it does it returns the raw artifact zip data.
			return TaskSpawner._get_codebuild_artifact_zip_data(
				credentials,
				build_id,
				final_s3_package_zip_path
			)
		
		@run_on_executor
		def get_codebuild_artifact_zip_data( self, credentials, build_id, final_s3_package_zip_path ):
			return TaskSpawner._get_codebuild_artifact_zip_data(
				credentials,
				build_id,
				final_s3_package_zip_path
			)
		
		@staticmethod
		def _get_codebuild_artifact_zip_data( credentials, build_id, final_s3_package_zip_path ):
			s3_client = get_aws_client(
				"s3",
				credentials
			)
			
			# Wait until the codebuild is finished
			# This is pieced out so that we can also kick off codebuilds
			# without having to pull the final zip result
			TaskSpawner._finalize_codebuild(
				credentials,
				build_id,
				final_s3_package_zip_path
			)
			
			return TaskSpawner._read_from_s3(
				credentials,
				credentials[ "lambda_packages_bucket" ],
				final_s3_package_zip_path
			)
			
		@run_on_executor
		def finalize_codebuild( self, credentials, build_id, final_s3_package_zip_path ):
			return TaskSpawner._finalize_codebuild(
				credentials,
				build_id,
				final_s3_package_zip_path
			)
			
		@staticmethod
		def _finalize_codebuild( credentials, build_id, final_s3_package_zip_path ):
			codebuild_client = get_aws_client(
				"codebuild",
				credentials
			)
			
			s3_client = get_aws_client(
				"s3",
				credentials
			)
			
			build_info = {}
			
			# Generate output artifact location from the build ID
			build_id_parts = build_id.split( ":" )
			output_artifact_path = build_id_parts[1] + "/package.zip"
			
			# Loop until we have the build information
			while True:
				# Check the status of the build we just kicked off
				codebuild_build_status_response = codebuild_client.batch_get_builds(
					ids=[
						build_id
					]
				)
				build_info = codebuild_build_status_response[ "builds" ][0]
				build_status = build_info[ "buildStatus" ]
				
				if build_status != "IN_PROGRESS":
					break
				
				logit( "Build ID " + build_id + " is still in progress, querying the status again in 2 seconds...")
				time.sleep( 2 )
			
			if build_status != "SUCCEEDED":
				# Pull log group
				log_group_name = build_info[ "logs" ][ "groupName" ]
				
				# Pull stream name
				log_stream_name = build_info[ "logs" ][ "streamName" ]
				
				log_output = TaskSpawner._get_lambda_cloudwatch_logs(
					credentials,
					log_group_name,
					log_stream_name
				)
				
				raise BuildException({
					"msg": "Build ID " + build_id + " failed with status code '" + build_status + "'!",
					"build_output": log_output,
				})
			
			# We now copy this artifact to a location with a deterministic hash name
			# so that we can query for its existence and cache previously-build packages.
			s3_copy_response = s3_client.copy_object(
				Bucket=credentials[ "lambda_packages_bucket" ],
				CopySource={
					"Bucket": credentials[ "lambda_packages_bucket" ],
					"Key": output_artifact_path
				},
				Key=final_s3_package_zip_path
			)
			
			return True
			
		@staticmethod
		def get_php73_lambda_base_zip( credentials, libraries ):
			s3_client = get_aws_client(
				"s3",
				credentials
			)
			
			libraries_object = {}
			for library in libraries:
				libraries_object[ str( library ) ] = "latest"
			
			final_s3_package_zip_path = TaskSpawner._get_final_zip_package_path(
				"php7.3",
				libraries_object
			)
			
			if TaskSpawner._s3_object_exists( credentials, credentials[ "lambda_packages_bucket" ], final_s3_package_zip_path ):
				return TaskSpawner._read_from_s3(
					credentials,
					credentials[ "lambda_packages_bucket" ],
					final_s3_package_zip_path
				)
			
			# Kick off CodeBuild for the libraries to get a zip artifact of
			# all of the libraries.
			build_id = TaskSpawner._start_php73_codebuild(
				credentials,
				libraries_object
			)
			
			# This continually polls for the CodeBuild build to finish
			# Once it does it returns the raw artifact zip data.
			return TaskSpawner._get_codebuild_artifact_zip_data(
				credentials,
				build_id,
				final_s3_package_zip_path
			)

		@run_on_executor
		def start_php73_codebuild( self, credentials, libraries_object ):
			return TaskSpawner._start_php73_codebuild( credentials, libraries_object )

		@staticmethod
		def _start_php73_codebuild( credentials, libraries_object ):
			"""
			Returns a build ID to be polled at a later time
			"""
			codebuild_client = get_aws_client(
				"codebuild",
				credentials
			)
			
			s3_client = get_aws_client(
				"s3",
				credentials
			)
			
			commands = []
			
			for key, value in libraries_object.iteritems():
				commands.append(
					"composer require " + key
				)
			
			# Create empty zip file
			codebuild_zip = io.BytesIO( EMPTY_ZIP_DATA )
			
			buildspec_template = {
				"artifacts": {
					"files": [
						 "**/*"
					]
				},
				"phases": {
					"build": {
						"commands": commands
					},
					"install": {
						"runtime-versions": {
							"php": 7.3
						}
					}
				},
				"version": 0.2
			}
			
			with zipfile.ZipFile( codebuild_zip, "a", zipfile.ZIP_DEFLATED ) as zip_file_handler:
				# Write buildspec.yml defining the build process
				buildspec = zipfile.ZipInfo(
					"buildspec.yml"
				)
				buildspec.external_attr = 0777 << 16L
				zip_file_handler.writestr(
					buildspec,
					yaml.dump(
						buildspec_template
					)
				)
			
			codebuild_zip_data = codebuild_zip.getvalue()
			codebuild_zip.close()
			
			# S3 object key of the build package, randomly generated.
			s3_key = "buildspecs/" + str( uuid.uuid4() ) + ".zip"

			# Write the CodeBuild build package to S3
			s3_response = s3_client.put_object(
				Bucket=credentials[ "lambda_packages_bucket" ],
				Body=codebuild_zip_data,
				Key=s3_key,
				ACL="public-read", # THIS HAS TO BE PUBLIC READ FOR SOME FUCKED UP REASON I DONT KNOW WHY
			)
			
			# Fire-off the build
			codebuild_response = codebuild_client.start_build(
				projectName="refinery-builds",
				sourceTypeOverride="S3",
				sourceLocationOverride=credentials[ "lambda_packages_bucket" ] + "/" + s3_key,
			)
			
			build_id = codebuild_response[ "build" ][ "id" ]
			
			return build_id
			
		@staticmethod
		def _get_php_73_base_code( code ):
			code = re.sub(
				r"function main\([^\)]+\)[^{]\{",
				"function main( $block_input ) {global $backpack;",
				code
			)
			
			code = code.replace(
				"require __DIR__",
				"require $_ENV[\"LAMBDA_TASK_ROOT\"]"
			)
			
			code = code + "\n\n" + LAMDBA_BASE_CODES[ "php7.3" ]
			return code
			
		@staticmethod
		def _build_php_73_lambda( credentials, code, libraries ):
			code = TaskSpawner._get_php_73_base_code(
				code
			)
			
			# Use CodeBuilder to get a base zip of the libraries
			base_zip_data = copy.deepcopy( EMPTY_ZIP_DATA )
			if len( libraries ) > 0:
				base_zip_data = TaskSpawner.get_php73_lambda_base_zip(
					credentials,
					libraries
				)
			
			# Create a virtual file handler for the Lambda zip package
			lambda_package_zip = io.BytesIO( base_zip_data )
				
			with zipfile.ZipFile( lambda_package_zip, "a", zipfile.ZIP_DEFLATED ) as zip_file_handler:
				info = zipfile.ZipInfo(
					"lambda"
				)
				info.external_attr = 0777 << 16L
				
				# Write lambda.php into new .zip
				zip_file_handler.writestr(
					info,
					str( code )
				)
		
			lambda_package_zip_data = lambda_package_zip.getvalue()
			lambda_package_zip.close()
			
			return lambda_package_zip_data
			
		@staticmethod
		def _get_ruby_264_base_code( code ):
			code = code + "\n\n" + LAMDBA_BASE_CODES[ "ruby2.6.4" ]
			return code
			
		@staticmethod
		def _build_ruby_264_lambda( credentials, code, libraries ):
			code = TaskSpawner._get_ruby_264_base_code(
				code
			)
			
			# Use CodeBuilder to get a base zip of the libraries
			base_zip_data = copy.deepcopy( EMPTY_ZIP_DATA )
			
			if len( libraries ) > 0:
				base_zip_data = TaskSpawner.get_ruby_264_lambda_base_zip(
					credentials,
					libraries
				)
			
			# Create a virtual file handler for the Lambda zip package
			lambda_package_zip = io.BytesIO( base_zip_data )
				
			with zipfile.ZipFile( lambda_package_zip, "a", zipfile.ZIP_DEFLATED ) as zip_file_handler:
				info = zipfile.ZipInfo(
					"lambda"
				)
				info.external_attr = 0777 << 16L
				
				# Write lambda.py into new .zip
				zip_file_handler.writestr(
					info,
					str( code )
				)
		
			lambda_package_zip_data = lambda_package_zip.getvalue()
			lambda_package_zip.close()
			
			return lambda_package_zip_data
			
		@staticmethod
		def _get_nodejs_10163_base_code( code ):
			code = re.sub(
				r"function main\([^\)]+\)[^{]\{",
				"function main( blockInput ) {",
				code
			)
			
			code = re.sub(
				r"function mainCallback\([^\)]+\)[^{]\{",
				"function mainCallback( blockInput, callback ) {",
				code
			)
			
			code = code + "\n\n" + LAMDBA_BASE_CODES[ "nodejs10.16.3" ]
			return code
			
		@staticmethod
		def _build_nodejs_10163_lambda( credentials, code, libraries ):
			code = TaskSpawner._get_nodejs_10163_base_code(
				code
			)
			
			# Use CodeBuilder to get a base zip of the libraries
			base_zip_data = copy.deepcopy( EMPTY_ZIP_DATA )
			if len( libraries ) > 0:
				base_zip_data = TaskSpawner.get_nodejs_10163_lambda_base_zip(
					credentials,
					libraries
				)
			
			# Create a virtual file handler for the Lambda zip package
			lambda_package_zip = io.BytesIO( base_zip_data )
				
			with zipfile.ZipFile( lambda_package_zip, "a", zipfile.ZIP_DEFLATED ) as zip_file_handler:
				info = zipfile.ZipInfo(
					"lambda"
				)
				info.external_attr = 0777 << 16L
				
				# Write lambda.py into new .zip
				zip_file_handler.writestr(
					info,
					str( code )
				)
		
			lambda_package_zip_data = lambda_package_zip.getvalue()
			lambda_package_zip.close()
			
			return lambda_package_zip_data
			
		@staticmethod
		def get_nodejs_10163_lambda_base_zip( credentials, libraries ):
			s3_client = get_aws_client(
				"s3",
				credentials
			)
			
			libraries_object = {}
			for library in libraries:
				libraries_object[ str( library ) ] = "latest"
			
			final_s3_package_zip_path = TaskSpawner._get_final_zip_package_path(
				"nodejs10.16.3",
				libraries_object
			)
			
			if TaskSpawner._s3_object_exists( credentials, credentials[ "lambda_packages_bucket" ], final_s3_package_zip_path ):
				return TaskSpawner._read_from_s3(
					credentials,
					credentials[ "lambda_packages_bucket" ],
					final_s3_package_zip_path
				)
			
			# Kick off CodeBuild for the libraries to get a zip artifact of
			# all of the libraries.
			build_id = TaskSpawner._start_node10163_codebuild(
				credentials,
				libraries_object
			)
			
			# This continually polls for the CodeBuild build to finish
			# Once it does it returns the raw artifact zip data.
			return TaskSpawner._get_codebuild_artifact_zip_data(
				credentials,
				build_id,
				final_s3_package_zip_path
			)
			
		@run_on_executor
		def start_node10163_codebuild( self, credentials, libraries_object ):
			return TaskSpawner._start_node810_codebuild( credentials, libraries_object )
			
		@staticmethod
		def _start_node10163_codebuild( credentials, libraries_object ):
			"""
			Returns a build ID to be polled at a later time
			"""
			codebuild_client = get_aws_client(
				"codebuild",
				credentials
			)
			
			s3_client = get_aws_client(
				"s3",
				credentials
			)
				
			package_json_template = {
				"name": "refinery-lambda",
				"version": "1.0.0",
				"description": "Lambda created by Refinery",
				"main": "main.js",
				"dependencies": libraries_object,
				"devDependencies": {},
				"scripts": {}
			}
			
			# Create empty zip file
			codebuild_zip = io.BytesIO( EMPTY_ZIP_DATA )
			
			buildspec_template = {
				"artifacts": {
					"files": [
						 "**/*"
					]
				},
				"phases": {
					"build": {
						"commands": [
							"npm install"
						]
					},
					"install": {
						"runtime-versions": {
							"nodejs": 10
						}
					}
				},
				"version": 0.2
			}
			
			with zipfile.ZipFile( codebuild_zip, "a", zipfile.ZIP_DEFLATED ) as zip_file_handler:
				# Write buildspec.yml defining the build process
				buildspec = zipfile.ZipInfo(
					"buildspec.yml"
				)
				buildspec.external_attr = 0777 << 16L
				zip_file_handler.writestr(
					buildspec,
					yaml.dump(
						buildspec_template
					)
				)
				
				# Write the package.json
				package_json = zipfile.ZipInfo(
					"package.json"
				)
				package_json.external_attr = 0777 << 16L
				zip_file_handler.writestr(
					package_json,
					json.dumps(
						package_json_template
					)
				)
			
			codebuild_zip_data = codebuild_zip.getvalue()
			codebuild_zip.close()
			
			# S3 object key of the build package, randomly generated.
			s3_key = "buildspecs/" + str( uuid.uuid4() ) + ".zip"

			# Write the CodeBuild build package to S3
			s3_response = s3_client.put_object(
				Bucket=credentials[ "lambda_packages_bucket" ],
				Body=codebuild_zip_data,
				Key=s3_key,
				ACL="public-read", # THIS HAS TO BE PUBLIC READ FOR SOME FUCKED UP REASON I DONT KNOW WHY
			)
			
			# Fire-off the build
			codebuild_response = codebuild_client.start_build(
				projectName="refinery-builds",
				sourceTypeOverride="S3",
				sourceLocationOverride=credentials[ "lambda_packages_bucket" ] + "/" + s3_key,
			)
			
			build_id = codebuild_response[ "build" ][ "id" ]
			
			return build_id
			
		@staticmethod
		def _get_nodejs_810_base_code( code ):
			code = re.sub(
				r"function main\([^\)]+\)[^{]\{",
				"function main( blockInput ) {",
				code
			)
			
			code = re.sub(
				r"function mainCallback\([^\)]+\)[^{]\{",
				"function mainCallback( blockInput, callback ) {",
				code
			)
			
			code = code + "\n\n" + LAMDBA_BASE_CODES[ "nodejs8.10" ]
			return code
			
		@staticmethod
		def _build_nodejs_810_lambda( credentials, code, libraries ):
			code = TaskSpawner._get_nodejs_810_base_code(
				code
			)
			
			# Use CodeBuilder to get a base zip of the libraries
			base_zip_data = copy.deepcopy( EMPTY_ZIP_DATA )
			if len( libraries ) > 0:
				base_zip_data = TaskSpawner.get_nodejs_810_lambda_base_zip(
					credentials,
					libraries
				)
			
			# Create a virtual file handler for the Lambda zip package
			lambda_package_zip = io.BytesIO( base_zip_data )
				
			with zipfile.ZipFile( lambda_package_zip, "a", zipfile.ZIP_DEFLATED ) as zip_file_handler:
				info = zipfile.ZipInfo(
					"lambda"
				)
				info.external_attr = 0777 << 16L
				
				# Write lambda.py into new .zip
				zip_file_handler.writestr(
					info,
					str( code )
				)
		
			lambda_package_zip_data = lambda_package_zip.getvalue()
			lambda_package_zip.close()
			
			return lambda_package_zip_data
			
		@staticmethod
		def _get_python36_base_code( code ):
			code = code + "\n\n" + LAMDBA_BASE_CODES[ "python3.6" ]
			return code
			
		@staticmethod
		def _build_python36_lambda( credentials, code, libraries ):
			code = TaskSpawner._get_python36_base_code(
				code
			)
					
			base_zip_data = copy.deepcopy( EMPTY_ZIP_DATA )
			if len( libraries ) > 0:
				base_zip_data = TaskSpawner.get_python36_lambda_base_zip(
					credentials,
					libraries
				)
			
			# Create a virtual file handler for the Lambda zip package
			lambda_package_zip = io.BytesIO( base_zip_data )
				
			with zipfile.ZipFile( lambda_package_zip, "a", zipfile.ZIP_DEFLATED ) as zip_file_handler:
				info = zipfile.ZipInfo(
					"lambda"
				)
				info.external_attr = 0777 << 16L
				
				# Write lambda.py into new .zip
				zip_file_handler.writestr(
					info,
					str( code )
				)
				
			lambda_package_zip_data = lambda_package_zip.getvalue()
			lambda_package_zip.close()

			return lambda_package_zip_data
			
		@staticmethod
		def _get_python27_base_code( code ):
			code = code + "\n\n" + LAMDBA_BASE_CODES[ "python2.7" ]
			return code
		
		@staticmethod
		def _build_python27_lambda( credentials, code, libraries ):
			"""
			Build Lambda package zip and return zip data
			"""
			
			"""
			Inject base libraries (e.g. redis) into lambda
			and the init code.
			"""

			# Get customized base code
			code = TaskSpawner._get_python27_base_code(
				code
			)
					
			base_zip_data = copy.deepcopy( EMPTY_ZIP_DATA )
			if len( libraries ) > 0:
				base_zip_data = TaskSpawner.get_python27_lambda_base_zip(
					credentials,
					libraries
				)
			
			# Create a virtual file handler for the Lambda zip package
			lambda_package_zip = io.BytesIO( base_zip_data )
				
			with zipfile.ZipFile( lambda_package_zip, "a", zipfile.ZIP_DEFLATED ) as zip_file_handler:
				info = zipfile.ZipInfo(
					"lambda"
				)
				info.external_attr = 0777 << 16L
				
				# Write lambda.py into new .zip
				zip_file_handler.writestr(
					info,
					str( code )
				)
				
			lambda_package_zip_data = lambda_package_zip.getvalue()
			lambda_package_zip.close()

			return lambda_package_zip_data
			
		@staticmethod
		def automatically_fix_schedule_expression( schedule_expression ):
			# Trim whitespace
			schedule_expression = schedule_expression.strip()
			
			# The known bad cases we want to auto-fix
			known_bad_cases = [
				"rate(1 minutes)",
				"rate(1 hours)",
				"rate(1 days)",
			]
			
			if schedule_expression in known_bad_cases:
				return re.sub(
					"s\)$",
					")",
					schedule_expression
				)
				
			# Check if they're doing the explicitly-correct non-plural case
			# If so we can just return it as-is
			for known_bad_case in known_bad_cases:
				if schedule_expression == known_bad_case.replace( "s)", ")" ):
					return schedule_expression
			
			# Outside of the above cases it should always be plural
			if not ( schedule_expression.endswith( "s)" ) ):
				return re.sub(
					"\)$",
					"s)",
					schedule_expression
				)
			
			return schedule_expression
			
		@run_on_executor
		def create_cloudwatch_group( self, credentials, group_name, tags_dict, retention_days ):
			# Create S3 client
			cloudwatch_logs = get_aws_client(
				"logs",
				credentials
			)
			
			response = cloudwatch_logs.create_log_group(
			    logGroupName=group_name,
			    tags=tags_dict
			)
			
			retention_response = cloudwatch_logs.put_retention_policy(
				logGroupName=group_name,
				retentionInDays=retention_days
			)
			
			return {
				"group_name": group_name,
				"tags_dict": tags_dict
			}
			
		@run_on_executor
		def create_cloudwatch_rule( self, credentials, id, name, schedule_expression, description, input_string ):
			events_client = get_aws_client(
				"events",
				credentials,
			)
			
			schedule_expression = TaskSpawner.automatically_fix_schedule_expression( schedule_expression )
			
			# Events role ARN is able to be generated off of the account ID
			# The role name should be the same for all accounts.
			events_role_arn = "arn:aws:iam::" + str( credentials[ "account_id" ] ) + ":role/refinery_default_aws_cloudwatch_role"
			
			response = events_client.put_rule(
				Name=name,
				ScheduleExpression=schedule_expression, # cron(0 20 * * ? *) or rate(5 minutes)
				State="ENABLED",
				Description=description,
				RoleArn=events_role_arn
			)
			
			rule_arn = response[ "RuleArn" ]
			
			tag_add_response = events_client.tag_resource(
				ResourceARN=rule_arn,
				Tags=[
					{
						"Key": "RefineryResource",
						"Value": "true"
					},
				]
			)
			
			return {
				"id": id,
				"name": name,
				"arn": rule_arn,
				"input_string": input_string,
			}
			
		@run_on_executor
		def add_rule_target( self, credentials, rule_name, target_id, target_arn, input_string ):
			# Automatically parse JSON
			try:
				input_string = json.loads(
					input_string
				)
			except:
				pass
			
			events_client = get_aws_client(
				"events",
				credentials,
			)
			
			lambda_client = get_aws_client(
				"lambda",
				credentials,
			)
			
			targets_data =	 {
				"Id": target_id,
				"Arn": target_arn,
				"Input": json.dumps(
					input_string
				)
			}
			
			rule_creation_response = events_client.put_targets(
				Rule=rule_name,
				Targets=[
					targets_data
				]
			)
			
			"""
			For AWS Lambda you need to add a permission to the Lambda function itself
			via the add_permission API call to allow invocation via the CloudWatch event.
			"""
			lambda_permission_add_response = lambda_client.add_permission(
				FunctionName=target_arn,
				StatementId=rule_name + "_statement",
				Action="lambda:*",
				Principal="events.amazonaws.com",
				SourceArn="arn:aws:events:" + credentials[ "region" ] + ":" + str( credentials[ "account_id" ] ) + ":rule/" + rule_name,
				#SourceAccount=os.environ.get( "aws_account_id" ) # THIS IS A BUG IN AWS NEVER PASS THIS
			)
			
			return rule_creation_response
		
		@run_on_executor
		def create_sns_topic( self, credentials, id, topic_name ):
			sns_client = get_aws_client(
				"sns",
				credentials
			)
			
			topic_name = get_lambda_safe_name( topic_name )
			response = sns_client.create_topic(
				Name=topic_name,
				Tags=[
					{
						"Key": "RefineryResource",
						"Value": "true"
					},
				]
			)
			
			return {
				"id": id,
				"name": topic_name,
				"arn": response[ "TopicArn" ]
			}
			
		@run_on_executor
		def subscribe_lambda_to_sns_topic( self, credentials, topic_arn, lambda_arn ):
			"""
			For AWS Lambda you need to add a permission to the Lambda function itself
			via the add_permission API call to allow invocation via the SNS event.
			"""
			lambda_client = get_aws_client(
				"lambda",
				credentials
			)
			
			sns_client = get_aws_client(
				"sns",
				credentials,
			)
			
			lambda_permission_add_response = lambda_client.add_permission(
				FunctionName=lambda_arn,
				StatementId=str( uuid.uuid4() ),
				Action="lambda:*",
				Principal="sns.amazonaws.com",
				SourceArn=topic_arn,
				#SourceAccount=os.environ.get( "aws_account_id" ) # THIS IS A BUG IN AWS NEVER PASS THIS
			)
			
			sns_topic_response = sns_client.subscribe(
				TopicArn=topic_arn,
				Protocol="lambda",
				Endpoint=lambda_arn,
				Attributes={},
				ReturnSubscriptionArn=True
			)
			
			return {
				"statement": lambda_permission_add_response[ "Statement" ],
				"arn": sns_topic_response[ "SubscriptionArn" ]
			}
		
		@run_on_executor
		def create_sqs_queue( self, credentials, id, queue_name, batch_size, visibility_timeout ):
			sqs_client = get_aws_client(
				"sqs",
				credentials
			)
			
			sqs_queue_name = get_lambda_safe_name( queue_name )
			
			queue_deleted = False
			
			while queue_deleted == False:
				try:
					sqs_response = sqs_client.create_queue(
						QueueName=sqs_queue_name,
						Attributes={
							"DelaySeconds": str( 0 ),
							"MaximumMessageSize": "262144",
							"VisibilityTimeout": str( visibility_timeout ), # Lambda max time plus ten seconds
						}
					)
					
					queue_deleted = True
				except sqs_client.exceptions.QueueDeletedRecently:
					logit( "SQS queue was deleted too recently, trying again in ten seconds..." )
					
					time.sleep( 10 )
			
			sqs_arn = "arn:aws:sqs:" + credentials[ "region" ] + ":" + str( credentials[ "account_id" ] ) + ":" + queue_name
			sqs_url = "https://sqs." + credentials[ "region" ] + ".amazonaws.com/" + str( credentials[ "account_id" ] ) + "/" + queue_name
			
			sqs_tag_queue_response = sqs_client.tag_queue(
				QueueUrl=sqs_url,
				Tags={
					"RefineryResource": "true"
				}
			)
			
			return {
				"id": id,
				"name": queue_name,
				"arn": sqs_arn,
				"batch_size": batch_size
			}
			
		@run_on_executor
		def map_sqs_to_lambda( self, credentials, sqs_arn, lambda_arn, batch_size ):
			lambda_client = get_aws_client(
				"lambda",
				credentials
			)
			
			response = lambda_client.create_event_source_mapping(
				EventSourceArn=sqs_arn,
				FunctionName=lambda_arn,
				Enabled=True,
				BatchSize=batch_size,
			)
			
			return response

		@run_on_executor
		def read_from_s3_and_return_input( self, credentials, s3_bucket, path ):
			return_data = TaskSpawner._read_from_s3(
				credentials,
				s3_bucket,
				path
			)
			
			return {
				"s3_bucket": s3_bucket,
				"path": path,
				"body": return_data
			}
			
		@run_on_executor
		def read_from_s3( self, credentials, s3_bucket, path ):
			return TaskSpawner._read_from_s3(
				credentials,
				s3_bucket,
				path
			)
		
		@staticmethod
		def _read_from_s3( credentials, s3_bucket, path ):
			s3_client = get_aws_client(
				"s3",
				credentials,
			)
			
			# Remove leading / because they are almost always not intended
			if path.startswith( "/" ):
				path = path[1:]
			
			try:
				s3_object = s3_client.get_object(
					Bucket=s3_bucket,
					Key=path
				)
			except:
				return "{}"
				
			return s3_object[ "Body" ].read()
			
		@run_on_executor
		def bulk_s3_delete( self, credentials, s3_bucket, s3_path_list ):
			s3_client = get_aws_client(
				"s3",
				credentials,
			)
			
			delete_data = []
			
			for s3_path in s3_path_list:
				delete_data.append({
					"Key": s3_path,
				})
				
			response = s3_client.delete_objects(
				Bucket=s3_bucket,
				Delete={
					"Objects": delete_data
				},
			)
			
			return response
			
		@run_on_executor
		def get_s3_pipeline_execution_logs( self, credentials, s3_prefix, max_results ):
			return TaskSpawner.get_all_s3_paths(
				credentials,
				credentials[ "logs_bucket" ],
				s3_prefix,
				max_results
			)
			
		@run_on_executor
		def get_build_packages( self, credentials, s3_prefix, max_results ):
			return TaskSpawner.get_all_s3_paths(
				credentials,
				credentials[ "lambda_packages_bucket" ],
				s3_prefix,
				max_results
			)
		
		@run_on_executor
		def get_s3_list_from_prefix( self, credentials, s3_bucket, s3_prefix, continuation_token, start_after ):
			s3_client = get_aws_client(
				"s3",
				credentials,
			)
			
			s3_options = {
				"Bucket": s3_bucket,
				"Prefix": s3_prefix,
				"Delimiter": "/",
				"MaxKeys": 1000,
			}
			
			if continuation_token:
				s3_options[ "ContinuationToken" ] = continuation_token
				
			if start_after:
				s3_options[ "StartAfter" ] = start_after

			object_list_response = s3_client.list_objects_v2(
				**s3_options
			)

			common_prefixes = []
			
			# Handle the case of no prefixs (no logs written yet)
			if not ( "CommonPrefixes" in object_list_response ):
				return {
					"common_prefixes": [],
					"continuation_token": False
				}

			for result in object_list_response[ "CommonPrefixes" ]:
				common_prefixes.append(
					result[ "Prefix" ]
				)
				
			if "NextContinuationToken" in object_list_response:
				continuation_token = object_list_response[ "NextContinuationToken" ]

			# Sort list of prefixs to keep then canonicalized
			# for the hash key used to determine if we need to
			# re-partition the Athena table.
			common_prefixes.sort()

			return {
				"common_prefixes": common_prefixes,
				"continuation_token": continuation_token
			}

		@staticmethod
		def get_all_s3_paths( credentials, s3_bucket, prefix, max_results, **kwargs ):
			s3_client = get_aws_client(
				"s3",
				credentials,
			)
			
			return_array = []
			continuation_token = False
			if max_results == -1: # max_results -1 means get all results
				max_keys = 1000
			elif max_results <= 1000:
				max_keys = max_results
			else:
				max_keys = 1000
			
			# First check to prime it
			response = s3_client.list_objects_v2(
				Bucket=s3_bucket,
				Prefix=prefix,
				MaxKeys=max_keys, # Max keys you can request at once
				**kwargs
			)
			
			while True:
				if continuation_token:
					# Grab another page of results
					response = s3_client.list_objects_v2(
						Bucket=s3_bucket,
						Prefix=prefix,
						MaxKeys=max_keys, # Max keys you can request at once
						ContinuationToken=continuation_token,
						**kwargs
					)
					
				if not ( "Contents" in response ):
					break

				for s3_object in response[ "Contents" ]:
					return_array.append(
						s3_object[ "Key" ]
					)
				
				# If the length is longer than the max results amount
				# then just return the data.
				if ( max_results != -1 ) and max_results <= len( return_array ):
					break
					
				if response[ "IsTruncated" ] == False:
					break
				
				continuation_token = response[ "NextContinuationToken" ]
					
			return return_array
			
		@run_on_executor
		def get_s3_pipeline_execution_ids( self, credentials, timestamp_prefix, max_results, continuation_token ):
			return TaskSpawner.get_all_s3_prefixes(
				credentials,
				credentials[ "logs_bucket" ],
				timestamp_prefix,
				max_results,
				continuation_token
			)
		
		@run_on_executor
		def get_s3_pipeline_timestamp_prefixes( self, credentials, project_id, max_results, continuation_token ):
			return TaskSpawner.get_all_s3_prefixes(
				credentials,
				credentials[ "logs_bucket" ],
				project_id + "/",
				max_results,
				continuation_token
			)

		@staticmethod
		def get_all_s3_prefixes( credentials, s3_bucket, prefix, max_results, continuation_token ):
			s3_client = get_aws_client(
				"s3",
				credentials,
			)
			
			return_array = []
			if max_results == -1: # max_results -1 means get all results
				max_keys = 1000
			elif max_results <= 1000:
				max_keys = max_results
			else:
				max_keys = 1000
				
			list_objects_params = {
				"Bucket": s3_bucket,
				"Prefix": prefix,
				"MaxKeys": max_keys, # Max keys you can request at once
				"Delimiter": "/"
			}
			
			if continuation_token:
				list_objects_params[ "ContinuationToken" ] = continuation_token
			
			# First check to prime it
			response = s3_client.list_objects_v2(
				**list_objects_params
			)
			
			while True:
				if continuation_token:
					list_objects_params[ "ContinuationToken" ] = continuation_token
					# Grab another page of results
					response = s3_client.list_objects_v2(
						**list_objects_params
					)
				
				if "NextContinuationToken" in response:
					continuation_token = response[ "NextContinuationToken" ]
				else:
					continuation_token = False
					
				# No results
				if not ( "CommonPrefixes" in response ):
					break

				for s3_prefix in response[ "CommonPrefixes" ]:
					return_array.append(
						s3_prefix[ "Prefix" ]
					)
				
				# If the length is longer than the max results amount
				# then just return the data.
				if ( max_results != -1 ) and max_results <= len( return_array ):
					break
					
				if response[ "IsTruncated" ] == False:
					break
					
			return {
				"prefixes": return_array,
				"continuation_token": continuation_token
			}
			
		@run_on_executor
		def get_aws_lambda_existence_info( self, credentials, id, type, lambda_name ):
			return TaskSpawner._get_aws_lambda_existence_info( credentials, id, type, lambda_name )
		
		@staticmethod
		def _get_aws_lambda_existence_info( credentials, id, type, lambda_name ):
			lambda_client = get_aws_client(
				"lambda",
				credentials
			)
			
			try:
				response = lambda_client.get_function(
					FunctionName=lambda_name
				)
			except lambda_client.exceptions.ResourceNotFoundException:
				return {
					"id": id,
					"type": type,
					"name": lambda_name,
					"exists": False
				}
				
			return {
				"id": id,
				"type": type,
				"name": lambda_name,
				"exists": True,
				"arn": response[ "Configuration" ][ "FunctionArn" ]
			}
			
		@run_on_executor
		def get_lambda_cloudwatch_logs( self, credentials, log_group_name, stream_id ):
			return TaskSpawner._get_lambda_cloudwatch_logs( credentials, log_group_name, stream_id )
		
		@staticmethod
		def _get_lambda_cloudwatch_logs( credentials, log_group_name, stream_id ):
			cloudwatch_logs_client = get_aws_client(
				"logs",
				credentials
			)
			
			if stream_id == False:
				# Pull the last stream from CloudWatch
				# Streams take time to propogate so wait if needed
				streams_data = cloudwatch_logs_client.describe_log_streams(
					logGroupName=log_group_name,
					orderBy="LastEventTime",
					limit=50
				)
				
				stream_id = streams_data[ "logStreams" ][ 0 ][ "logStreamName" ]
			
			log_output = ""
			attempts_remaining = 4
			some_log_data_returned = False
			forward_token = False
			last_forward_token = False
			
			while attempts_remaining > 0:
				logit( "[ STATUS ] Grabbing log events from '" + log_group_name + "' at '" + stream_id + "'..." )
				get_log_events_params = {
					"logGroupName": log_group_name,
					"logStreamName": stream_id
				}
				
				if forward_token:
					get_log_events_params[ "nextToken" ] = forward_token
				
				log_data = cloudwatch_logs_client.get_log_events(
					**get_log_events_params
				)
				
				last_forward_token = forward_token
				forward_token = False
				forward_token = log_data[ "nextForwardToken" ]
				
				# If we got nothing in response we'll try again
				if len( log_data[ "events" ] ) == 0 and some_log_data_returned == False:
					attempts_remaining = attempts_remaining - 1
					time.sleep( 1 )
					continue
				
				# If that's the last of the log data, quit out
				if last_forward_token == forward_token:
					break
				
				# Indicate we've at least gotten some log data previously
				some_log_data_returned = True
				
				for event_data in log_data[ "events" ]:
					# Append log data
					log_output += event_data[ "message" ]
					
			return log_output
			
		@run_on_executor
		def get_cloudwatch_existence_info( self, credentials, id, type, name ):
			return TaskSpawner._get_cloudwatch_existence_info( credentials, id, type, name )
			
		@staticmethod
		def _get_cloudwatch_existence_info( credentials, id, type, name ):
			events_client = get_aws_client(
				"events",
				credentials
			)
			
			try:
				response = events_client.describe_rule(
					Name=name,
				)
			except events_client.exceptions.ResourceNotFoundException:
				return {
					"id": id,
					"type": type,
					"name": name,
					"exists": False
				}
			
			return {
				"id": id,
				"type": type,
				"name": name,
				"arn": response[ "Arn" ],
				"exists": True,
			}
			
		@run_on_executor
		def get_sqs_existence_info( self, credentials, id, type, name ):
			return TaskSpawner._get_sqs_existence_info( credentials, id, type, name )
			
		@staticmethod
		def _get_sqs_existence_info( credentials, id, type, name ):
			sqs_client = get_aws_client(
				"sqs",
				credentials,
			)
			
			try:
				queue_url_response = sqs_client.get_queue_url(
					QueueName=name,
				)
			except sqs_client.exceptions.QueueDoesNotExist:
				return {
					"id": id,
					"type": type,
					"name": name,
					"exists": False
				}
			
			return {
				"id": id,
				"type": type,
				"name": name,
				"arn": "arn:aws:sqs:" + credentials[ "region" ] + ":" + str( credentials[ "account_id" ] ) + ":" + name,
				"exists": True,
			}
			
		@run_on_executor
		def get_sns_existence_info( self, credentials, id, type, name ):
			return TaskSpawner._get_sns_existence_info( credentials, id, type, name )
			
		@staticmethod
		def _get_sns_existence_info( credentials, id, type, name ):
			sns_client = get_aws_client(
				"sns",
				credentials
			)
			
			sns_topic_arn = "arn:aws:sns:" + credentials[ "region" ] + ":" + str( credentials[ "account_id" ] ) + ":" + name
			
			try:
				response = sns_client.get_topic_attributes(
					TopicArn=sns_topic_arn
				)
			except sns_client.exceptions.NotFoundException:
				return {
					"id": id,
					"type": type,
					"name": name,
					"exists": False
				}
			
			return {
				"id": id,
				"type": type,
				"name": name,
				"arn": sns_topic_arn,
				"exists": True,
			}
			
		@run_on_executor
		def delete_lambda( self, credentials, id, type, name, arn ):
			return TaskSpawner._delete_lambda( credentials, id, type, name, arn )
			
		@staticmethod
		def _delete_lambda( credentials, id, type, name, arn ):
			lambda_client = get_aws_client(
				"lambda",
				credentials
			)
			
			was_deleted = False
			try:
				response = lambda_client.delete_function(
					FunctionName=arn,
				)
				was_deleted = True
			except ClientError as e:
				if e.response[ "Error" ][ "Code" ] != "ResourceNotFoundException":
					raise
				
			
			return {
				"id": id,
				"type": type,
				"name": name,
				"arn": arn,
				"deleted": was_deleted,
			}
			
		@run_on_executor
		def delete_sns_topic( self, credentials, id, type, name, arn ):
			return TaskSpawner._delete_sns_topic( credentials, id, type, name, arn )
			
		@staticmethod
		def _delete_sns_topic( credentials, id, type, name, arn ):
			sns_client = get_aws_client(
				"sns",
				credentials,
			)
			
			was_deleted = False
			
			try:
				response = sns_client.delete_topic(
					TopicArn=arn,
				)
				was_deleted = True
			except ClientError as e:
				if e.response[ "Error" ][ "Code" ] != "ResourceNotFoundException":
					raise
			
			return {
				"id": id,
				"type": type,
				"name": name,
				"arn": arn,
				"deleted": was_deleted,
			}
			
		@run_on_executor
		def delete_sqs_queue( self, credentials, id, type, name, arn ):
			return TaskSpawner._delete_sqs_queue( credentials, id, type, name, arn )
			
		@staticmethod
		def _delete_sqs_queue( credentials, id, type, name, arn ):
			sqs_client = get_aws_client(
				"sqs",
				credentials,
			)
			
			was_deleted = False
			
			try:
				queue_url_response = sqs_client.get_queue_url(
					QueueName=name,
				)
				
				response = sqs_client.delete_queue(
					QueueUrl=queue_url_response[ "QueueUrl" ],
				)
			except ClientError as e:
				acceptable_errors = [
					"ResourceNotFoundException",
					"AWS.SimpleQueueService.NonExistentQueue"
				]
				
				if not ( e.response[ "Error" ][ "Code" ] in acceptable_errors ):
					raise
			
			return {
				"id": id,
				"type": type,
				"name": name,
				"arn": arn,
				"deleted": was_deleted,
			}
			
		@run_on_executor
		def delete_schedule_trigger( self, credentials, id, type, name, arn ):
			return TaskSpawner._delete_schedule_trigger( credentials, id, type, name, arn )
			
		@staticmethod
		def _delete_schedule_trigger( credentials, id, type, name, arn ):
			events_client = get_aws_client(
				"events",
				credentials
			)
			
			was_deleted = False
			try:
				list_rule_targets_response = events_client.list_targets_by_rule(
					Rule=name,
				)
				
				target_ids = []
				
				for target_item in list_rule_targets_response[ "Targets" ]:
					target_ids.append(
						target_item[ "Id" ]
					)
	
				# If there are some targets, delete them, else skip this.
				if len( target_ids ) > 0:
					remove_targets_response = events_client.remove_targets(
						Rule=name,
						Ids=target_ids
					)
				
				response = events_client.delete_rule(
					Name=name,
				)
				
				was_deleted = True
			except ClientError as e:
				if e.response[ "Error" ][ "Code" ] != "ResourceNotFoundException":
					raise
			
			return {
				"id": id,
				"type": type,
				"name": name,
				"arn": arn,
				"deleted": was_deleted,
			}
			
		
		@run_on_executor
		def create_rest_api( self, credentials, name, description, version ):
			api_gateway_client = get_aws_client(
				"apigateway",
				credentials
			)
			
			response = api_gateway_client.create_rest_api(
				name=name,
				description=description,
				version=version,
				apiKeySource="HEADER",
				endpointConfiguration={
					"types": [
						"EDGE",
					]
				},
				binaryMediaTypes=[
					"*/*"
				],
				tags={
					"RefineryResource": "true"
				}
			)
			
			return {
				"id": response[ "id" ],
				"name": response[ "name" ],
				"description": response[ "description" ],
				"version": response[ "version" ]
			}
			
		@run_on_executor
		def delete_rest_api( self, credentials, rest_api_id ):
			api_gateway_client = get_aws_client(
				"apigateway",
				credentials
			)
			
			try:
				response = api_gateway_client.delete_rest_api(
					restApiId=rest_api_id,
				)
			except botocore.exceptions.ClientError as boto_error:
				# If it's not an NotFoundException exception it's not what we except so we re-raise
				if boto_error.response[ "Error" ][ "Code" ] != "NotFoundException":
					raise
			
			return {
				"id": rest_api_id,
			}
			
		@run_on_executor
		def delete_rest_api_resource( self, credentials, rest_api_id, resource_id ):
			api_gateway_client = get_aws_client(
				"apigateway",
				credentials
			)
			
			try:
				response = api_gateway_client.delete_resource(
					restApiId=rest_api_id,
					resourceId=resource_id,
				)
			except botocore.exceptions.ClientError as boto_error:
				# If it's not an NotFoundException exception it's not what we except so we re-raise
				if boto_error.response[ "Error" ][ "Code" ] != "NotFoundException":
					raise
			
			return {
				"rest_api_id": rest_api_id,
				"resource_id": resource_id
			}
			
		@run_on_executor
		def delete_rest_api_resource_method( self, credentials, rest_api_id, resource_id, method ):
			api_gateway_client = get_aws_client(
				"apigateway",
				credentials
			)
			
			try:
				response = api_gateway_client.delete_method(
					restApiId=rest_api_id,
					resourceId=resource_id,
					httpMethod=method,
				)
			except:
				logit( "Exception occurred while deleting method '" + method + "'!" )
				pass
			
			return {
				"rest_api_id": rest_api_id,
				"resource_id": resource_id,
				"method": method
			}
			
		@run_on_executor
		def deploy_api_gateway_to_stage( self, credentials, rest_api_id, stage_name ):
			api_gateway_client = get_aws_client(
				"apigateway",
				credentials
			)
			
			deployment_response = api_gateway_client.create_deployment(
				restApiId=rest_api_id,
				stageName=stage_name,
				stageDescription="API Gateway deployment deployed via refinery",
				description="API Gateway deployment deployed via refinery"
			)
			
			deployment_id = deployment_response[ "id" ]
			
			return {
				"id": rest_api_id,
				"stage_name": stage_name,
				"deployment_id": deployment_id,
			}
			
		@run_on_executor
		def get_resources( self, credentials, rest_api_id ):
			api_gateway_client = get_aws_client(
				"apigateway",
				credentials
			)
			
			response = api_gateway_client.get_resources(
				restApiId=rest_api_id,
				limit=500
			)
			
			return response[ "items" ]
			
		@run_on_executor
		def get_stages( self, credentials, rest_api_id ):
			api_gateway_client = get_aws_client(
				"apigateway",
				credentials
			)
			
			response = api_gateway_client.get_stages(
				restApiId=rest_api_id
			)
			
			return response[ "item" ]
			
		@run_on_executor
		def delete_stage( self, credentials, rest_api_id, stage_name ):
			api_gateway_client = get_aws_client(
				"apigateway",
				credentials
			)
			
			response = api_gateway_client.delete_stage(
				restApiId=rest_api_id,
				stageName=stage_name
			)
			
			return {
				"rest_api_id": rest_api_id,
				"stage_name": stage_name
			}
			
		@run_on_executor
		def create_resource( self, credentials, rest_api_id, parent_id, path_part ):
			api_gateway_client = get_aws_client(
				"apigateway",
				credentials
			)
			
			response = api_gateway_client.create_resource(
				restApiId=rest_api_id,
				parentId=parent_id,
				pathPart=path_part
			)
			
			return {
				"id": response[ "id" ],
				"api_gateway_id": rest_api_id,
				"parent_id": parent_id,
			}
			
		@run_on_executor
		def create_method( self, credentials, method_name, rest_api_id, resource_id, http_method, api_key_required ):
			api_gateway_client = get_aws_client(
				"apigateway",
				credentials
			)
			
			response = api_gateway_client.put_method(
				restApiId=rest_api_id,
				resourceId=resource_id,
				httpMethod=http_method,
				authorizationType="NONE",
				apiKeyRequired=api_key_required,
				operationName=method_name,
			)
			
			return {
				"method_name": method_name,
				"rest_api_id": rest_api_id,
				"resource_id": resource_id,
				"http_method": http_method,
				"api_key_required": api_key_required,
			}
			
		@run_on_executor
		def clean_lambda_iam_policies( self, credentials, lambda_name ):
			lambda_client = get_aws_client(
				"lambda",
				credentials
			)
			
			api_gateway_client = get_aws_client(
				"apigateway",
				credentials
			)
			
			logit( "Cleaning up IAM policies from no-longer-existing API Gateways attached to Lambda..." )
			try:
				response = lambda_client.get_policy(
					FunctionName=lambda_name,
				)
			except ClientError as e:
				if e.response[ "Error" ][ "Code" ] == "ResourceNotFoundException":
					return {}
				raise
			
			existing_lambda_statements = json.loads(
				response[ "Policy" ]
			)[ "Statement" ]
			
			for statement in existing_lambda_statements:
				# Try to extract API gateway
				try:
					source_arn = statement[ "Condition" ][ "ArnLike" ][ "AWS:SourceArn" ]
					arn_parts = source_arn.split( ":" )
				except:
					continue
				
				# Make sure it's an API Gateway policy
				if not source_arn.startswith( "arn:aws:execute-api:" ):
					continue
				
				try:
					api_gateway_id = arn_parts[ 5 ]
					api_gateway_data = api_gateway_client.get_rest_api(
						restApiId=api_gateway_id,
					)
				except:
					logit( "API Gateway does not exist, deleting IAM policy..." )
					
					delete_permission_response = lambda_client.remove_permission(
						FunctionName=lambda_name,
						StatementId=statement[ "Sid" ]
					)
			
			return {}
			
		@run_on_executor
		def api_gateway_exists( self, credentials, api_gateway_id ):
			api_gateway_client = get_aws_client(
				"apigateway",
				credentials
			)
			try:
				api_gateway_data = api_gateway_client.get_rest_api(
					restApiId=api_gateway_id,
				)
			except ClientError as e:
				if e.response[ "Error" ][ "Code" ] == "NotFoundException":
					logit( "API Gateway " + api_gateway_id + " appears to have been deleted or no longer exists!" )
					return False
					
			return True
			
		@run_on_executor
		def add_integration_response( self, credentials, rest_api_id, resource_id, http_method, lambda_name ):
			api_gateway_client = get_aws_client(
				"apigateway",
				credentials
			)
			response = api_gateway_client.put_integration_response(
				restApiId=rest_api_id,
				resourceId=resource_id,
				httpMethod=http_method,
				statusCode="200",
				contentHandling="CONVERT_TO_TEXT"
			)
			
		@run_on_executor
		def link_api_method_to_lambda( self, credentials, rest_api_id, resource_id, http_method, api_path, lambda_name ):
			api_gateway_client = get_aws_client(
				"apigateway",
				credentials
			)
			
			lambda_client = get_aws_client(
				"lambda",
				credentials
			)
			
			lambda_uri = "arn:aws:apigateway:" + credentials[ "region" ] + ":lambda:path/" + lambda_client.meta.service_model.api_version + "/functions/arn:aws:lambda:" + credentials[ "region" ] + ":" + str( credentials[ "account_id" ] ) + ":function:" + lambda_name + "/invocations"
			
			integration_response = api_gateway_client.put_integration(
				restApiId=rest_api_id,
				resourceId=resource_id,
				httpMethod=http_method,
				type="AWS_PROXY",
				integrationHttpMethod="POST", # MUST be POST: https://github.com/boto/boto3/issues/572#issuecomment-239294381
				uri=lambda_uri,
				connectionType="INTERNET",
				timeoutInMillis=29000 # 29 seconds
			)
			
			"""
			For AWS Lambda you need to add a permission to the Lambda function itself
			via the add_permission API call to allow invocation via the CloudWatch event.
			"""
			source_arn = "arn:aws:execute-api:" + credentials[ "region" ] + ":" + str( credentials[ "account_id" ] ) + ":" + rest_api_id + "/*/" + http_method + api_path
			
			# We have to clean previous policies we added from this Lambda
			# Scan over all policies and delete any which aren't associated with
			# API Gateways that actually exist!
			
			lambda_permission_add_response = lambda_client.add_permission(
				FunctionName=lambda_name,
				StatementId=str( uuid.uuid4() ).replace( "_", "" ) + "_statement",
				Action="lambda:*",
				Principal="apigateway.amazonaws.com",
				SourceArn=source_arn
			)
			
			return {
				"api_gateway_id": rest_api_id,
				"resource_id": resource_id,
				"http_method": http_method,
				"lambda_name": lambda_name,
				"type": integration_response[ "type" ],
				"arn": integration_response[ "uri" ],
				"statement": lambda_permission_add_response[ "Statement" ]
			}
			
local_tasks = TaskSpawner()

class RunLambda( BaseHandler ):
	@authenticated
	@disable_on_overdue_payment
	@gen.coroutine
	def post( self ):
		"""
		Run a Lambda which has been deployed in production.
		"""
		schema = {
			"type": "object",
			"properties": {
				"input_data": {},
				"backpack": {},
				"arn": {
					"type": "string",
				},
				"execution_id": {
					"type": "string",
				},
				"debug_id": {
					"type": "string",
				}
			},
			"required": [
				"input_data",
				"arn"
			]
		}
		
		validate_schema( self.json, schema )
		
		logit( "Running Lambda with ARN of '" + self.json[ "arn" ] + "'..." )
		
		credentials = self.get_authenticated_user_cloud_configuration()
		
		backpack_data = {}
		
		if "backpack" in self.json:
			backpack_data = attempt_json_decode(
				self.json[ "backpack" ]
			)
		
		# Try to parse Lambda input as JSON
		try:
			self.json[ "input_data" ] = json.loads(
				self.json[ "input_data" ]
			)
		except:
			pass
		
		lambda_input_data = {
			"_refinery": {
				"backpack_data": backpack_data,
				"throw_exceptions_fully": True,
				"input_data": self.json[ "input_data" ]
			}
		}
		
		if "execution_id" in self.json and self.json[ "execution_id" ]:
			lambda_input_data[ "_refinery" ][ "execution_id" ] = str( self.json[ "execution_id" ] )
			
		if "debug_id" in self.json:
			lambda_input_data[ "_refinery" ][ "live_debug" ] = {
				"debug_id": self.json[ "debug_id" ],
				"websocket_uri": LAMBDA_CALLBACK_ENDPOINT,
			}
			
		logit( "Executing Lambda..." )
		lambda_result = yield local_tasks.execute_aws_lambda(
			credentials,
			self.json[ "arn" ],
			lambda_input_data
		)
		
		self.write({
			"success": True,
			"result": lambda_result
		})
		
def get_base_lambda_code( language, code ):
	if language == "python3.6":
		return TaskSpawner._get_python36_base_code(
			code
		)
	elif language == "python2.7":
		return TaskSpawner._get_python27_base_code(
			code
		)
	elif language == "nodejs8.10":
		return TaskSpawner._get_nodejs_810_base_code(
			code
		)
	elif language == "nodejs10.16.3":
		return TaskSpawner._get_nodejs_10163_base_code(
			code
		)
	elif language == "php7.3":
		return TaskSpawner._get_php_73_base_code(
			code
		)
	elif language == "ruby2.6.4":
		return TaskSpawner._get_ruby_264_base_code(
			code
		)

class RunTmpLambda( BaseHandler ):
	@authenticated
	@disable_on_overdue_payment
	@gen.coroutine
	def post( self ):
		"""
		Build, deploy, and run an AWS lambda function.
		
		Always upon completion the Lambda should be deleted!
		"""
		schema = {
			"type": "object",
			"properties": {
				"input_data": {},
				"backpack": {},
				"language": {
					"type": "string",
				},
				"code": {
					"type": "string",
				},
				"libraries": {
					"type": "array",
				},
				"memory": {
					"type": "integer",
				},
				"max_execution_time": {
					"type": "integer",
				},
				"environment_variables": {
					"type": "array"
				},
				"layers": {
					"type": "array"
				},
				"debug_id": {
					"type": "string"
				}
			},
			"required": [
				"input_data",
				"language",
				"code",
				"libraries",
				"memory",
				"max_execution_time",
				"environment_variables",
				"layers"
			]
		}
		
		validate_schema( self.json, schema )
		
		logit( "Building Lambda package..." )
		
		credentials = self.get_authenticated_user_cloud_configuration()
		
		random_node_id = get_random_node_id()
		
		# Try to parse Lambda input as JSON
		self.json[ "input_data" ] = attempt_json_decode(
			self.json[ "input_data" ]
		)
		
		backpack_data = {}
		
		if "backpack" in self.json:
			backpack_data = attempt_json_decode(
				self.json[ "backpack" ]
			)
		
		# Lambda layers to add
		lambda_layers = get_layers_for_lambda( self.json[ "language" ] ) + self.json[ "layers" ]
		
		# Empty transitions data
		empty_transitions_dict = {
			"then": [],
			"exception": [],
			"fan-out": [],
			"else": [],
			"fan-in": [],
			"if": [],
			"merge": []
		}
		
		# Dummy pipeline execution ID
		pipeline_execution_id = "SHOULD_NEVER_HAPPEN_TMP_LAMBDA_RUN"
		
		# Get inline hash key
		environment_variables = get_environment_variables_for_lambda(
			credentials,
			self.json[ "language" ],
			self.json[ "environment_variables" ],
			pipeline_execution_id,
			"LOG_NONE",
			"REGULAR",
			empty_transitions_dict,
			True
		)
		inline_lambbda_hash_key = TaskSpawner._get_inline_lambda_hash_key(
			self.json[ "language" ],
			self.json[ "max_execution_time" ],
			self.json[ "memory" ],
			environment_variables,
			lambda_layers,
			self.json[ "libraries" ]
		)
		
		cached_inline_execution_lambda = None
		
		if not ( self.json[ "language" ] in NOT_SUPPORTED_INLINE_EXECUTION_LANGUAGES ):
			# Check if we already have an inline execution Lambda for it.
			cached_inline_execution_lambda = self.dbsession.query( InlineExecutionLambda ).filter_by(
				aws_account_id=credentials[ "id" ],
				unique_hash_key=inline_lambbda_hash_key
			).first()
		
		# We can skip this if we already have a cached execution
		if cached_inline_execution_lambda:
			logit( "Inline execution is already cached as a Lambda, doing a hotload..." )
			
			# Update the latest execution time to be the current timestamp
			# This informs our garbage collection to ensure we always delete the Lambda
			# that was run the longest ago (so that people encounter cache-misses as
			# little as possible.)
			cached_inline_execution_lambda.last_used_timestamp = int( time.time() )
			
			# Update it in the database
			self.dbsession.commit()
			
			cached_inline_execution_lambda_dict = cached_inline_execution_lambda.to_dict()
			
			lambda_info = {
				"arn": cached_inline_execution_lambda_dict[ "arn" ]
			}
		
			inline_execution_code = get_base_lambda_code(
				self.json[ "language" ],
				self.json[ "code" ]
			)
			
			execute_lambda_params = {
				"_refinery": {
					"backpack": backpack_data,
					"throw_exceptions_fully": True,
					"input_data": self.json[ "input_data" ],
					"temporary_execution": True,
					"inline_code": inline_execution_code,
				}
			}
		else:
			try:
				lambda_info = yield deploy_lambda(
					credentials,
					random_node_id,
					random_node_id,
					self.json[ "language" ],
					self.json[ "code" ],
					self.json[ "libraries" ],
					self.json[ "max_execution_time" ],
					self.json[ "memory" ], # MB of execution memory
					empty_transitions_dict,
					"REGULAR",
					pipeline_execution_id, # Doesn't matter no logging is enabled
					"LOG_NONE",
					self.json[ "environment_variables" ], # Env list
					lambda_layers,
					False,
					True # Is inline execution
				)
			except BuildException as build_exception:
				self.write({
					"success": False,
					"msg": "An error occurred while building the Lambda package.",
					"log_output": build_exception.build_output
				})
				raise gen.Return()
				
			execute_lambda_params = {
				"_refinery": {
					"backpack": backpack_data,
					"throw_exceptions_fully": True,
					"input_data": self.json[ "input_data" ],
					"temporary_execution": True
				}
			}
		
		if "debug_id" in self.json:
			execute_lambda_params[ "_refinery" ][ "live_debug" ] = {
				"debug_id": self.json[ "debug_id" ],
				"websocket_uri": LAMBDA_CALLBACK_ENDPOINT,
			}
		
		logit( "Executing Lambda '" + lambda_info[ "arn" ] + "'..." )
		
		lambda_result = yield local_tasks.execute_aws_lambda(
			credentials,
			lambda_info[ "arn" ],
			execute_lambda_params
		)
		
		try:
			return_data = json.loads(
				lambda_result[ "returned_data" ]
			)
			s3_object = yield local_tasks.read_from_s3(
				credentials,
				credentials[ "logs_bucket" ],
				return_data[ "_refinery" ][ "indirect" ][ "s3_path" ]
			)
			s3_dict = json.loads(
				s3_object
			)
			lambda_result[ "returned_data" ] = json.dumps(
				s3_dict[ "return_data" ],
				indent=4,
			)
			lambda_result[ "logs" ] = s3_dict[ "program_output" ]
		except Exception, e:
			logit( "Exception occurred while loading temporary Lambda return data: " )
			logit( e )
			self.write({
				"success": False,
				"msg": "An exception occurred while running the Lambda.",
				"log_output": str( e )
			})
			raise gen.Return()
		
		# If it's not a supported language for inline execution that
		# means that it needs to be manually deleted since it's not in the
		# regular garbage collection pool.
		if self.json[ "language" ] in NOT_SUPPORTED_INLINE_EXECUTION_LANGUAGES:
			logit( "Deleting Lambda..." )
			
			# Now we delete the lambda, don't yield because we don't need to wait
			delete_result = local_tasks.delete_aws_lambda(
				credentials,
				random_node_id
			)

		self.write({
			"success": True,
			"result": lambda_result
		})
		
def get_lambda_safe_name( input_name ):
	whitelist = "abcdefghijklmnopqrstuvwxyzABCDEFGHIJKLMNOPQRSTUVWXYZ0123456789_-"
	input_name = input_name.replace( " ", "_" )
	return "".join([c for c in input_name if c in whitelist])[:64]
	
def get_language_specific_environment_variables( language ):
	environment_variables_list = []
	
	if language == "python2.7" or language == "python3.6":
		environment_variables_list.append({
			"key": "PYTHONPATH",
			"value": "/var/task/",
		})
		environment_variables_list.append({
			"key": "PYTHONUNBUFFERED",
			"value": "1",
		})
	elif language == "nodejs8.10" or language == "nodejs10.16.3":
		environment_variables_list.append({
			"key": "NODE_PATH",
			"value": "/var/task/node_modules/",
		})
		
	return environment_variables_list

def get_environment_variables_for_lambda( credentials, language, environment_variables, execution_pipeline_id, execution_log_level, execution_mode, transitions, is_inline_execution ):
	all_environment_vars = copy.copy( environment_variables )
	
	# Add environment variables depending on language
	# This is mainly for module loading when we're doing inline executions.
	all_environment_vars = all_environment_vars + get_language_specific_environment_variables(
		language
	)
	
	all_environment_vars.append({
		"key": "REDIS_HOSTNAME",
		"value": credentials[ "redis_hostname" ],
	})
	
	all_environment_vars.append({
		"key": "REDIS_PASSWORD",
		"value": credentials[ "redis_password" ],
	})

	all_environment_vars.append({
		"key": "REDIS_PORT",
		"value": str( credentials[ "redis_port" ] ),
	})

	all_environment_vars.append({
		"key": "EXECUTION_PIPELINE_ID",
		"value": execution_pipeline_id,
	})
	
	all_environment_vars.append({
		"key": "LOG_BUCKET_NAME",
		"value": credentials[ "logs_bucket" ],
	})

	all_environment_vars.append({
		"key": "PIPELINE_LOGGING_LEVEL",
		"value": execution_log_level,
	})
	
	all_environment_vars.append({
		"key": "EXECUTION_MODE",
		"value": execution_mode,
	})
	
	all_environment_vars.append({
		"key": "TRANSITION_DATA",
		"value": json.dumps(
			transitions
		),
	})
	
	if is_inline_execution:
		# The environment variable activates it as
		# an inline execution Lambda and allows us to
		# pass in arbitrary code to execution.
		all_environment_vars.append({
			"key": "IS_INLINE_EXECUTOR",
			"value": "True",
		})
		
	return all_environment_vars
	
def get_layers_for_lambda( language ):
	"""
	IGNORE THIS NOTICE AT YOUR OWN PERIL. YOU HAVE BEEN WARNED.
	
	All layers are managed under our root AWS account at 134071937287.
	
	When a new layer is published the ARNs must be updated in source intentionally
	so that whoever does so must read this notice and understand what MUST
	be done before updating the Refinery customer runtime for customers.
	
	You must do the following:
	* Extensively test the new custom runtime.
	* Upload the new layer version to the root AWS account.
	* Run the following command on the root account to publically allow use of the layer:
	
	aws lambda add-layer-version-permission \
	--layer-name REPLACE_ME_WITH_LAYER_NAME \
	--version-number REPLACE_ME_WITH_LAYER_VERSION \
	--statement-id public \
	--action lambda:GetLayerVersion \
	--principal "*" \
	--region us-west-2
	
	* Test the layer in a development version of Refinery to ensure it works.
	* Update the source code with the new layer ARN
	
	Once this is done all future deployments will use the new layers.
	"""
	new_layers = []
	
	# Add the custom runtime layer in all cases
	if language == "nodejs8.10":
		new_layers.append(
			"arn:aws:lambda:us-west-2:134071937287:layer:refinery-node810-custom-runtime:23"
		)
	elif language == "nodejs10.16.3":
		new_layers.append(
			"arn:aws:lambda:us-west-2:134071937287:layer:refinery-nodejs10-custom-runtime:4"
		)
	elif language == "php7.3":
		new_layers.append(
<<<<<<< HEAD
			"arn:aws:lambda:us-west-2:134071937287:layer:refinery-php73-custom-runtime:23"
=======
			"arn:aws:lambda:us-west-2:134071937287:layer:refinery-php73-custom-runtime:21"
>>>>>>> e63fd100
		)
	elif language == "go1.12":
		new_layers.append(
			"arn:aws:lambda:us-west-2:134071937287:layer:refinery-go112-custom-runtime:23"
		)
	elif language == "python2.7":
		new_layers.append(
			"arn:aws:lambda:us-west-2:134071937287:layer:refinery-python27-custom-runtime:23"
		)
	elif language == "python3.6":
		new_layers.append(
			"arn:aws:lambda:us-west-2:134071937287:layer:refinery-python36-custom-runtime:24"
		)
	elif language == "ruby2.6.4":
		new_layers.append(
			"arn:aws:lambda:us-west-2:134071937287:layer:refinery-ruby264-custom-runtime:24"
		)
		
	return new_layers

@gen.coroutine
def deploy_lambda( credentials, id, name, language, code, libraries, max_execution_time, memory, transitions, execution_mode, execution_pipeline_id, execution_log_level, environment_variables, layers, reserved_concurrency_count, is_inline_execution ):
	"""
	Here we build the default required environment variables.
	"""
	all_environment_vars = get_environment_variables_for_lambda(
		credentials,
		language,
		environment_variables,
		execution_pipeline_id,
		execution_log_level,
		execution_mode,
		transitions,
		is_inline_execution
	)

	logit(
		"Deploying '" + name + "' Lambda package to production..."
	)
	
	lambda_role = "arn:aws:iam::" + str( credentials[ "account_id" ] ) + ":role/refinery_default_aws_lambda_role"
	
	# If it's a self-hosted (THIRDPARTY) AWS account we deploy with a different role
	# name which they manage themselves.
	if credentials[ "account_type" ] == "THIRDPARTY":
		lambda_role = "arn:aws:iam::" + str( credentials[ "account_id" ] ) + ":role/" + THIRD_PARTY_AWS_ACCOUNT_ROLE_NAME
		
	# Don't yield for it, but we'll also create a log group at the same time
	# We're set a tag for that log group for cost tracking
	local_tasks.create_cloudwatch_group(
		credentials,
		"/aws/lambda/" + name,
		{
			"RefineryResource": "true"
		},
		7
	)

	deployed_lambda_data = yield local_tasks.deploy_aws_lambda(
		credentials,
		name,
		language,
		"AWS Lambda deployed via refinery",
		lambda_role,
		code,
		libraries,
		max_execution_time, # Max AWS execution time
		memory, # MB of execution memory
		{}, # VPC data
		all_environment_vars,
		{
			"refinery_id": id,
		},
		layers,
		is_inline_execution
	)
	
	# If we have concurrency set, then we'll set that for our deployed Lambda
	if reserved_concurrency_count:
		logit( "Setting reserved concurrency for Lambda '" + deployed_lambda_data[ "FunctionArn" ] + "' to " + str( reserved_concurrency_count ) + "..." )
		yield local_tasks.set_lambda_reserved_concurrency(
			credentials,
			deployed_lambda_data[ "FunctionArn" ],
			reserved_concurrency_count
		)
	
	raise gen.Return({
		"id": id,
		"name": name,
		"arn": deployed_lambda_data[ "FunctionArn" ]
	})
	
def get_node_by_id( target_id, workflow_states ):
	for workflow_state in workflow_states:
		if workflow_state[ "id" ] == target_id:
			return workflow_state
	
	return False
	
def update_workflow_states_list( updated_node, workflow_states ):
	for i in range( 0, len( workflow_states ) ):
		if workflow_states[i][ "id" ] == updated_node[ "id" ]:
			workflow_states[i] = updated_node
			break
		
	return workflow_states

def get_merge_lambda_arn_list( target_id, workflow_relationships, workflow_states ):
	# First we create a list of Node IDs
	id_target_list = []

	for workflow_relationship in workflow_relationships:
		if workflow_relationship[ "type" ] != "merge":
			continue

		if workflow_relationship[ "next" ] != target_id:
			continue

		id_target_list.append(
			workflow_relationship[ "node" ]
		)

	arn_list = []

	for workflow_state in workflow_states:
		if workflow_state[ "id" ] in id_target_list:
			arn_list.append(
				workflow_state[ "arn" ]
			)

	return arn_list
	
@gen.coroutine
def deploy_diagram( credentials, project_name, project_id, diagram_data, project_config ):
	"""
	Deploy the diagram to AWS
	"""
	
	"""
	Process workflow relationships and tag Lambda
	nodes with an array of transitions.
	"""

	# Kick off the creation of the log table for the project ID
	# This is fine to do if one already exists because the SQL
	# query explicitly specifies not to create one if it exists.
	project_log_table_future = local_tasks.create_project_id_log_table(
		credentials,
		project_id
	)

	# Random ID to keep deploy ARNs unique
	# TODO do more research into collision probability
	unique_deploy_id = get_random_deploy_id()
	
	unique_name_counter = 0
	
	# Environment variable map
	# { "LAMBDA_UUID": [{ "key": "", "value": ""}] }
	env_var_dict = {}
	
	# First just set an empty array for each lambda node
	for workflow_state in diagram_data[ "workflow_states" ]:
		# Update all of the workflow states with new random deploy ID
		if "name" in workflow_state:
			workflow_state[ "name" ] += unique_deploy_id + str(unique_name_counter)
			
		# Make an environment variable array if there isn't one already
		env_var_dict[ workflow_state[ "id" ] ] = []
		
		# If there are environment variables in project_config, add them to the Lambda node data
		if workflow_state[ "type" ] == "lambda" and "environment_variables" in workflow_state:
			for env_var_uuid, env_data in workflow_state[ "environment_variables" ].iteritems():
				if env_var_uuid in project_config[ "environment_variables" ]:
					# Add value to match schema
					workflow_state[ "environment_variables" ][ env_var_uuid ][ "value" ] = project_config[ "environment_variables" ][ env_var_uuid ][ "value" ]
					env_var_dict[ workflow_state[ "id" ] ].append({
						"key": workflow_state[ "environment_variables" ][ env_var_uuid ][ "name" ],
						"value": project_config[ "environment_variables" ][ env_var_uuid ][ "value" ]
					})
		
		if workflow_state[ "type" ] == "lambda" or workflow_state[ "type" ] == "api_endpoint":
			# Set up default transitions data
			workflow_state[ "transitions" ] = {}
			workflow_state[ "transitions" ][ "if" ] = []
			workflow_state[ "transitions" ][ "else" ] = []
			workflow_state[ "transitions" ][ "exception" ] = []
			workflow_state[ "transitions" ][ "then" ] = []
			workflow_state[ "transitions" ][ "fan-out" ] = []
			workflow_state[ "transitions" ][ "fan-in" ] = []
			workflow_state[ "transitions" ][ "merge" ] = []
			
		unique_name_counter = unique_name_counter + 1
		
	"""
	Here we calculate the teardown data ahead of time.
	
	This is used when we encounter an error during the
	deployment process which requires us to roll back.
	When the rollback occurs we pass our previously-generated
	list and pass it to the tear down function.
	
	[
		{
			"id": {{node_id}},
			"arn": {{production_resource_arn}},
			"name": {{node_name}},
			"type": {{node_type}},
		}
	]
	"""
	teardown_nodes_list = []
	
	
	"""
	This holds all of the exception data which occurred during a
	deployment. Upon an unhandled exception occurring we rollback
	and teardown what's been deployed so far. After that we return
	an error to the user with information on what caused the deploy
	to fail.
	
	[
		{
			"type": "", # The type of the deployed node
			"name": "", # The name of the specific node
			"id": "", # The ID of the specific node
			"exception": "", # String of the exception details
		}
	]
	"""
	deployment_exceptions = []
	
	for workflow_state in diagram_data[ "workflow_states" ]:
		if workflow_state[ "type" ] == "lambda":
			node_arn = "arn:aws:lambda:" + credentials[ "region" ] + ":" + str( credentials[ "account_id" ] ) + ":function:" + get_lambda_safe_name( workflow_state[ "name" ] )
		elif workflow_state[ "type" ] == "sns_topic":
			node_arn = "arn:aws:sns:" + credentials[ "region" ] + ":" + str( credentials[ "account_id" ] ) + ":" + get_lambda_safe_name( workflow_state[ "name" ] )
		elif workflow_state[ "type" ] == "sqs_queue":
			node_arn = "arn:aws:sqs:" + credentials[ "region" ] + ":" + str( credentials[ "account_id" ] ) + ":" + get_lambda_safe_name( workflow_state[ "name" ] )
		elif workflow_state[ "type" ] == "schedule_trigger":
			node_arn = "arn:aws:events:" + credentials[ "region" ] + ":" + str( credentials[ "account_id" ] ) + ":rule/" + get_lambda_safe_name( workflow_state[ "name" ] )
		elif workflow_state[ "type" ] == "api_endpoint":
			node_arn = "arn:aws:lambda:" + credentials[ "region" ] + ":" + str( credentials[ "account_id" ] ) + ":function:" + get_lambda_safe_name( workflow_state[ "name" ] )
		else:
			node_arn = False
		
		# For pseudo-nodes like API Responses we don't need to create a teardown entry
		if node_arn:
			# Set ARN on workflow state
			workflow_state[ "arn" ] = node_arn

			teardown_nodes_list.append({
				"id": workflow_state[ "id" ],
				"arn": node_arn,
				"name": get_lambda_safe_name( workflow_state[ "name" ] ),
				"type": workflow_state[ "type" ],
			})
		
	# Now add transition data to each Lambda
	for workflow_relationship in diagram_data[ "workflow_relationships" ]:
		origin_node_data = get_node_by_id(
			workflow_relationship[ "node" ],
			diagram_data[ "workflow_states" ]
		)
		
		target_node_data = get_node_by_id(
			workflow_relationship[ "next" ],
			diagram_data[ "workflow_states" ]
		)
		
		if origin_node_data[ "type" ] == "lambda" or origin_node_data[ "type" ] == "api_endpoint":
			if target_node_data[ "type" ] == "lambda":
				target_arn = "arn:aws:lambda:" + credentials[ "region" ] + ":" + str( credentials[ "account_id" ] ) + ":function:" + get_lambda_safe_name( target_node_data[ "name" ] )
			elif target_node_data[ "type" ] == "sns_topic":
				target_arn = "arn:aws:sns:" + credentials[ "region" ] + ":" + str( credentials[ "account_id" ] )+ ":" + get_lambda_safe_name( target_node_data[ "name" ] )
			elif target_node_data[ "type" ] == "api_gateway_response":
				# API Gateway responses are a pseudo node and don't have an ARN
				target_arn = False
			elif target_node_data[ "type" ] == "sqs_queue":
				target_arn = "arn:aws:sqs:" + credentials[ "region" ] + ":" + str( credentials[ "account_id" ] ) + ":" + get_lambda_safe_name( target_node_data[ "name" ] )
			
			if workflow_relationship[ "type" ] == "then":
				origin_node_data[ "transitions" ][ "then" ].append({
					"type": target_node_data[ "type" ],
					"arn": target_arn,
				})
			elif workflow_relationship[ "type" ] == "else":
				origin_node_data[ "transitions" ][ "else" ].append({
					"type": target_node_data[ "type" ],
					"arn": target_arn,
				})
			elif workflow_relationship[ "type" ] == "exception":
				origin_node_data[ "transitions" ][ "exception" ].append({
					"type": target_node_data[ "type" ],
					"arn": target_arn,
				})
			elif workflow_relationship[ "type" ] == "if":
				origin_node_data[ "transitions" ][ "if" ].append({
					"arn": target_arn,
					"type": target_node_data[ "type" ],
					"expression": workflow_relationship[ "expression" ]
				})
			elif workflow_relationship[ "type" ] == "fan-out":
				origin_node_data[ "transitions" ][ "fan-out" ].append({
					"type": target_node_data[ "type" ],
					"arn": target_arn,
				})
			elif workflow_relationship[ "type" ] == "fan-in":
				origin_node_data[ "transitions" ][ "fan-in" ].append({
					"type": target_node_data[ "type" ],
					"arn": target_arn,
				})
			elif workflow_relationship[ "type" ] == "merge":
				origin_node_data[ "transitions" ][ "merge" ].append({
					"type": target_node_data[ "type" ],
					"arn": target_arn,
					"merge_lambdas": get_merge_lambda_arn_list(
						target_node_data[ "id" ],
						diagram_data[ "workflow_relationships" ],
						diagram_data[ "workflow_states" ]
					)
				})
				
			diagram_data[ "workflow_states" ] = update_workflow_states_list(
				origin_node_data,
				diagram_data[ "workflow_states" ]
			)
	
	"""
	Separate out nodes into different types
	"""
	lambda_nodes = []
	schedule_trigger_nodes = []
	sqs_queue_nodes = []
	sns_topic_nodes = []
	api_endpoint_nodes = []
	
	for workflow_state in diagram_data[ "workflow_states" ]:
		if workflow_state[ "type" ] == "lambda":
			lambda_nodes.append(
				workflow_state
			)
		elif workflow_state[ "type" ] == "schedule_trigger":
			schedule_trigger_nodes.append(
				workflow_state
			)
		elif workflow_state[ "type" ] == "sqs_queue":
			sqs_queue_nodes.append(
				workflow_state
			)
		elif workflow_state[ "type" ] == "sns_topic":
			sns_topic_nodes.append(
				workflow_state
			)
		elif workflow_state[ "type" ] == "api_endpoint":
			api_endpoint_nodes.append(
				workflow_state
			)
	
	"""
	Deploy all Lambdas to production
	"""
	lambda_node_deploy_futures = []
	
	for lambda_node in lambda_nodes:
		lambda_safe_name = get_lambda_safe_name( lambda_node[ "name" ] )
		logit( "Deploying Lambda '" + lambda_safe_name + "'..." )
		
		# For backwards compatibility
		if not ( "reserved_concurrency_count" in lambda_node ):
			lambda_node[ "reserved_concurrency_count" ] = False
			
		lambda_layers = get_layers_for_lambda(
			lambda_node[ "language" ]
		) + lambda_node[ "layers" ]

		lambda_node_deploy_futures.append({
			"id": lambda_node[ "id" ],
			"name": lambda_safe_name,
			"type": lambda_node[ "type" ],
			"future": deploy_lambda(
				credentials,
				lambda_node[ "id" ],
				lambda_safe_name,
				lambda_node[ "language" ],
				lambda_node[ "code" ],
				lambda_node[ "libraries" ],
				lambda_node[ "max_execution_time" ],
				lambda_node[ "memory" ],
				lambda_node[ "transitions" ],
				"REGULAR",
				project_id,
				project_config[ "logging" ][ "level" ],
				env_var_dict[ lambda_node[ "id" ] ],
				lambda_layers,
				lambda_node[ "reserved_concurrency_count" ],
				False
			)
		})
		
	"""
	Deploy all API Endpoints to production
	"""
	api_endpoint_node_deploy_futures = []
	
	for api_endpoint_node in api_endpoint_nodes:
		api_endpoint_safe_name = get_lambda_safe_name( api_endpoint_node[ "name" ] )
		logit( "Deploying API Endpoint '" + api_endpoint_safe_name + "'..." )
		
		lambda_layers = get_layers_for_lambda( "python2.7" )
		
		api_endpoint_node_deploy_futures.append({
			"id": api_endpoint_node[ "id" ],
			"name": get_lambda_safe_name( api_endpoint_node[ "name" ] ),
			"type": api_endpoint_node[ "type" ],
			"future": deploy_lambda(
				credentials,
				api_endpoint_node[ "id" ],
				api_endpoint_safe_name,
				"python2.7",
				"",
				[],
				30,
				512,
				api_endpoint_node[ "transitions" ],
				"API_ENDPOINT",
				project_id,
				project_config[ "logging" ][ "level" ],
				[],
				lambda_layers,
				False,
				False
			)
		})
		
	"""
	Deploy all time triggers to production
	"""
	schedule_trigger_node_deploy_futures = []
	
	for schedule_trigger_node in schedule_trigger_nodes:
		schedule_trigger_name = get_lambda_safe_name( schedule_trigger_node[ "name" ] )
		logit( "Deploying schedule trigger '" + schedule_trigger_name + "'..." )
		schedule_trigger_node_deploy_futures.append({
			"id": schedule_trigger_node[ "id" ],
			"name": schedule_trigger_name,
			"type": schedule_trigger_node[ "type" ],
			"future": local_tasks.create_cloudwatch_rule(
				credentials,
				schedule_trigger_node[ "id" ],
				schedule_trigger_name,
				schedule_trigger_node[ "schedule_expression" ],
				schedule_trigger_node[ "description" ],
				schedule_trigger_node[ "input_string" ],
			)
		})
		
	"""
	Deploy all SQS queues to production
	"""
	sqs_queue_nodes_deploy_futures = []
	
	for sqs_queue_node in sqs_queue_nodes:
		sqs_queue_name = get_lambda_safe_name( sqs_queue_node[ "name" ] )
		logit( "Deploying SQS queue '" + sqs_queue_name + "'..." )
		sqs_queue_nodes_deploy_futures.append({
			"id": sqs_queue_node[ "id" ],
			"name": sqs_queue_name,
			"type": sqs_queue_node[ "type" ],
			"future": local_tasks.create_sqs_queue(
				credentials,
				sqs_queue_node[ "id" ],
				sqs_queue_name,
				int( sqs_queue_node[ "batch_size" ] ), # Not used, passed along
				900, # Max Lambda runtime - TODO set this to the linked Lambda amount
			)
		})
		
	"""
	Deploy all SNS topics to production
	"""
	sns_topic_nodes_deploy_futures = []
	
	for sns_topic_node in sns_topic_nodes:
		sns_topic_name = get_lambda_safe_name( sns_topic_node[ "name" ] )
		logit( "Deploying SNS topic '" + sns_topic_name + "'..." )
		
		sns_topic_nodes_deploy_futures.append({
			"id": sns_topic_node[ "id" ],
			"name": sns_topic_name,
			"type": sns_topic_node[ "type" ],
			"future": local_tasks.create_sns_topic(
				credentials,
				sns_topic_node[ "id" ],
				sns_topic_name,
			)
		})
		
	# Combine futures
	combined_futures_list = []
	combined_futures_list += schedule_trigger_node_deploy_futures
	combined_futures_list += lambda_node_deploy_futures
	combined_futures_list += sqs_queue_nodes_deploy_futures
	combined_futures_list += sns_topic_nodes_deploy_futures
	combined_futures_list += api_endpoint_node_deploy_futures
	
	# Initialize list of results
	deployed_schedule_triggers = []
	deployed_lambdas = []
	deployed_sqs_queues = []
	deployed_sns_topics = []
	deployed_api_endpoints = []
	
	# Wait till everything is deployed
	for deploy_future_data in combined_futures_list:
		try:
			output = yield deploy_future_data[ "future" ]
			
			logit( "Deployed node '" + deploy_future_data[ "name" ] + "' successfully!" )
			
			# Append to approriate lists
			if deploy_future_data[ "type" ] == "lambda":
				deployed_lambdas.append(
					output
				)
			elif deploy_future_data[ "type" ] == "sqs_queue":
				deployed_sqs_queues.append(
					output
				)
			elif deploy_future_data[ "type" ] == "schedule_trigger":
				deployed_schedule_triggers.append(
					output
				)
			elif deploy_future_data[ "type" ] == "sns_topic":
				deployed_sns_topics.append(
					output
				)
			elif deploy_future_data[ "type" ] == "api_endpoint":
				deployed_api_endpoints.append(
					output
				)
		except Exception, e:
			logit( "Failed to deploy node '" + deploy_future_data[ "name" ] + "'!", "error" )
			logit( "The full exception details can be seen below: ", "error" )
			logit( traceback.format_exc(), "error" )
			deployment_exceptions.append({
				"id": deploy_future_data[ "id" ],
				"name": deploy_future_data[ "name" ],
				"type": deploy_future_data[ "type" ],
				"exception": traceback.format_exc()
			})
	
	# This is the earliest point we can apply the breaks in the case of an exception
	# It's the callers responsibility to tear down the nodes
	if len( deployment_exceptions ) > 0:
		logit( "[ ERROR ] An uncaught exception occurred during the deployment process!", "error" )
		logit( deployment_exceptions, "error" )
		raise gen.Return({
			"success": False,
			"teardown_nodes_list": teardown_nodes_list,
			"exceptions": deployment_exceptions,
		})
	
	"""
	Set up API Gateways to be attached to API Endpoints
	"""
	
	# The API Gateway ID
	api_gateway_id = False
	
	# Pull previous API Gateway ID if it exists
	if project_config[ "api_gateway" ][ "gateway_id" ]:
		api_gateway_id = project_config[ "api_gateway" ][ "gateway_id" ]
		logit( "Previous API Gateway exists with ID of '" + api_gateway_id + "'..." )
		
	if len( deployed_api_endpoints ) > 0:
		api_route_futures = []
		
		# Verify the existance of API Gateway before proceeding
		# It could have been deleted.
		logit( "Verifying existance of API Gateway..." )
		if api_gateway_id:
			api_gateway_exists = yield local_tasks.api_gateway_exists(
				credentials,
				api_gateway_id
			)
		else:
			api_gateway_exists = False
		
		# If it doesn't exist we'll set the API Gateway ID to False
		# So that it will be freshly created.
		if not api_gateway_exists:
			api_gateway_id = False
		
		# We need to create an API gateway
		logit( "Deploying API Gateway for API Endpoint(s)..." )
		
		# Create a new API Gateway if one does not already exist
		if api_gateway_id == False:
			# We just generate a random ID for the API Gateway, no great other way to do it.
			# e.g. when you change the project name now it's hard to know what the API Gateway
			# is...
			rest_api_name = "Refinery-API-Gateway_" + str( uuid.uuid4() ).replace(
				"-",
				""
			)
			create_gateway_result = yield local_tasks.create_rest_api(
				credentials,
				rest_api_name,
				"API Gateway created by Refinery. Associated with project ID " + project_id,
				"1.0.0"
			)
			
			api_gateway_id = create_gateway_result[ "id" ]
			
			# Update project config
			project_config[ "api_gateway" ][ "gateway_id" ] = api_gateway_id
		else:
			# We do another strip of the gateway just to be sure
			yield strip_api_gateway(
				credentials,
				project_config[ "api_gateway" ][ "gateway_id" ],
			)
		
		# Add the API Gateway as a new node
		diagram_data[ "workflow_states" ].append({
			"id": get_random_node_id(),
			"type": "api_gateway",
			"name": "__api_gateway__",
			"rest_api_id": api_gateway_id,
		})
		
		for deployed_api_endpoint in deployed_api_endpoints:
			for workflow_state in diagram_data[ "workflow_states" ]:
				if workflow_state[ "id" ] == deployed_api_endpoint[ "id" ]:
					logit( "Setting up route " + workflow_state[ "http_method" ] + " " + workflow_state[ "api_path" ] + " for API Endpoint '" + workflow_state[ "name" ] + "'..." )
					yield create_lambda_api_route(
						credentials,
						api_gateway_id,
						workflow_state[ "http_method" ],
						workflow_state[ "api_path" ],
						deployed_api_endpoint[ "name" ],
						True
					)
					
					
		logit( "Now deploying API gateway to stage..." )
		deploy_stage_results = yield local_tasks.deploy_api_gateway_to_stage(
			credentials,
			api_gateway_id,
			"refinery"
		)

	"""
	Update all nodes with deployed ARN for easier teardown
	"""
	# Update workflow lambda nodes with arn
	for deployed_lambda in deployed_lambdas:
		for workflow_state in diagram_data[ "workflow_states" ]:
			if workflow_state[ "id" ] == deployed_lambda[ "id" ]:
				workflow_state[ "arn" ] = deployed_lambda[ "arn" ]
				workflow_state[ "name" ] = deployed_lambda[ "name" ]
				
	# Update workflow API Endpoint nodes with arn
	for deployed_api_endpoint in deployed_api_endpoints:
		for workflow_state in diagram_data[ "workflow_states" ]:
			if workflow_state[ "id" ] == deployed_api_endpoint[ "id" ]:
				workflow_state[ "arn" ] = deployed_api_endpoint[ "arn" ]
				workflow_state[ "name" ] = deployed_api_endpoint[ "name" ]
				workflow_state[ "rest_api_id" ] = api_gateway_id
				workflow_state[ "url" ] = "https://" + api_gateway_id + ".execute-api." + credentials[ "region" ] + ".amazonaws.com/refinery" + workflow_state[ "api_path" ]
				
	# Update workflow scheduled trigger nodes with arn
	for deployed_schedule_trigger in deployed_schedule_triggers:
		for workflow_state in diagram_data[ "workflow_states" ]:
			if workflow_state[ "id" ] == deployed_schedule_trigger[ "id" ]:
				workflow_state[ "arn" ] = deployed_schedule_trigger[ "arn" ]
				workflow_state[ "name" ] = deployed_schedule_trigger[ "name" ]
				
	# Update SQS queue nodes with arn
	for deployed_sqs_queue in deployed_sqs_queues:
		for workflow_state in diagram_data[ "workflow_states" ]:
			if workflow_state[ "id" ] == deployed_sqs_queue[ "id" ]:
				workflow_state[ "arn" ] = deployed_sqs_queue[ "arn" ]
				workflow_state[ "name" ] = deployed_sqs_queue[ "name" ]
				
	# Update SNS topics with arn
	for deployed_sns_topic in deployed_sns_topics:
		for workflow_state in diagram_data[ "workflow_states" ]:
			if workflow_state[ "id" ] == deployed_sns_topic[ "id" ]:
				workflow_state[ "arn" ] = deployed_sns_topic[ "arn" ]
				workflow_state[ "name" ] = deployed_sns_topic[ "name" ]
	
	
	"""
	Link deployed schedule triggers to Lambdas
	"""
	schedule_trigger_pairs_to_deploy = []
	for deployed_schedule_trigger in deployed_schedule_triggers:
		for workflow_relationship in diagram_data[ "workflow_relationships" ]:
			if deployed_schedule_trigger[ "id" ] == workflow_relationship[ "node" ]:
				# Find target node
				for deployed_lambda in deployed_lambdas:
					if deployed_lambda[ "id" ] == workflow_relationship[ "next" ]:
						schedule_trigger_pairs_to_deploy.append({
							"scheduled_trigger": deployed_schedule_trigger,
							"target_lambda": deployed_lambda,
						})
						
	schedule_trigger_targeting_futures = []
	for schedule_trigger_pair in schedule_trigger_pairs_to_deploy:
		schedule_trigger_targeting_futures.append(
			local_tasks.add_rule_target(
				credentials,
				schedule_trigger_pair[ "scheduled_trigger" ][ "name" ],
				schedule_trigger_pair[ "target_lambda" ][ "name" ],
				schedule_trigger_pair[ "target_lambda" ][ "arn" ],
				schedule_trigger_pair[ "scheduled_trigger" ][ "input_string" ]
			)
		)
		
	"""
	Link deployed SQS queues to their target Lambdas
	"""
	sqs_queue_triggers_to_deploy = []
	for deployed_sqs_queue in deployed_sqs_queues:
		for workflow_relationship in diagram_data[ "workflow_relationships" ]:
			if deployed_sqs_queue[ "id" ] == workflow_relationship[ "node" ]:
				# Find target node
				for deployed_lambda in deployed_lambdas:
					if deployed_lambda[ "id" ] == workflow_relationship[ "next" ]:
						sqs_queue_triggers_to_deploy.append({
							"sqs_queue_trigger": deployed_sqs_queue,
							"target_lambda": deployed_lambda,
						})
	
	sqs_queue_trigger_targeting_futures = []
	for sqs_queue_trigger in sqs_queue_triggers_to_deploy:
		sqs_queue_trigger_targeting_futures.append(
			local_tasks.map_sqs_to_lambda(
				credentials,
				sqs_queue_trigger[ "sqs_queue_trigger" ][ "arn" ],
				sqs_queue_trigger[ "target_lambda" ][ "arn" ],
				int( sqs_queue_trigger[ "sqs_queue_trigger" ][ "batch_size" ] )
			)
		)
	
	"""
	Link deployed SNS topics to their Lambdas
	"""
	sns_topic_triggers_to_deploy = []
	for deployed_sns_topic in deployed_sns_topics:
		for workflow_relationship in diagram_data[ "workflow_relationships" ]:
			if deployed_sns_topic[ "id" ] == workflow_relationship[ "node" ]:
				# Find target node
				for deployed_lambda in deployed_lambdas:
					if deployed_lambda[ "id" ] == workflow_relationship[ "next" ]:
						sns_topic_triggers_to_deploy.append({
							"sns_topic_trigger": deployed_sns_topic,
							"target_lambda": deployed_lambda,
						})
	
	sns_topic_trigger_targeting_futures = []
	for sns_topic_trigger in sns_topic_triggers_to_deploy:
		sns_topic_trigger_targeting_futures.append(
			local_tasks.subscribe_lambda_to_sns_topic(
				credentials,
				sns_topic_trigger[ "sns_topic_trigger" ][ "arn" ],
				sns_topic_trigger[ "target_lambda" ][ "arn" ],
			)
		)
	
	# Combine API endpoints and deployed Lambdas since both are
	# Lambdas at the core and need to be warmed.
	combined_warmup_list = []
	combined_warmup_list = combined_warmup_list + json.loads(
		json.dumps(
			deployed_lambdas
		)
	)
	combined_warmup_list = combined_warmup_list + json.loads(
		json.dumps(
			deployed_api_endpoints
		)
	)
	
	if "warmup_concurrency_level" in project_config and project_config[ "warmup_concurrency_level" ]:
		logit( "Adding auto-warming to the deployment..." )
		warmup_concurrency_level = int( project_config[ "warmup_concurrency_level" ] )
		yield add_auto_warmup(
			credentials,
			warmup_concurrency_level,
			unique_deploy_id,
			combined_warmup_list,
			diagram_data
		)
	
	# Wait till are triggers are set up
	deployed_schedule_trigger_targets = yield schedule_trigger_targeting_futures
	sqs_queue_trigger_targets = yield sqs_queue_trigger_targeting_futures
	sns_topic_trigger_targets = yield sns_topic_trigger_targeting_futures
	
	# Make sure that log table is set up
	# It almost certainly is by this point
	yield project_log_table_future

	raise gen.Return({
		"success": True,
		"project_name": project_name,
		"project_id": project_id,
		"deployment_diagram": diagram_data,
		"project_config": project_config
	})

@gen.coroutine
def create_warmer_for_lambda_set( credentials, warmup_concurrency_level, unique_deploy_id, combined_warmup_list, diagram_data ):
	# Create Lambda warmers if enabled
	warmer_trigger_name = "WarmerTrigger" + unique_deploy_id
	logit( "Deploying auto-warmer CloudWatch rule..." )
	warmer_trigger_result = yield local_tasks.create_cloudwatch_rule(
		credentials,
		get_random_node_id(),
		warmer_trigger_name,
		"rate(5 minutes)",
		"A CloudWatch Event trigger to keep the deployed Lambdas warm.",
		"",
	)
	
	diagram_data[ "workflow_states" ].append({
		"id": warmer_trigger_result[ "id" ],
		"type": "warmer_trigger",
		"name": warmer_trigger_name,
		"arn": warmer_trigger_result[ "arn" ]
	})
	
	# Go through all the Lambdas deployed and make them the targets of the
	# warmer Lambda so everything is kept hot.
	# Additionally we'll invoke them all once with a warmup request so
	# that they are hot if hit immediately
	for deployed_lambda in combined_warmup_list:
		yield local_tasks.add_rule_target(
			credentials,
			warmer_trigger_name,
			deployed_lambda[ "name" ],
			deployed_lambda[ "arn" ],
			json.dumps({
				"_refinery": {
					"warmup": warmup_concurrency_level,
				}
			})
		)
		
		local_tasks.warm_up_lambda(
			credentials,
			deployed_lambda[ "arn" ],
			warmup_concurrency_level
		)
	
@gen.coroutine
def add_auto_warmup( credentials, warmup_concurrency_level, unique_deploy_id, combined_warmup_list, diagram_data ):
	# Split warmup list into a list of lists with each list containing five elements.
	# This is so that we match the limit for CloudWatch Rules max targets (5 per rule).
	# See "Targets" under this following URL:
	# https://docs.aws.amazon.com/AmazonCloudWatch/latest/events/cloudwatch_limits_cwe.html
	split_combined_warmup_list = split_list_into_chunks(
		combined_warmup_list,
		5
	)

	# Ensure each Cloudwatch Rule has a unique name
	warmup_unique_counter = 0

	warmup_futures = []

	for warmup_chunk_list in split_combined_warmup_list:
		warmup_futures.append(
			create_warmer_for_lambda_set(
				credentials,
				warmup_concurrency_level,
				unique_deploy_id + "_W" + str( warmup_unique_counter ),
				warmup_chunk_list,
				diagram_data
			)
		)

		warmup_unique_counter += 1

	# Wait for all of the concurrent Cloudwatch Rule creations to finish
	yield warmup_futures
		
class SavedBlocksCreate( BaseHandler ):
	@authenticated
	def post( self ):
		"""
		Create a saved block to import into other projects.
		"""
		schema = {
			"type": "object",
			"properties": {
				"id": {
					"type": "string"
				},
				"description": {
					"type": "string"
				},
				"block_object": {
					"type": "object",
					"properties": {
						"name": {
							"type": "string",
						},
						"type": {
							"type": "string",
						}
					},
					"required": [
						"name",
						"type"
					]
				},
				"version": {
					"type": "integer",
				},
				"share_status": {
					"type": "string",
					"enum": [
						"PRIVATE",
						"PUBLISHED"
					]
				}
			},
			"required": [
				"block_object"
			]
		}
		
		validate_schema( self.json, schema )
		logit( "Saving Block data..." )
		
		saved_block = None

		block_version = 1
		
		if "id" in self.json:
			saved_block = self.dbsession.query( SavedBlock ).filter_by(
				user_id=self.get_authenticated_user_id(),
				id=self.json[ "id" ]
			).first()
			
			# If we didn't find the block return an error
			if not saved_block:
				self.write({
					"success": False,
					"code": "SAVED_BLOCK_NOT_FOUND",
					"msg": "The saved block you're attempting to save could not be found!"
				})
				return
			
			block_version = saved_block.versions
		
		# If the block ID is not specified then we are creating
		# a new saved block in the database.
		if not saved_block:
			saved_block = SavedBlock()
			saved_block.share_status = "PRIVATE"
		
		saved_block.user_id = self.get_authenticated_user_id()
		saved_block.name = self.json[ "block_object" ][ "name" ]
		saved_block.type = self.json[ "block_object" ][ "type" ]
		saved_block.description = ""
		
		if "description" in self.json:
			saved_block.description = self.json[ "description" ]
			
		new_share_status = saved_block.share_status
		
		if "share_status" in self.json:
			new_share_status = self.json[ "share_status" ]
		
		# Ensure that a user can only make a PRIVATE saved block PUBLISHER
		# We don't allow the other way around
		if saved_block.share_status == "PUBLISHED" and new_share_status == "PRIVATE":
			self.write({
				"success": False,
				"code": "CANNOT_UNPUBLISH_SAVED_BLOCKS",
				"msg": "You cannot un-publish an already-published block!"
			})
			return
		
		saved_block.share_status = new_share_status
			
		self.dbsession.commit()
			
		# Get the latest saved block version
		saved_block_latest_version = self.dbsession.query( SavedBlockVersion ).filter_by(
			saved_block_id=saved_block.id
		).order_by( SavedBlockVersion.version.desc() ).first()
		
		# If we have an old version bump it
		if saved_block_latest_version:
			block_version = saved_block_latest_version.version + 1
		
		# Now we add the block version
		new_saved_block_version = SavedBlockVersion()
		new_saved_block_version.saved_block_id = saved_block.id
		new_saved_block_version.version = block_version
		new_saved_block_version.block_object = json.dumps(
			self.json[ "block_object" ]
		)
			
		saved_block.versions.append(
			new_saved_block_version
		)
			
		self.dbsession.add( saved_block )
		self.dbsession.commit()
		
		self.write({
			"success": True,
			"block": {
				"id": saved_block.id,
				"description": saved_block.description,
				"name": saved_block.name,
				"share_status": new_share_status,
				"type": saved_block.type,
				"block_object": new_saved_block_version.block_object,
				"version": new_saved_block_version.version,
				"timestamp": new_saved_block_version.timestamp
			}
		})
		
class SavedBlockSearch( BaseHandler ):
	def post( self ):
		"""
		Free text search of saved Lambda, returns matching results.
		"""
		schema = {
			"type": "object",
			"properties": {
				"search_string": {
					"type": "string",
				},
				"share_status": {
					"type": "string",
					"enum": [
						"PRIVATE",
						"PUBLISHED"
					]
				}
			},
			"required": [
				"search_string",
			]
		}
		
		validate_schema( self.json, schema )
		
		logit( "Searching saved Blocks..." )
		
		share_status = "PRIVATE"
		
		if "share_status" in self.json:
			share_status = self.json[ "share_status" ]
		
		authenticated_user_id = self.get_authenticated_user_id()
		
		if authenticated_user_id != None:
			# Default is to just search your own saved blocks
			saved_block_search_params = {
				"user_id": self.get_authenticated_user_id()
			}
		
		if share_status == "PUBLISHED" or authenticated_user_id == None:
			saved_block_search_params = {
				"share_status": "PUBLISHED"
			}
			
		# Search through all published saved blocks
		saved_blocks = self.dbsession.query( SavedBlock ).filter_by(
			**saved_block_search_params
		).filter(
			sql_or(
				SavedBlock.name.ilike( "%" + self.json[ "search_string" ] + "%" ),
				SavedBlock.description.ilike( "%" + self.json[ "search_string" ] + "%" ),
			)
		).limit(25).all()
		
		return_list = []
		
		for saved_block in saved_blocks:
			# Get the latest saved block version
			saved_block_latest_version = self.dbsession.query( SavedBlockVersion ).filter_by(
				saved_block_id=saved_block.id
			).order_by( SavedBlockVersion.version.desc() ).first()
			
			block_object = json.loads(
				saved_block_latest_version.block_object
			)
			block_object[ "id" ] = str( uuid.uuid4() )
			
			return_list.append({
				"id": saved_block.id,
				"description": saved_block.description,
				"name": saved_block.name,
				"share_status": saved_block.share_status,
				"type": saved_block.type,
				"block_object": block_object,
				"version": saved_block_latest_version.version,
				"timestamp": saved_block_latest_version.timestamp,
			})
		
		self.write({
			"success": True,
			"results": return_list
		})


class SavedBlockStatusCheck( BaseHandler ):
	@authenticated
	def post( self ):
		"""
		Given a list of blocks, return metadata about them.
		"""
		schema = {
			"type": "object",
			"properties": {
				"block_ids": {
					"type": "array",
					"items": {
						"type": "string"
					},
					"minItems": 1,
					"maxItems": 100
				}
			},
			"required": [
				"block_ids",
			]
		}

		validate_schema( self.json, schema )

		logit( "Fetching saved Block metadata..." )

		# Search through all published saved blocks
		saved_blocks = self.dbsession.query( SavedBlock ).filter(
			SavedBlock.id.in_(self.json[ "block_ids" ]),
			sql_or(
				SavedBlock.user_id == self.get_authenticated_user_id(),
				SavedBlock.share_status == "PUBLISHED"
			)
		).limit(100).all()

		return_list = []

		for saved_block in saved_blocks:
			# Get the latest saved block version
			saved_block_latest_version = self.dbsession.query( SavedBlockVersion ).filter_by(
				saved_block_id=saved_block.id
			).order_by( SavedBlockVersion.version.desc() ).first()

			block_object = json.loads(
				saved_block_latest_version.block_object
			)

			return_list.append({
				"id": saved_block.id,
				"is_block_owner": saved_block.user_id == self.get_authenticated_user_id(),
				"description": saved_block.description,
				"name": saved_block.name,
				"share_status": saved_block.share_status,
				"version": saved_block_latest_version.version,
				"timestamp": saved_block_latest_version.timestamp,
				"block_object": block_object,
			})

		self.write({
			"success": True,
			"results": return_list
		})


class SavedBlockDelete( BaseHandler ):
	@authenticated
	def delete( self ):
		"""
		Delete a saved Block
		"""
		schema = {
			"type": "object",
			"properties": {
				"id": {
					"type": "string",
				}
			},
			"required": [
				"id"
			]
		}
		
		validate_schema( self.json, schema )
		
		logit( "Deleting Block data..." )
		
		saved_block = self.dbsession.query( SavedBlock ).filter_by(
			user_id=self.get_authenticated_user_id(),
			id=self.json[ "id" ]
		).first()
		
		if saved_block.share_status == "PUBLISHED":
			self.write({
				"success": False,
				"msg": "You cannot delete an already-published block!",
				"code": "ERROR_CANNOT_DELETE_PUBLISHED_BLOCK"
			})
			return
		
		if saved_block == None:
			self.write({
				"success": False,
				"msg": "This block does not exist!",
				"code": "BLOCK_NOT_FOUND"
			})
			return
		
		self.dbsession.delete(saved_block)
		self.dbsession.commit()
		
		self.write({
			"success": True
		})

@gen.coroutine
def teardown_infrastructure( credentials, teardown_nodes ):
	"""
	[
		{
			"id": {{node_id}},
			"arn": {{production_resource_arn}},
			"name": {{node_name}},
			"type": {{node_type}},
		}
	]
	"""
	teardown_operation_futures = []
	
	for teardown_node in teardown_nodes:
		# Skip if the node doesn't exist
		# TODO move this client side, it's silly here.
		if "exists" in teardown_node and teardown_node[ "exists" ] == False:
			continue
		
		if teardown_node[ "type" ] == "lambda" or teardown_node[ "type" ] == "api_endpoint":
			teardown_operation_futures.append(
				local_tasks.delete_lambda(
					credentials,
					teardown_node[ "id" ],
					teardown_node[ "type" ],
					teardown_node[ "name" ],
					teardown_node[ "arn" ],
				)
			)
		elif teardown_node[ "type" ] == "sns_topic":
			teardown_operation_futures.append(
				local_tasks.delete_sns_topic(
					credentials,
					teardown_node[ "id" ],
					teardown_node[ "type" ],
					teardown_node[ "name" ],
					teardown_node[ "arn" ],
				)
			)
		elif teardown_node[ "type" ] == "sqs_queue":
			teardown_operation_futures.append(
				local_tasks.delete_sqs_queue(
					credentials,
					teardown_node[ "id" ],
					teardown_node[ "type" ],
					teardown_node[ "name" ],
					teardown_node[ "arn" ],
				)
			)
		elif teardown_node[ "type" ] == "schedule_trigger" or teardown_node[ "type" ] == "warmer_trigger":
			teardown_operation_futures.append(
				local_tasks.delete_schedule_trigger(
					credentials,
					teardown_node[ "id" ],
					teardown_node[ "type" ],
					teardown_node[ "name" ],
					teardown_node[ "arn" ],
				)
			)
		elif teardown_node[ "type" ] == "api_gateway":
			teardown_operation_futures.append(
				strip_api_gateway(
					credentials,
					teardown_node[ "rest_api_id" ],
				)
			)
	
	teardown_operation_results = yield teardown_operation_futures
	
	raise gen.Return( teardown_operation_results )

class InfraTearDown( BaseHandler ):
	@authenticated
	@gen.coroutine
	def post( self ):
		teardown_nodes = self.json[ "teardown_nodes" ]
		
		credentials = self.get_authenticated_user_cloud_configuration()

		teardown_operation_results = yield teardown_infrastructure(
			credentials,
			teardown_nodes
		)
		
		# Delete our logs
		# No need to yield till it completes
		delete_logs(
			credentials,
			self.json[ "project_id" ]
		)
		
		self.write({
			"success": True,
			"result": teardown_operation_results
		})
	
class InfraCollisionCheck( BaseHandler ):
	@authenticated
	@gen.coroutine
	def post( self ):
		logit( "Checking for production collisions..." )
		
		diagram_data = json.loads( self.json[ "diagram_data" ] )
		
		credentials = self.get_authenticated_user_cloud_configuration()
		
		"""
		Returned collisions format:
		
		[
			{
				"id": {{node_id}},
				"arn": {{production_resource_arn}},
				"name": {{node_name}},
				"type": {{node_type}},
			}
		]
		"""
		collision_check_futures = []
		
		"""
		Iterate through workflow states and check for collisions
		for each node in production based off get_lambda_safe_name
		"""
		for workflow_state in diagram_data[ "workflow_states" ]:
			# Check for Lambda collision
			if workflow_state[ "type" ] == "lambda":
				collision_check_futures.append(
					local_tasks.get_aws_lambda_existence_info(
						credentials,
						workflow_state[ "id" ],
						workflow_state[ "type" ],
						get_lambda_safe_name(
							workflow_state[ "name" ]
						)
					)
				)
			# Check for Schedule Trigger collisions (CloudWatch)
			elif workflow_state[ "type" ] == "schedule_trigger":
				collision_check_futures.append(
					local_tasks.get_cloudwatch_existence_info(
						credentials,
						workflow_state[ "id" ],
						workflow_state[ "type" ],
						get_lambda_safe_name(
							workflow_state[ "name" ]
						)
					)
				)
			elif workflow_state[ "type" ] == "sqs_queue":
				collision_check_futures.append(
					local_tasks.get_sqs_existence_info(
						credentials,
						workflow_state[ "id" ],
						workflow_state[ "type" ],
						get_lambda_safe_name(
							workflow_state[ "name" ]
						)
					)
				)
			elif workflow_state[ "type" ] == "sns_topic":
				collision_check_futures.append(
					local_tasks.get_sns_existence_info(
						credentials,
						workflow_state[ "id" ],
						workflow_state[ "type" ],
						get_lambda_safe_name(
							workflow_state[ "name" ]
						)
					)
				)
		
		# Wait for all collision checks to finish
		collision_check_results = yield collision_check_futures
		
		self.write({
			"success": True,
			"result": collision_check_results
		})


class RenameProject( BaseHandler ):
	@authenticated
	def post( self ):
		"""
		Rename a project
		"""
		schema = {
			"type": "object",
			"properties": {
				"project_id": {
					"type": "string"
				},
				"name": {
					"type": "string"
				}
			},
			"required": [
				"project_id",
				"name"
			]
		}

		validate_schema( self.json, schema )

		project_id = self.json[ "project_id" ]
		project_name = self.json[ "name" ]

		if not self.is_owner_of_project( project_id ):
			self.write({
				"success": False,
				"code": "ACCESS_DENIED",
				"msg": "You do not have the permissions required to save this project."
			})
			return

		# Grab the project from the database by ID
		previous_project = self.dbsession.query( Project ).filter_by(
			id=project_id
		).first()

		# Verify project exists
		if previous_project is None:
			self.write({
				"success": False,
				"code": "ACCESS_DENIED",
				"msg": "You do not have the permissions required to save this project."
			})
			return

		# Check if a project already exists with this name
		for project in self.get_authenticated_user().projects:
			if project.name == project_name:
				self.write({
					"success": False,
					"code": "PROJECT_NAME_EXISTS",
					"msg": "A project with this name already exists!"
				})
				return

		# Grab the latest version of the project
		latest_project_version = self.dbsession.query( ProjectVersion ).filter_by(
			project_id=project_id
		).order_by( ProjectVersion.version.desc() ).first()

		# If there is not a latest version of the project, fail out
		if latest_project_version == None:
			self.write({
				"success": False,
				"code": "MISSING_PROJECT",
				"msg": "Unable to locate project data to rename"
			})
			return

		# Generate a new version for the project
		project_version = ( latest_project_version.version + 1 )

		project_json = json.loads(
			latest_project_version.project_json
		)
		project_json[ "name" ] = project_name

		# Save the updated JSON
		latest_project_version.project_json = json.dumps( project_json )
		latest_project_version.version = project_version

		# Write the name to the project table as well (de-normalized)
		previous_project.name = project_name

		# Save the data to the database
		self.dbsession.commit()

		self.write({
			"success": True,
			"code": "RENAME_SUCCESSFUL",
			"msg": "Project renamed successfully"
		})
		return


class SaveProject( BaseHandler ):
	@authenticated
	def post( self ):
		"""
		{
			"project_id": {{project id uuid}} || False # If False create a new project
			"diagram_data": {{diagram_data}},
			"version": "1.0.0" || False # Either specific or just increment
			"config": {{project_config_data}} # Project config such as ENV variables, etc.
		}
		
		TODO:
			* The logic for each branch of project exists and project doesn't exist should be refactored
		"""
		logit( "Saving project to database..." )
		
		project_id = self.json[ "project_id" ]
		diagram_data = json.loads( self.json[ "diagram_data" ] )
		project_name = diagram_data[ "name" ]
		project_version = self.json[ "version" ]
		project_config = self.json[ "config" ]
		
		# If this is a new project and the name already exists
		# Throw an error to indicate this can't be the case
		if project_id == False:
			for project in self.get_authenticated_user().projects:
				if project.name == project_name:
					self.write({
						"success": False,
						"code": "PROJECT_NAME_EXISTS",
						"msg": "A project with this name already exists!"
					})
					return
		
		# Check if project already exists
		if project_id:
			previous_project = self.dbsession.query( Project ).filter_by(
				id=project_id
			).first()
		else:
			previous_project = None
			
		# If a previous project exists, make sure the user has permissions
		# to actually modify it
		if previous_project:
			# Deny if they don't have access
			if not self.is_owner_of_project( project_id ):
				self.write({
					"success": False,
					"code": "ACCESS_DENIED",
					"msg": "You do not have the permissions required to save this project."
				})
				return
		
		# If there is a previous project and the name doesn't match, update it.
		if previous_project and previous_project.name != project_name:
			# Double check that the project name isn't already in use.
			for project in self.get_authenticated_user().projects:
				if project.name == project_name:
					self.write({
						"success": False,
						"code": "PROJECT_NAME_EXISTS",
						"msg": "Name is already used by another project."
					})
					return

			previous_project.name = project_name
			self.dbsession.commit()
		
		# If there's no previous project, create a new one
		if previous_project == None:
			previous_project = Project()
			previous_project.name = diagram_data[ "name" ]
			
			# Add the user to the project so they can access it
			previous_project.users.append(
				self.authenticated_user
			)
			
			self.dbsession.add( previous_project )
			self.dbsession.commit()
			
			# Set project ID to newly generated ID
			project_id = previous_project.id
		
		# If project version isn't set we'll update it to be an incremented version
		# from the latest saved version.
		if project_version == False:
			latest_project_version = self.dbsession.query( ProjectVersion ).filter_by(
				project_id=project_id
			).order_by( ProjectVersion.version.desc() ).first()

			if latest_project_version == None:
				project_version = 1
			else:
				project_version = ( latest_project_version.version + 1 )
		else:
			previous_project_version = self.dbsession.query( ProjectVersion ).filter_by(
				project_id=project_id,
				version=project_version,
			).first()

			# Delete previous version with same ID since we're updating it
			if previous_project_version != None:
				self.dbsession.delete( previous_project_version )
				self.dbsession.commit()
		
		# Now save new project version
		new_project_version = ProjectVersion()
		new_project_version.version = project_version
		new_project_version.project_json = json.dumps(
			diagram_data
		)
		
		previous_project.versions.append(
			new_project_version
		)
		
		# Update project config
		update_project_config(
			self.dbsession,
			project_id,
			project_config
		)
		
		self.write({
			"success": True,
			"project_id": project_id,
			"project_version": project_version
		})
	
class SaveProjectConfig( BaseHandler ):
	@authenticated
	def post( self ):
		"""
		{
			"project_id": {{project id uuid}} || False # If False create a new project
			"config": {{project_config_data}} # Project config such as ENV variables, etc.
		}
		
		TODO:
			* The logic for each branch of project exists and project doesn't exist should be refactored
		"""
		logit( "Saving project config to database..." )
		
		project_id = self.json[ "project_id" ]
		project_config = self.json[ "config" ]
		
		# Deny if they don't have access
		if not self.is_owner_of_project( project_id ):
			self.write({
				"success": False,
				"code": "ACCESS_DENIED",
				"msg": "You do not have the permissions required to save this project config."
			})
			return
		
		# Update project config
		update_project_config(
			self.dbsession,
			project_id,
			project_config
		)
		
		self.write({
			"success": True,
			"project_id": project_id,
		})
		
def update_project_config( dbsession, project_id, project_config ):
	# Convert to JSON if not already
	if type( project_config ) == dict:
		project_config = json.dumps(
			project_config
		)
	
	# Check to see if there's a previous project config
	previous_project_config = dbsession.query( ProjectConfig ).filter_by(
		project_id=project_id
	).first()
	
	# If not, create one
	if previous_project_config == None:
		new_project_config = ProjectConfig()
		new_project_config.project_id = project_id
		new_project_config.config_json = project_config
		dbsession.add( new_project_config )
	else: # Otherwise update the current config
		previous_project_config.project_id = project_id
		previous_project_config.config_json = project_config
	
	dbsession.commit()
		
class SearchSavedProjects( BaseHandler ):
	@authenticated
	@gen.coroutine
	def post( self ):
		"""
		Free text search of saved functions, returns matching results.
		"""
		schema = {
			"type": "object",
			"properties": {
				"query": {
					"type": "string",
				}
			},
			"required": [
				"query",
			]
		}
		
		validate_schema( self.json, schema )
		
		logit( "Searching saved projects..." )
		
		authenticated_user = self.get_authenticated_user()
		
		# Projects that match the query
		project_search_results = []
		
		for project_data in authenticated_user.projects:
			if self.json[ "query" ].lower() in str( project_data.name ).lower():
				project_search_results.append(
					project_data
				)
		
		results_list = []
		
		for project_search_result in project_search_results:
			project_item = {
				"id": project_search_result.id,
				"name": project_search_result.name,
				"timestamp": project_search_result.timestamp,
				"versions": []
			}
			
			for project_version in project_search_result.versions:
				project_version_data = self.fetch_project_by_version(project_search_result.id, project_version.version)

				# Skip any invalid project versions, since we can't get the diagram data anyway...
				if project_version_data is None:
					continue

				project_item[ "versions" ].append({
					"timestamp": project_version_data.timestamp,
					"version": project_version.version
				})
				
			# Sort project versions highest to lowest
			project_item[ "versions" ].sort( reverse=True )
			
			results_list.append(
				project_item
			)
		
		self.write({
			"success": True,
			"results": results_list
		})

	def fetch_project_by_version( self, id, version ):
		project_version_result = self.dbsession.query( ProjectVersion ).filter_by(
			project_id=id,
			version=version
		).first()

		return project_version_result


class GetSavedProject( BaseHandler ):
	@authenticated
	@gen.coroutine
	def post( self ):
		"""
		Get a specific saved project
		"""
		schema = {
			"type": "object",
			"properties": {
				"project_id": {
					"type": "string",
				},
				"version": {
					"type": "integer",
				}
			},
			"required": [
				"project_id"
			]
		}
		
		validate_schema( self.json, schema )
		
		logit( "Retrieving saved project..." )

		# Ensure user is owner of the project
		if not self.is_owner_of_project( self.json[ "project_id" ] ):
			self.write({
				"success": False,
				"code": "ACCESS_DENIED",
				"msg": "You do not have priveleges to access that project version!",
			})
			raise gen.Return()
			
		project = self.fetch_project()

		self.write({
			"success": True,
			"project_id": project.project_id,
			"version": project.version,
			"project_json": project.project_json
		})

	def fetch_project( self ):
		if 'version' not in self.json:
			return self.fetch_project_without_version(self.json[ "project_id" ])

		return self.fetch_project_by_version(self.json[ "project_id" ], self.json[ "version" ])

	def fetch_project_by_version( self, id, version ):
		project_version_result = self.dbsession.query( ProjectVersion ).filter_by(
			project_id=id,
			version=version
		).first()

		return project_version_result

	def fetch_project_without_version( self, id ):
		project_version_result = self.dbsession.query( ProjectVersion ).filter_by(
			project_id=id
		).order_by(ProjectVersion.version.desc()).first()

		return project_version_result
		
class DeleteSavedProject( BaseHandler ):
	@authenticated
	@gen.coroutine
	def post( self ):
		"""
		Get a specific saved project
		"""
		schema = {
			"type": "object",
			"properties": {
				"id": {
					"type": "string",
				}
			},
			"required": [
				"id"
			]
		}
		
		validate_schema( self.json, schema )
		
		logit( "Deleting saved project..." )
		
		# Ensure user is owner of the project
		if not self.is_owner_of_project( self.json[ "id" ] ):
			self.write({
				"success": False,
				"code": "ACCESS_DENIED",
				"msg": "You do not have priveleges to delete that project!",
			})
			raise gen.Return()
			
		# Pull the latest project config
		project_config = self.dbsession.query( ProjectConfig ).filter_by(
			project_id=self.json[ "id" ]
		).first()

		if project_config is not None:
			self.delete_api_gateway(project_config)

		saved_project_result = self.dbsession.query( Project ).filter_by(
			id=self.json[ "id" ]
		).first()
		
		self.dbsession.delete( saved_project_result )
		self.dbsession.commit()

		self.write({
			"success": True
		})

	def delete_api_gateway( self, project_config ):
		credentials = self.get_authenticated_user_cloud_configuration()
		project_config_data = project_config.to_dict()
		project_config_dict = project_config_data[ "config_json" ]

		# Delete the API Gateway associated with this project
		if "api_gateway" in project_config_dict:
			api_gateway_id = project_config_dict[ "api_gateway" ][ "gateway_id" ]

			if api_gateway_id:
				logit( "Deleting associated API Gateway '" + api_gateway_id + "'..." )

				yield local_tasks.delete_rest_api(
					credentials,
					api_gateway_id
				)

class DeployDiagram( BaseHandler ):
	@authenticated
	@disable_on_overdue_payment
	@gen.coroutine
	def post( self ):
		# TODO: Add jsonschema
		
		logit( "Deploying diagram to production..." )
		
		# Ensure user is owner of the project
		if not self.is_owner_of_project( self.json[ "project_id" ] ):
			self.write({
				"success": False,
				"code": "ACCESS_DENIED",
				"msg": "You do not have priveleges to deploy that!",
			})
			raise gen.Return()
		
		project_id = self.json[ "project_id" ]
		project_name = self.json[ "project_name" ]
		project_config = self.json[ "project_config" ]
		
		diagram_data = json.loads( self.json[ "diagram_data" ] )
		
		credentials = self.get_authenticated_user_cloud_configuration()
		
		deployment_data = yield deploy_diagram(
			credentials,
			project_name,
			project_id,
			diagram_data,
			project_config
		)
		
		# Check if the deployment failed
		if deployment_data[ "success" ] == False:
			logit( "We are now rolling back the deployments we've made...", "error" )
			yield teardown_infrastructure(
				credentials,
				deployment_data[ "teardown_nodes_list" ]
			)
			logit( "We've completed our rollback, returning an error...", "error" )
			
			# For now we'll just raise
			self.write({
				"success": True, # Success meaning we caught it
				"result": {
					"deployment_success": False,
					"exceptions": deployment_data[ "exceptions" ],
				}
			})
			raise gen.Return()
		
		# TODO: Update the project data? Deployments should probably
		# be an explicit "Save Project" action.
		
		existing_project = self.dbsession.query( Project ).filter_by(
			id=project_id
		).first()
		
		new_deployment = Deployment()
		new_deployment.project_id = project_id
		new_deployment.deployment_json = json.dumps(
			deployment_data[ "deployment_diagram" ]
		)
		
		existing_project.deployments.append(
			new_deployment
		)
		
		self.dbsession.commit()
		
		# Update project config
		logit( "Updating database with new project config..." )
		update_project_config(
			self.dbsession,
			project_id,
			deployment_data[ "project_config" ]
		)
		
		self.write({
			"success": True,
			"result": {
				"deployment_success": True,
				"diagram_data": deployment_data[ "deployment_diagram" ],
				"project_id": project_id,
				"deployment_id": new_deployment.id,
			}
		})
		
class GetProjectConfig( BaseHandler ):
	@authenticated
	@gen.coroutine
	def post( self ):
		"""
		Get the project config for a given project ID
		"""
		schema = {
			"type": "object",
			"properties": {
				"project_id": {
					"type": "string",
				}
			},
			"required": [
				"project_id"
			]
		}
		
		validate_schema( self.json, schema )
		
		logit( "Retrieving project deployments..." )
		
		# Ensure user is owner of the project
		if not self.is_owner_of_project( self.json[ "project_id" ] ):
			self.write({
				"success": False,
				"code": "ACCESS_DENIED",
				"msg": "You do not have priveleges to get that project version!",
			})
			raise gen.Return()
		
		project_config = self.dbsession.query( ProjectConfig ).filter_by(
			project_id=self.json[ "project_id" ]
		).first()
		
		project_config_data = project_config.to_dict()

		self.write({
			"success": True,
			"result": project_config_data[ "config_json" ]
		})
		
class GetLatestProjectDeployment( BaseHandler ):
	@authenticated
	@gen.coroutine
	def post( self ):
		"""
		Get latest deployment for a given project ID
		"""
		schema = {
			"type": "object",
			"properties": {
				"project_id": {
					"type": "string",
				}
			},
			"required": [
				"project_id"
			]
		}
		
		validate_schema( self.json, schema )
		
		logit( "Retrieving project deployments..." )
		
		# Ensure user is owner of the project
		if not self.is_owner_of_project( self.json[ "project_id" ] ):
			self.write({
				"success": False,
				"code": "ACCESS_DENIED",
				"msg": "You do not have priveleges to get this project deployment!",
			})
			raise gen.Return()
		
		latest_deployment = self.dbsession.query( Deployment ).filter_by(
			project_id=self.json[ "project_id" ]
		).order_by(
			Deployment.timestamp.desc()
		).first()
		
		result_data = False
		
		if latest_deployment:
			result_data = latest_deployment.to_dict()

		self.write({
			"success": True,
			"result": result_data
		})
		
class DeleteDeploymentsInProject( BaseHandler ):
	@authenticated
	@gen.coroutine
	def post( self ):
		"""
		Delete all deployments in database for a given project
		"""
		schema = {
			"type": "object",
			"properties": {
				"project_id": {
					"type": "string",
				}
			},
			"required": [
				"project_id"
			]
		}
		
		validate_schema( self.json, schema )
		
		logit( "Deleting deployments from database..." )
		
		# Ensure user is owner of the project
		if not self.is_owner_of_project( self.json[ "project_id" ] ):
			self.write({
				"success": False,
				"code": "ACCESS_DENIED",
				"msg": "You do not have priveleges to delete that deployment!",
			})
			raise gen.Return()
		
		deployment = self.dbsession.query( Deployment ).filter_by(
			project_id=self.json[ "project_id" ]
		).first()
		
		self.dbsession.delete(deployment)
		self.dbsession.commit()
		
		# Delete the cached shards in the database
		self.dbsession.query(
			CachedExecutionLogsShard
		).filter(
			CachedExecutionLogsShard.project_id==self.json[ "project_id" ]
		).delete()
		self.dbsession.commit()
		
		self.write({
			"success": True
		})
	
@gen.coroutine
def create_lambda_api_route( credentials, api_gateway_id, http_method, route, lambda_name, overwrite_existing ):
	def not_empty( input_item ):
		return ( input_item != "" )
	path_parts = route.split( "/" )
	path_parts = filter( not_empty, path_parts )
	
	# First we clean the Lambda of API Gateway policies which point
	# to dead API Gateways
	yield local_tasks.clean_lambda_iam_policies(
		credentials,
		lambda_name
	)
	
	# A default resource is created along with an API gateway, we grab
	# it so we can make our base method
	resources = yield local_tasks.get_resources(
		credentials,
		api_gateway_id
	)
	
	for resource in resources:
		if resource[ "path" ] == "/":
			base_resource_id = resource[ "id" ]
			break
	
	# Create a map of paths to verify existance later
	# so we don't overwrite existing resources
	path_existence_map = {}
	for resource in resources:
		path_existence_map[ resource[ "path" ] ] = resource[ "id" ]
	
	# Set the pointer to the base
	current_base_pointer_id = base_resource_id
	
	# Path level, continously updated
	current_path = ""
	
	# Create entire path from chain
	for path_part in path_parts:
		"""
		TODO: Check for conflicting resources and don't
		overwrite an existing resource if it exists already.
		"""
		# Check if there's a conflicting resource here
		current_path = current_path + "/" + path_part
		
		# Get existing resource ID instead of creating one
		if current_path in path_existence_map:
			current_base_pointer_id = path_existence_map[ current_path ]
		else:
			# Otherwise go ahead and create one
			new_resource = yield local_tasks.create_resource(
				credentials,
				api_gateway_id,
				current_base_pointer_id,
				path_part
			)
			
			current_base_pointer_id = new_resource[ "id" ]
	
	# Create method on base resource
	method_response = yield local_tasks.create_method(
		credentials,
		"HTTP Method",
		api_gateway_id,
		current_base_pointer_id,
		http_method,
		False,
	)
	
	# Link the API Gateway to the lambda
	link_response = yield local_tasks.link_api_method_to_lambda(
		credentials,
		api_gateway_id,
		current_base_pointer_id,
		http_method, # GET was previous here
		route,
		lambda_name
	)
	
	resources = yield local_tasks.get_resources(
		credentials,
		api_gateway_id
	)
	
	# Clown-shoes AWS bullshit for binary response
	yield local_tasks.add_integration_response(
		credentials,
		api_gateway_id,
		current_base_pointer_id,
		http_method,
		lambda_name
	)
	
@gen.coroutine
def get_cloudflare_keys():
	"""
	Get keys to validate inbond JWTs
	"""
	global CF_ACCESS_PUBLIC_KEYS
	CF_ACCESS_PUBLIC_KEYS = []
	
	# Update public keys every hour
	public_keys_update_interval = (
		60 * 60 * 1
	)
	
	logit( "Requesting Cloudflare's Access keys for '" + os.environ.get( "cf_certs_url" ) + "'..." )
	client = AsyncHTTPClient()
	
	request = HTTPRequest(
		url=os.environ.get( "cf_certs_url" ),
		method="GET",
	)
	
	response = yield client.fetch(
		request
	)
	
	response_data = json.loads(
		response.body
	)
	
	for key_dict in response_data[ "keys" ]:
		public_key = jwt.algorithms.RSAAlgorithm.from_jwk(
			json.dumps(
				key_dict
			)
		)
		CF_ACCESS_PUBLIC_KEYS.append(
			public_key
		)
	
	logit( "Private keys to be updated again in " + str( public_keys_update_interval ) + " second(s)..." )
	tornado.ioloop.IOLoop.current().add_timeout(
		time.time() + public_keys_update_interval,
		get_cloudflare_keys
	)
	
@gen.coroutine
def load_further_partitions( credentials, project_id, new_shards_list ):
	project_id = re.sub( REGEX_WHITELISTS[ "project_id" ], "", project_id )
	
	query_template = "ALTER TABLE PRJ_{{PROJECT_ID_REPLACE_ME}} ADD IF NOT EXISTS\n"
	
	query = query_template.replace(
		"{{PROJECT_ID_REPLACE_ME}}",
		project_id.replace(
			"-",
			"_"
		)
	)
	
	for new_shard in new_shards_list:
		query += "PARTITION (dt = '" + new_shard.replace( "dt=", "" ) + "') "
		query += "LOCATION 's3://" + credentials[ "logs_bucket" ] + "/"
		query += project_id + "/" + new_shard + "/'\n"
	
	logit( "Updating previously un-indexed partitions... " )
	yield local_tasks.perform_athena_query(
		credentials,
		query,
		False
	)
	
@gen.coroutine
def update_athena_table_partitions( credentials, project_id ):
	"""
	Check all the partitions that are in the Athena project table and
	check S3 to see if there are any partitions which need to be added to the
	table. If there are then kick off a query to load the new partitions.
	"""
	project_id = re.sub( REGEX_WHITELISTS[ "project_id" ], "", project_id )
	query_template = "SHOW PARTITIONS PRJ_{{PROJECT_ID_REPLACE_ME}}"
	
	query = query_template.replace(
		"{{PROJECT_ID_REPLACE_ME}}",
		project_id.replace(
			"-",
			"_"
		)
	)
	
	logit( "Retrieving table partitions... " )
	results = yield local_tasks.perform_athena_query(
		credentials,
		query,
		True
	)
	
	athena_known_shards = []
	
	for result in results:
		for key, shard_string in result.iteritems():
			if not ( shard_string in athena_known_shards ):
				athena_known_shards.append(
					shard_string
				)
				
	athena_known_shards.sort()
	
	# S3 pulled shards
	s3_pulled_shards = []
	
	continuation_token = False
	
	s3_prefix = project_id + "/"
	
	latest_athena_known_shard = False
	if len( athena_known_shards ) > 0:
		latest_athena_known_shard = s3_prefix + athena_known_shards[-1]
		
	while True:
		s3_list_results = yield local_tasks.get_s3_list_from_prefix(
			credentials,
			credentials[ "logs_bucket" ],
			s3_prefix,
			continuation_token,
			latest_athena_known_shard
		)
		
		s3_shards = s3_list_results[ "common_prefixes" ]
		continuation_token = s3_list_results[ "continuation_token" ]
		
		# Add all new shards to the list
		for s3_shard in s3_shards:
			if not ( s3_shard in s3_pulled_shards ):
				s3_pulled_shards.append(
					s3_shard
				)
				
		# No further to go, we've exhausted the continuation token
		if continuation_token == False:
			break
	
	# The list of shards which have not been imported into Athena
	new_s3_shards = []
	
	for s3_pulled_shard in s3_pulled_shards:
		# Clean it up so it's just dt=2019-07-15-04-45
		s3_pulled_shard = s3_pulled_shard.replace(
			project_id,
			""
		)
		s3_pulled_shard = s3_pulled_shard.replace(
			"/",
			""
		)
		
		if not ( s3_pulled_shard in athena_known_shards ):
			new_s3_shards.append(
				s3_pulled_shard
			)
	
	# If we have new partitions let's load them.
	if len( new_s3_shards ) > 0:
		yield load_further_partitions(
			credentials,
			project_id,
			new_s3_shards
		)
	
	raise gen.Return()
	
def get_five_minute_dt_from_dt( input_datetime ):
	round_to = ( 60 * 5 )
	
	seconds = ( input_datetime.replace( tzinfo=None ) - input_datetime.min ).seconds
	rounding = (
					   seconds + round_to / 2
			   ) // round_to * round_to
	nearest_datetime = input_datetime + datetime.timedelta( 0, rounding - seconds, - input_datetime.microsecond )
	return nearest_datetime
	
def dt_to_shard( input_dt ):
	return input_dt.strftime( "%Y-%m-%d-%H-%M" )
	
def get_execution_metadata_from_s3_key( aws_region, account_id, input_s3_key ):
	# 08757409-4bc8-4a29-ade7-371b1a46f99e/dt=2019-07-15-18-00/e4e3571e-ab59-4790-8072-3049805301c3/SUCCESS~Untitled_Code_Block_RFNItzJNn2~3233e08a-baf0-4f8f-a4c2-ee2d3153f75b~1563213635
	s3_key_parts = input_s3_key.split(
		"/"
	)
	
	log_file_name = s3_key_parts[-1]
	log_file_name_parts = log_file_name.split( "~" )
	
	return_data = {
		"arn": "arn:aws:lambda:" + aws_region + ":" + account_id + ":function:" + log_file_name_parts[1],
		"project_id": s3_key_parts[0],
		"dt": s3_key_parts[1].replace( "dt=", "" ),
		"execution_pipeline_id": s3_key_parts[2],
		"type": log_file_name_parts[0],
		"function_name": log_file_name_parts[1],
		"log_id": log_file_name_parts[2],
		"timestamp": int( log_file_name_parts[3] ),
		"count": "1"
	}
	
	return return_data
	
@gen.coroutine
def get_execution_stats_since_timestamp( credentials, project_id, oldest_timestamp ):
	# Database session for pulling cached data
	dbsession = DBSession()
	
	# Grab a shard dt ten minutes in the future just to make sure
	# we've captured everything appropriately
	newest_shard_dt = get_five_minute_dt_from_dt(
		datetime.datetime.now() + datetime.timedelta(minutes = 5)
	)
	newest_shard_dt_shard = dt_to_shard( newest_shard_dt )
	
	# Shard dt that we can be sure is actually done and the results
	# pulled from S3 can be cached in the database.
	assured_cachable_dt = get_five_minute_dt_from_dt(
		datetime.datetime.now() - datetime.timedelta(minutes = 5)
	)
	assured_cachable_dt_shard = dt_to_shard( assured_cachable_dt )
	
	# Generate the shard dt for the oldest_timestamp
	oldest_shard_dt = get_five_minute_dt_from_dt(
		datetime.datetime.fromtimestamp(
			oldest_timestamp
		)
	)
	oldest_shard_dt_shard = dt_to_shard( oldest_shard_dt )
	
	# Standard S3 prefix before date for all S3 shards
	s3_prefix = project_id + "/dt="
	
	example_shard = s3_prefix + oldest_shard_dt_shard
	
	all_s3_shards = []
	
	common_prefixes = []
	
	continuation_token = False
	
	while True:
		# List shards in the S3 bucket starting at the oldest available shard
		# That's because S3 buckets will start at the oldest time and end at
		# the latest time (due to inverse binary UTF-8 sort order)
		s3_list_results = yield local_tasks.get_s3_list_from_prefix(
			credentials,
			credentials[ "logs_bucket" ],
			s3_prefix,
			continuation_token,
			example_shard
		)
		
		current_common_prefixes = s3_list_results[ "common_prefixes" ]
		continuation_token = s3_list_results[ "continuation_token" ]
		
		# Add all new shards to the list
		for common_prefix in current_common_prefixes:
			if not ( common_prefix in common_prefixes ):
				common_prefixes.append(
					common_prefix
				)
				
		# No further to go, we've exhausted the continuation token
		if continuation_token == False:
			break
	
	for shard_full_path in common_prefixes:
		# Clean it up so it's just dt=2019-07-15-04-45
		shard_full_path = shard_full_path.replace(
			project_id,
			""
		)
		shard_full_path = shard_full_path.replace(
			"/",
			""
		)
		
		if not ( shard_full_path in all_s3_shards ):
			all_s3_shards.append(
				shard_full_path
			)
		
	# Array of all of the metadata for each execution
	"""
	execution_log_results example:
	[
		{
		    "arn": "arn:aws:lambda:us-west-2:532121572788:function:Untitled_Code_Block_RFNItzJNn2",
		    "count": "1",
		    "dt": "2019-07-15-13-35",
		    "execution_pipeline_id": "46b0fdd3-266d-4c6f-af7c-79198a112e96",
		    "function_name": "Untitled_Code_Block_RFNItzJNn2",
		    "log_id": "22e4625e-46d1-401a-b935-bcde17f8b667",
		    "project_id": "08757409-4bc8-4a29-ade7-371b1a46f99e",
		    "timestamp": 1563197795,
		    "type": "SUCCESS"
		}
		{
		    "arn": "arn:aws:lambda:us-west-2:532121572788:function:Untitled_Code_Block_RFNItzJNn3",
		    "count": "1",
		    "dt": "2019-07-15-13-35",
		    "execution_pipeline_id": "46b0fdd3-266d-4c6f-af7c-79198a112e96",
		    "function_name": "Untitled_Code_Block_RFNItzJNn3",
		    "log_id": "40b02027-c856-4d2b-bd63-c62f300944e5",
		    "project_id": "08757409-4bc8-4a29-ade7-371b1a46f99e",
		    "timestamp": 1563197795,
		    "type": "SUCCESS"
		}
	]
	"""
	execution_log_results = []
	
	start_time = time.time()
	
	# Before we do the next step we can save ourselves a lot of time
	# by pulling all of the cached shard data from the database.
	# All of the remaining shards we can go and scan out of S3.
	cached_execution_shards = dbsession.query( CachedExecutionLogsShard ).filter(
		CachedExecutionLogsShard.project_id == project_id
	).filter(
		CachedExecutionLogsShard.date_shard.in_(
			all_s3_shards
		)
	).all()
	
	print("--- Pulling shards from database: %s seconds ---" % (time.time() - start_time))
	
	# Take the list of cached_execution_shards and remove all of the
	# cached results contained in it from the list of shards we need to
	# go scan S3 for.
	cached_execution_log_results = []
	
	logit( "Number of cached shards in the DB we can skip S3 scanning for: " + str( len( cached_execution_shards ) ) )
	
	for cached_execution_shard in cached_execution_shards:
		cached_execution_shard_dict = cached_execution_shard.to_dict()
		
		# Add the cached shard data to the cached executions
		cached_execution_log_results = cached_execution_log_results + cached_execution_shard_dict[ "shard_data" ]
		
		# Remove this from the shards to go scan since we already have it
		if cached_execution_shard_dict[ "date_shard" ] in all_s3_shards:
			all_s3_shards.remove( cached_execution_shard_dict[ "date_shard" ] )
		
	logit( "Number of un-cached shards in S3 we have to scan: " + str( len( all_s3_shards ) ) )
	
	for s3_shard in all_s3_shards:
		full_shard = project_id + "/" + s3_shard
		
		start_time = time.time()
		execution_logs = yield local_tasks.get_s3_pipeline_execution_logs(
			credentials,
			full_shard,
			-1
		)
		print("--- Pulling keys from S3: %s seconds ---" % (time.time() - start_time))
		
		start_time = time.time()
		for execution_log in execution_logs:
			execution_log_results.append(
				get_execution_metadata_from_s3_key(
					credentials[ "region" ],
					credentials[ "account_id" ],
					execution_log
				)
			)
		print("--- Parsing S3 keys: %s seconds ---" % (time.time() - start_time))
			
	# We now got over all the execution log results to see what can be cached. The way
	# we do this is we go over each execution log result and we check if the "dt" shard
	# is less than or equal to the time specified in the assured_cachable_dt. If it is,
	# we than add it to our cachable_dict (format below) and at the end we store all of
	# the results in the database so that we never have to pull those shards again.
	"""
	{
		"{{CACHEABLE_DT_SHARD}}": [
			{
			    "arn": "arn:aws:lambda:us-west-2:532121572788:function:Untitled_Code_Block_RFNItzJNn2",
			    "count": "1",
			    "dt": "2019-07-15-13-35",
			    "execution_pipeline_id": "46b0fdd3-266d-4c6f-af7c-79198a112e96",
			    "function_name": "Untitled_Code_Block_RFNItzJNn2",
			    "log_id": "22e4625e-46d1-401a-b935-bcde17f8b667",
			    "project_id": "08757409-4bc8-4a29-ade7-371b1a46f99e",
			    "timestamp": 1563197795,
			    "type": "SUCCESS"
			}
			{
			    "arn": "arn:aws:lambda:us-west-2:532121572788:function:Untitled_Code_Block_RFNItzJNn3",
			    "count": "1",
			    "dt": "2019-07-15-13-35",
			    "execution_pipeline_id": "46b0fdd3-266d-4c6f-af7c-79198a112e96",
			    "function_name": "Untitled_Code_Block_RFNItzJNn3",
			    "log_id": "40b02027-c856-4d2b-bd63-c62f300944e5",
			    "project_id": "08757409-4bc8-4a29-ade7-371b1a46f99e",
			    "timestamp": 1563197795,
			    "type": "SUCCESS"
			}
		]
		"2019-07-15-13-35": "",
	}
	"""
	cachable_dict = {}
	
	for execution_log_result in execution_log_results:
		# Check if dt share is within the cachable range
		current_execution_log_result_dt = execution_log_result[ "dt" ]
		shard_as_dt = datetime.datetime.strptime(
			current_execution_log_result_dt,
			"%Y-%m-%d-%H-%M"
		)
		
		if shard_as_dt <= assured_cachable_dt:
			if not ( current_execution_log_result_dt in cachable_dict ):
				cachable_dict[ current_execution_log_result_dt ] = []
				
			cachable_dict[ current_execution_log_result_dt ].append(
				execution_log_result
			)
			
	# Now we add in the cached shard data
	execution_log_results = execution_log_results + cached_execution_log_results
			
	start_time = time.time()
	execution_pipeline_dict = TaskSpawner._execution_log_query_results_to_pipeline_id_dict(
		execution_log_results
	)
	print("--- Converting to execution_pipeline_dict: %s seconds ---" % (time.time() - start_time))
	
	start_time = time.time()
	frontend_format = TaskSpawner._execution_pipeline_id_dict_to_frontend_format(
		execution_pipeline_dict
	)
	print("--- Converting to front-end-format: %s seconds ---" % (time.time() - start_time))
	
	start_time = time.time()
	# We now store all cachable shard data in the database so we don't have
	# to rescan those shards in S3.
	for date_shard_key, cachable_execution_list in cachable_dict.iteritems():
		new_execution_log_shard = CachedExecutionLogsShard()
		new_execution_log_shard.date_shard = "dt=" + date_shard_key
		new_execution_log_shard.shard_data = cachable_execution_list
		new_execution_log_shard.project_id = project_id
		dbsession.add( new_execution_log_shard )
	
	# Write the cache data to the database
	dbsession.commit()
	dbsession.close()
	print("--- Caching results in database: %s seconds ---" % (time.time() - start_time))
	
	raise gen.Return( frontend_format )

class GetProjectExecutions( BaseHandler ):
	@authenticated
	@disable_on_overdue_payment
	@gen.coroutine
	def post( self ):
		"""
		Get past execution ID(s) for a given deployed project
		and their respective metadata.
		"""
		schema = {
			"type": "object",
			"properties": {
				"project_id": {
					"type": "string",
				},
				"oldest_timestamp": {
					"type": "integer"
				}
			},
			"required": [
				"project_id",
				"oldest_timestamp"
			]
		}
		
		validate_schema( self.json, schema )
		
		credentials = self.get_authenticated_user_cloud_configuration()
		
		# We do this to always keep Athena partitioned for the later
		# steps of querying
		update_athena_table_partitions(
			credentials,
			self.json[ "project_id" ]
		)
		
		# Ensure user is owner of the project
		if not self.is_owner_of_project( self.json[ "project_id" ] ):
			self.write({
				"success": False,
				"code": "ACCESS_DENIED",
				"msg": "You do not have priveleges to access that project's executions!",
			})
			raise gen.Return()
		
		logit( "Pulling the relevant logs for the project ID specified..." )
		
		# Pull the logs
		execution_pipeline_totals = yield get_execution_stats_since_timestamp(
			credentials,
			self.json[ "project_id" ],
			self.json[ "oldest_timestamp" ]
		)
		
		self.write({
			"success": True,
			"result": execution_pipeline_totals
		})

def chunk_list( input_list, chunk_size ):
	"""
	Chunk an input list into a list of lists
	of size chunk_size. (e.g. 10 lists of size 100)
	"""
	def _chunk_list( input_list, chunk_size ):
		for i in range( 0, len( input_list ), chunk_size ):
			yield input_list[i:i + chunk_size]
	return list(_chunk_list(
		input_list,
		chunk_size
	))
	
@gen.coroutine
def write_remaining_project_execution_log_pages( credentials, data_to_write_list ):
	# How many logs to write to S3 in parallel
	parallel_write_num = 5
	
	# Futures for the writes
	s3_write_futures = []
	
	# Write results to S3
	for i in range( 0, parallel_write_num ):
		if len( data_to_write_list ) == 0:
			break
		
		data_to_write = data_to_write_list.pop(0)
		s3_write_futures.append(
			local_tasks.write_json_to_s3(
				credentials,
				credentials[ "logs_bucket" ],
				data_to_write[ "s3_path" ],
				data_to_write[ "chunked_data" ]
			)
		)
		
		# If we've hit our parallel write number
		# We should yield and wait for the results
		s3_write_futures_number = len( s3_write_futures )
		if s3_write_futures_number >= 5:
			logit( "Writing batch of #" + str( s3_write_futures_number ) + " page(s) of search results to S3..." )
			yield s3_write_futures
			
			# Clear list of futures
			s3_write_futures = []
	
	# If there are remaining futures we need to yield them
	s3_write_futures_number = len( s3_write_futures )
	if s3_write_futures_number > 0:
		logit( "Writing remaining batch of #" + str( s3_write_futures_number ) + " page(s) of search results to S3..." )
		yield s3_write_futures

class GetProjectExecutionLogs( BaseHandler ):
	@authenticated
	@disable_on_overdue_payment
	@gen.coroutine
	def post( self ):
		"""
		Get log data for a list of log paths.
		"""
		schema = {
			"type": "object",
			"properties": {
				"execution_pipeline_id": {
					"type": "string",
				},
				"arn": {
					"type": "string",
				},
				"project_id": {
					"type": "string",
				},
				"oldest_timestamp": {
					"type": "integer"
				}
			},
			"required": [
				"arn",
				"execution_pipeline_id",
				"project_id",
				"oldest_timestamp"
			]
		}
		
		validate_schema( self.json, schema )
		
		logit( "Retrieving requested logs..." )
		
		credentials = self.get_authenticated_user_cloud_configuration()

		results = yield local_tasks.get_block_executions(
			credentials,
			self.json[ "project_id" ],
			self.json[ "execution_pipeline_id" ],
			self.json[ "arn" ],
			self.json[ "oldest_timestamp" ]
		)
		
		# Split out shards
		chunked_results = chunk_list(
			results,
			50
		)
		
		# The final return format
		final_return_data = {
			"results": [],
			"pages": []
		}
		
		# Take the first 50 results and stuff it into "results"
		if len( chunked_results ) > 0:
			# Pop first list of list of lists
			final_return_data[ "results" ] = chunked_results.pop(0)
			
		# We batch up the work to do but we don't yield on it until
		# after we write the response. This allows for fast response times
		# and by the time they actually request a later page we've already
		# written it.
		data_to_write_list = []
			
		# Turn the rest into S3 chunks which can be loaded later
		# by the frontend on demand.
		for chunked_result in chunked_results:
			result_uuid = str( uuid.uuid4() )
			s3_path = "log_pagination_result_pages/" + result_uuid + ".json"
			data_to_write_list.append({
				"s3_path": s3_path,
				"chunked_data": chunked_result
			})
			
			# We just add the UUID to the response as if we've
			# already written it
			final_return_data[ "pages" ].append(
				result_uuid
			)
			
		# Clear that memory ASAP
		del chunked_results
		
		self.write({
			"success": True,
			"result": final_return_data
		})
		
		# Write the remaining results
		yield write_remaining_project_execution_log_pages(
			credentials,
			data_to_write_list
		)
			
class GetProjectExecutionLogsPage( BaseHandler ):
	@authenticated
	@disable_on_overdue_payment
	@gen.coroutine
	def post( self ):
		"""
		Get a page of results which was previously written in a
		chunk to S3 as JSON. This is to allow lazy-loading of results
		for logs of a given Code Block in an execution ID.
		"""
		schema = {
			"type": "object",
			"properties": {
				"id": {
					"type": "string",
				}
			},
			"required": [
				"id"
			]
		}
		
		validate_schema( self.json, schema )
		
		logit( "Retrieving results page of log results from S3..." )
		
		credentials = self.get_authenticated_user_cloud_configuration()
		
		success = False
		
		# Try grabbing the logs twice because the front-end is being
		# all sensitive again :)
		for i in range( 0, 2 ):
			try:
				results = yield local_tasks.get_json_from_s3(
					credentials,
					credentials[ "logs_bucket" ],
					"log_pagination_result_pages/" + self.json[ "id" ] + ".json"
				)
				success = True
				break
			except Exception, e:
				logit( "Error occurred while reading results page from S3, potentially it's expired?" )
				logit( e )
				results = []
				
			logit( "Retrying again just in case it's not propogated yet..." )
		
		self.write({
			"success": success,
			"result": {
				"results": results
			}
		})
		
class GetProjectExecutionLogObjects( BaseHandler ):
	@authenticated
	@disable_on_overdue_payment
	@gen.coroutine
	def post( self ):
		"""
		Return contents of provided list of S3 object paths.
		"""
		schema = {
			"type": "object",
			"properties": {
				"logs_to_fetch": {
					"type": "array",
					"items": {
						"type": "object",
						"properties": {
							"s3_key": {
								"type": "string"
							},
							"log_id": {
								"type": "string"
							}
						},
						"required": ["s3_key", "log_id"]
					},
					"minItems": 1,
					"maxItems": 50
				}
			},
			"required": [
				"logs_to_fetch"
			]
		}

		validate_schema( self.json, schema )

		logit( "Retrieving requested log files..." )

		credentials = self.get_authenticated_user_cloud_configuration()

		results_list = []

		for log_to_fetch in self.json[ "logs_to_fetch" ]:
			s3_key = log_to_fetch[ "s3_key" ]
			log_id = log_to_fetch[ "log_id" ]

			log_data = yield local_tasks.get_json_from_s3(
				credentials,
				credentials[ "logs_bucket" ],
				s3_key
			)

			results_list.append({
				"log_data": log_data,
				"log_id": log_id
			})

		self.write({
			"success": True,
			"result": {
				"results": results_list
			}
		})
		
@gen.coroutine
def delete_logs( credentials, project_id ):
	while True:
		# Delete 1K logs at a time
		log_paths = yield local_tasks.get_s3_pipeline_execution_logs(
			credentials,
			project_id + "/",
			1000
		)
		
		logit( "Deleting #" + str( len( log_paths ) ) + " log files for project ID " + project_id + "..." )

		if len( log_paths ) == 0:
			break
		
		yield local_tasks.bulk_s3_delete(
			credentials,
			credentials[ "logs_bucket" ],
			log_paths
		)

class UpdateEnvironmentVariables( BaseHandler ):
	@authenticated
	@disable_on_overdue_payment
	@gen.coroutine
	def post( self ):
		"""
		Update environment variables for a given Lambda.
		
		Save the updated deployment diagram to the database and return
		it to the frontend.
		"""
		schema = {
			"type": "object",
			"properties": {
				"project_id": {
					"type": "string",
				},
				"arn": {
					"type": "string",
				},
				"environment_variables": {
					"type": "array",
				},
				
			},
			"required": [
				"arn",
				"environment_variables"
			]
		}
		
		validate_schema( self.json, schema )
		
		logit( "Updating environment variables..." )
		
		credentials = self.get_authenticated_user_cloud_configuration()
		
		response = yield local_tasks.update_lambda_environment_variables(
			credentials,
			self.json[ "arn" ],
			self.json[ "environment_variables" ],
		)
		
		# Update the deployment diagram to reflect the new environment variables
		latest_deployment = self.dbsession.query( Deployment ).filter_by(
			project_id=self.json[ "project_id" ]
		).order_by(
			Deployment.timestamp.desc()
		).first()
		
		# Get deployment diagram from it
		deployment_diagram_data = json.loads( latest_deployment.deployment_json )
		
		# Get node with the specified ARN and update it
		for workflow_state in deployment_diagram_data[ "workflow_states" ]:
			if workflow_state[ "arn" ] == self.json[ "arn" ]:
				workflow_state[ "environment_variables" ] = self.json[ "environment_variables" ]
		
		latest_deployment.deployment_json = json.dumps( deployment_diagram_data )
		self.dbsession.commit()
		
		self.write({
			"success": True,
			"result": {
				"deployment_diagram": deployment_diagram_data
			}
		})
		
class GetCloudWatchLogsForLambda( BaseHandler ):
	@authenticated
	@disable_on_overdue_payment
	@gen.coroutine
	def post( self ):
		"""
		Get CloudWatch Logs for a given Lambda ARN.
		
		The logs may not be complete, since it takes time to propogate.
		"""
		schema = {
			"type": "object",
			"properties": {
				"arn": {
					"type": "string",
				},
				
			},
			"required": [
				"arn"
			]
		}
		
		validate_schema( self.json, schema )
		
		logit( "Retrieving CloudWatch logs..." )
		
		credentials = self.get_authenticated_user_cloud_configuration()
		
		arn = self.json[ "arn" ]
		arn_parts = arn.split( ":" )
		lambda_name = arn_parts[ -1 ]
		log_group_name = "/aws/lambda/" + lambda_name
		
		log_output = yield local_tasks.get_lambda_cloudwatch_logs(
			credentials,
			log_group_name,
			False
		)
		
		truncated = True
		
		if "END RequestId: " in log_output:
			truncated = False
		
		self.write({
			"success": True,
			"result": {
				"truncated": truncated,
				"log_output": log_output
			}
		})
		
@gen.coroutine
def strip_api_gateway( credentials, api_gateway_id ):
	"""
	Strip a given API Gateway of all of it's:
	* Resources
	* Resource Methods
	* Stages
	
	Allowing for the configuration details to be replaced.
	"""
	return_data = {
		"deleted": True,
		"type": "api_gateway",
		"id": get_random_node_id(),
		"arn": "arn:aws:apigateway:" + credentials[ "region" ] + "::/restapis/" + api_gateway_id,
		"name": "__api_gateway__",
	}
	
	# Verify the existance of API Gateway before proceeding
	logit( "Verifying existance of API Gateway..." )
	api_gateway_exists = yield local_tasks.api_gateway_exists(
		credentials,
		api_gateway_id
	)
	
	# If it doesn't exist we can stop here - there's nothing
	# to strip!
	if not api_gateway_exists:
		raise gen.Return( return_data )
	
	rest_resources = yield local_tasks.get_resources(
		credentials,
		api_gateway_id
	)
	
	# List of futures to finish before we continue
	deletion_futures = []
	
	# Iterate over resources and delete everything that
	# can be deleted.
	for resource_item in rest_resources:
		# We can't delete the root resource
		if resource_item[ "path" ] != "/":
			deletion_futures.append(
				local_tasks.delete_rest_api_resource(
					credentials,
					api_gateway_id,
					resource_item[ "id" ]
				)
			)
		
		# Delete the methods
		if "resourceMethods" in resource_item:
			for http_method, values in resource_item[ "resourceMethods" ].iteritems():
				deletion_futures.append(
					local_tasks.delete_rest_api_resource_method(
						credentials,
						api_gateway_id,
						resource_item[ "id" ],
						http_method
					)
				)
			
	rest_stages = yield local_tasks.get_stages(
		credentials,
		api_gateway_id
	)
	
	for rest_stage in rest_stages:
		deletion_futures.append(
			local_tasks.delete_stage(
				credentials,
				api_gateway_id,
				rest_stage[ "stageName" ]
			)
		)
	
	yield deletion_futures
	
	raise gen.Return( return_data )
	
class NewRegistration( BaseHandler ):
	@gen.coroutine
	def post( self ):
		"""
		Register a new Refinery account.
		
		This will trigger an email to verify the user's account.
		Email is used for authentication, so by design the user will
		have to validate their email to log into the service.
		"""
		schema = {
			"type": "object",
			"properties": {
				"organization_name": {
					"type": "string",
				},
				"name": {
					"type": "string",
				},
				"email": {
					"type": "string",
				},
				"phone": {
					"type": "string",
				},
				"stripe_token": {
					"type": "string",
				}
			},
			"required": [
				"organization_name",
				"name",
				"email",
				"phone",
				"stripe_token",
			]
		}
		
		validate_schema( self.json, schema )
		
		logit( "Processing user registration..." )
		
		# Before we continue, check if the email is valid
		try:
			email_validator = validate_email(
				self.json[ "email" ]
			)
			email = email_validator[ "email" ] # replace with normalized form
		except EmailNotValidError as e:
			logit( "Invalid email provided during signup!" )
			self.write({
				"success": False,
				"result": {
					"code": "INVALID_EMAIL",
					"msg": str( e ) # The exception string is user-friendly by design.
				}
			})
			raise gen.Return()
			
		# Create new organization for user
		new_organization = Organization()
		new_organization.name = self.json[ "organization_name" ]
		
		# Set defaults
		new_organization.payments_overdue = False
		
		# Check if the user is already registered
		user = self.dbsession.query( User ).filter_by(
			email=self.json[ "email" ]
		).first()
		
		# If the user already exists, stop here and notify them.
		# They should be given the option to attempt to authenticate/confirm
		# their account by logging in.
		if user != None:
			self.write({
				"success": False,
				"result": {
					"code": "USER_ALREADY_EXISTS",
					"msg": "A user with that email address already exists!"
				}
			})
			raise gen.Return()
		
		# Create the user itself and add it to the organization
		new_user = User()
		new_user.name = self.json[ "name" ]
		new_user.email = self.json[ "email" ]
		new_user.phone_number = self.json[ "phone" ]
		new_user.has_valid_payment_method_on_file = True
		
		# Create a new email auth token as well
		email_auth_token = EmailAuthToken()
		
		# Pull out the authentication token
		raw_email_authentication_token = email_auth_token.token
		
		# Add the token to the list of the user's token
		new_user.email_auth_tokens.append(
			email_auth_token
		)
		
		# Add user to the organization
		new_organization.users.append(
			new_user
		)
		
		# Set this user as the billing admin
		new_organization.billing_admin_id = new_user.id
		
		self.dbsession.add( new_organization )

		# Stash some information about the signup incase we need it later
		# for fraud-style investigations.
		user_agent = self.request.headers.get( "User-Agent", "Unknown" )
		x_forwarded_for = self.request.headers.get( "X-Forwarded-For", "Unknown" )
		client_ip = self.request.remote_ip

		try:
			# Additionally since they've validated their email we'll add them to Stripe
			customer_id = yield local_tasks.stripe_create_customer(
				new_user.email,
				new_user.name,
				new_user.phone_number,
				self.json[ "stripe_token" ],
				{
					"user_agent": user_agent,
					"client_ip": client_ip,
					"x_forwarded_for": x_forwarded_for,
				}
			)
		except stripe.error.CardError as e:
			logit( "Card declined: " )
			logit( e )
			self.write({
				"success": False,
				"code": "INVALID_CARD_ERROR",
				"msg": "Invalid payment information!"
			})
			self.dbsession.rollback()
			raise gen.Return()
		except stripe.error.StripeError as e:
			logit( "Exception occurred while creating stripe account: " )
			logit( e )
			self.write({
				"success": False,
				"code": "GENERIC_STRIPE_ERROR",
				"msg": "An error occurred while communicating with the Stripe API."
			})
			self.dbsession.rollback()
			raise gen.Return()
		except Exception as e:
			logit( "Exception occurred while creating stripe account: " )
			logit( e )
			self.write({
				"success": False,
				"code": "UNKNOWN_ERROR",
				"msg": "Some unknown error occurred, this shouldn't happen!"
			})
			self.dbsession.rollback()
			raise gen.Return()

		# Set user's payment_id to the Stripe customer ID
		new_user.payment_id = customer_id
		
		self.dbsession.commit()
		
		# Add default projects to the user's account
		for default_project_data in DEFAULT_PROJECT_ARRAY:
			project_name = default_project_data[ "name" ]
			
			logit( "Adding default project name '" + project_name + "' to the user's account..." )
			
			new_project = Project()
			new_project.name = project_name
			
			# Add the user to the project so they can access it
			new_project.users.append(
				new_user
			)
			
			new_project_version = ProjectVersion()
			new_project_version.version = 1
			new_project_version.project_json = json.dumps(
				default_project_data
			)
			
			# Add new version to the project
			new_project.versions.append(
				new_project_version
			)
			
			new_project_config = ProjectConfig()
			new_project_config.project_id = new_project.id
			new_project_config.config_json = json.dumps(
				DEFAULT_PROJECT_CONFIG
			)
		
			# Add project config to the new project
			new_project.configs.append(
				new_project_config
			)
			
			self.dbsession.add( new_project )
			
		self.dbsession.commit()
		
		# Send registration confirmation link to user's email address
		# The first time they authenticate via this link it will both confirm
		# their email address and authenticate them.
		logit( "Sending user their registration confirmation email..." )
		yield local_tasks.send_registration_confirmation_email(
			self.json[ "email" ],
			raw_email_authentication_token
		)

		self.write({
			"success": True,
			"result": {
				"msg": "Registration was successful! Please check your inbox to validate your email address and to log in."
			}
		})
		
		# This is sent internally so that we can keep tabs on new users coming through.
		local_tasks.send_internal_registration_confirmation_email(
			self.json[ "email" ],
			self.json[ "name" ],
			self.json[ "phone" ]
		)
		
class EmailLinkAuthentication( BaseHandler ):
	@gen.coroutine
	def get( self, email_authentication_token=None ):
		"""
		This is the endpoint which is linked to in the email send out to the user.
		
		Currently this responds with ugly text errors, but eventually it will be just
		another REST-API endpoint.
		"""
		logit( "User is authenticating via email link" )
		
		# Query for the provided authentication token
		email_authentication_token = self.dbsession.query( EmailAuthToken ).filter_by(
			token=str( email_authentication_token )
		).first()
		
		if email_authentication_token == None:
			logit( "User's token was not found in the database" )
			self.write( "Invalid authentication token, did you copy the link correctly?" )
			raise gen.Return()
			
		# Calculate token age
		token_age = ( int( time.time() ) - email_authentication_token.timestamp )
		
		# Check if the token is expired
		if email_authentication_token.is_expired == True:
			logit( "The user's email token was already marked as expired." )
			self.write( "That email token has expired, please try authenticating again to request a new one." )
			raise gen.Return()
		
		# Check if the token is older than the allowed lifetime
		# If it is then mark it expired and return an error
		if token_age >= int( os.environ.get( "email_token_lifetime" ) ):
			logit( "The user's email token was too old and was marked as expired." )
			
			# Mark the token as expired in the database
			email_authentication_token.is_expired = True
			self.dbsession.commit()
			
			self.write( "That email token has expired, please try authenticating again to request a new one." )
			raise gen.Return()
		
		"""
		NOTE: We've disabled expiration of email links on click for Enrique Enciso since
		he wants to use it for his team and they want to share an account. This is basically
		a holdover until we have more proper team support.
		
		# Since the user has now authenticated
		# Mark the token as expired in the database
		email_authentication_token.is_expired = True
		"""
		
		# Pull the user's organization
		user_organization = self.dbsession.query( Organization ).filter_by(
			id=email_authentication_token.user.organization_id
		).first()
		
		# Check if the user has previously authenticated via
		# their email address. If not we'll mark their email
		# as validated as well.
		if email_authentication_token.user.email_verified == False:
			email_authentication_token.user.email_verified = True
			
			# Check if there are reserved AWS accounts available
			aws_reserved_account = self.dbsession.query( AWSAccount ).filter_by(
				aws_account_status="AVAILABLE"
			).first()
			
			# If one exists, add it to the account
			if aws_reserved_account != None:
				logit( "Adding a reserved AWS account to the newly registered Refinery account..." )
				aws_reserved_account.aws_account_status = "IN_USE"
				aws_reserved_account.organization_id = user_organization.id
				self.dbsession.commit()
				
				# Don't yield because we don't care about the result
				# Unfreeze/thaw the account so that it's ready for the new user
				# This takes ~30 seconds - worth noting. But that **should** be fine.
				local_tasks.unfreeze_aws_account(
					aws_reserved_account.to_dict()
				)
		
		self.dbsession.commit()
		
		# Check if the user's account is disabled
		# If it's disabled don't allow the user to log in at all.
		if email_authentication_token.user.disabled == True:
			logit( "User login was denied due to their account being disabled!" )
			self.write( "Your account is currently disabled, please contact customer support for more information." )
			raise gen.Return()
		
		# Check if the user's organization is disabled
		# If it's disabled don't allow the user to log in at all.
		if user_organization.disabled == True:
			logit( "User login was denied due to their organization being disabled!" )
			self.write( "Your organization is currently disabled, please contact customer support for more information." )
			raise gen.Return()
		
		logit( "User authenticated successfully" )
		
		# Authenticate the user via secure cookie
		self.authenticate_user_id(
			email_authentication_token.user.id
		)
		
		self.redirect(
			"/"
		)
	
class GetAuthenticationStatus( BaseHandler ):
	@authenticated
	@gen.coroutine
	def get( self ):
		current_user = self.get_authenticated_user()

		if current_user:
			intercom_user_hmac = hmac.new(
				# secret key (keep safe!)
				os.environ["intercom_hmac_secret"],
				# user's email address
				current_user.email,
				# hash function
				digestmod=hashlib.sha256
			).hexdigest()

			self.write({
				"authenticated": True,
				"name": current_user.name,
				"email": current_user.email,
				"permission_level": current_user.permission_level,
				"trial_information": get_user_free_trial_information(
					self.get_authenticated_user()
				),
				"intercom_user_hmac": intercom_user_hmac
			})
			return

		self.write({
			"success": True,
			"authenticated": False
		})

class Authenticate( BaseHandler ):
	@gen.coroutine
	def post( self ):
		"""
		This fires off an authentication email for a given user.
		"""
		schema = {
			"type": "object",
			"properties": {
				"email": {
					"type": "string",
				}
			},
			"required": [
				"email"
			]
		}
		
		validate_schema( self.json, schema )
		
		# Get user based off of the provided email
		user = self.dbsession.query( User ).filter_by(
			email=self.json[ "email" ]
		).first()
		
		if user == None:
			self.write({
				"success": False,
				"code": "USER_NOT_FOUND",
				"msg": "No user was found with that email address."
			})
			raise gen.Return()
		
		# Generate an auth token and add it to the user's account
		# Create a new email auth token as well
		email_auth_token = EmailAuthToken()
		
		# Pull out the authentication token
		raw_email_authentication_token = email_auth_token.token

		# Add the token to the list of the user's token
		user.email_auth_tokens.append(
			email_auth_token
		)
		
		self.dbsession.commit()
		
		yield local_tasks.send_authentication_email(
			user.email,
			raw_email_authentication_token
		)
		
		self.write({
			"success": True,
			"msg": "Sent an authentication email to the user. Please click the link in the email to log in to Refinery!"
		})

class Logout( BaseHandler ):
	@gen.coroutine
	def post( self ):
		self.clear_cookie( "session" )
		self.write({
			"success": True
		})
		
class GetBillingMonthTotals( BaseHandler ):
	@authenticated
	@gen.coroutine
	def post( self ):
		"""
		Pulls the billing totals for a given date range.
		
		This allows for the frontend to pull things like:
		* The user's current total costs for the month
		* The total costs for the last three months.
		"""
		schema = {
			"type": "object",
			"properties": {
				"billing_month": {
					"type": "string",
					"pattern": "^\d\d\d\d\-\d\d$",
				}
			},
			"required": [
				"billing_month"
			]
		}
		
		validate_schema( self.json, schema )

		credentials = self.get_authenticated_user_cloud_configuration()
		
		billing_data = yield local_tasks.get_sub_account_month_billing_data(
			credentials[ "account_id" ],
			self.json[ "billing_month" ],
			True
		)
		
		self.write({
			"success": True,
			"billing_data": billing_data,
		})
		
def get_last_month_start_and_end_date_strings():
	"""
	Returns the start date string of the previous month and
	the start date of the current month for pulling AWS
	billing for the last month.
	"""
	# Get first day of last month
	today_date = datetime.date.today()
	one_month_ago_date = datetime.date.today() - datetime.timedelta( days=30 )
		
	return {
		"current_date": today_date.strftime( "%Y-%m-%d" ),
		"month_start_date": one_month_ago_date.strftime( "%Y-%m-01" ),
		"next_month_first_day": today_date.strftime( "%Y-%m-01" ),
	}
		
def get_current_month_start_and_end_date_strings():
	"""
	Returns the start date string of this month and
	the start date of the next month for pulling AWS
	billing for the current month.
	"""
	# Get tomorrow date
	today_date = datetime.date.today()
	tomorrow_date = datetime.date.today() + datetime.timedelta( days=1 )
	start_date = tomorrow_date
	
	# We could potentially be on the last day of the month
	# making tomorrow the next month! Check for this case.
	# If it's the case then we'll just set the start date to today
	if tomorrow_date.month == today_date.month:
		start_date = today_date
	
	# Get first day of next month
	current_month_num = today_date.month
	current_year_num = today_date.year
	next_month_num = current_month_num + 1
	
	# Check if we're on the last month
	# If so the next month number is 1
	# and we should add 1 to the year
	if current_month_num == 12:
		next_month_num = 1
		current_year_num = current_year_num + 1
		
	next_month_start_date = datetime.date(
		current_year_num,
		next_month_num,
		1
	)
		
	return {
		"current_date": tomorrow_date.strftime( "%Y-%m-%d" ),
		"month_start_date": tomorrow_date.strftime( "%Y-%m-01" ),
		"next_month_first_day": next_month_start_date.strftime( "%Y-%m-%d" ),
	}
		
class GetBillingDateRangeForecast( BaseHandler ):
	@authenticated
	@gen.coroutine
	def post( self ):
		"""
		Pulls the billing totals for a given date range.
		
		This allows for the frontend to pull things like:
		* The user's current total costs for the month
		* The total costs for the last three months.
		"""
		current_user = self.get_authenticated_user()
		credentials = self.get_authenticated_user_cloud_configuration()
		
		date_info = get_current_month_start_and_end_date_strings()
		
		forecast_data = yield local_tasks.get_sub_account_billing_forecast(
			credentials[ "account_id" ],
			date_info[ "current_date"],
			date_info[ "next_month_first_day" ],
			"monthly"
		)
		
		self.write( forecast_data )

class RunBillingWatchdogJob( BaseHandler ):
	@gen.coroutine
	def get( self ):
		"""
		This job checks the running account totals of each AWS account to see
		if their usage has gone over the safety limits. This is mainly for free
		trial users and for alerting users that they may incur a large bill.
		"""
		self.write({
			"success": True,
			"msg": "Watchdog job has been started!"
		})
		self.finish()
		logit( "[ STATUS ] Initiating billing watchdog job, scanning all accounts to check for billing anomalies..." )
		aws_account_running_cost_list = yield local_tasks.pull_current_month_running_account_totals()
		logit( "[ STATUS ] " + str( len( aws_account_running_cost_list ) ) + " account(s) pulled from billing, checking against rules..." )
		yield local_tasks.enforce_account_limits( aws_account_running_cost_list )
		
def is_organization_first_month( aws_account_id ):
	# Pull the relevant organization from the database to check
	# how old the account is to know if the first-month's base fee should be applied.
	dbsession = DBSession()
	aws_account = dbsession.query( AWSAccount ).filter_by(
		account_id=aws_account_id
	).first()
	organization = dbsession.query( Organization ).filter_by(
		id=aws_account.organization_id
	).first()
	organization_dict = organization.to_dict()
	dbsession.close()
	
	account_creation_dt = datetime.datetime.fromtimestamp(
		organization.timestamp
	)
	
	current_datetime = datetime.datetime.now()
	
	if account_creation_dt > ( current_datetime - datetime.timedelta( days=40 ) ):
		return True
	
	return False
		
class RunMonthlyStripeBillingJob( BaseHandler ):
	@gen.coroutine
	def get( self ):
		"""
		Runs at the first of the month and creates auto-finalizing draft
		invoices for all Refinery customers. After it does this it emails
		the "billing_alert_email" email with a notice to review the drafts
		before they auto-finalize after one-hour.
		"""
		self.write({
			"success": True,
			"msg": "The billing job has been started!"
		})
		self.finish()
		logit( "[ STATUS ] Running monthly Stripe billing job to invoice all Refinery customers." )
		date_info = get_last_month_start_and_end_date_strings()
		
		logit( "[ STATUS ] Generating invoices for " + date_info[ "month_start_date" ] + " -> " + date_info[ "next_month_first_day" ]  )
		
		yield local_tasks.generate_managed_accounts_invoices(
			date_info[ "month_start_date"],
			date_info[ "next_month_first_day" ],
		)
		logit( "[ STATUS ] Stripe billing job has completed!" )
		
class HealthHandler( BaseHandler ):
	def get( self ):
		# Just run a dummy database query to ensure it's working
		self.dbsession.query( User ).first()
		self.write({
			"success": True,
			"status": "ok"
		})
		
class AddCreditCardToken( BaseHandler ):
	@authenticated
	@gen.coroutine
	def post( self ):
		"""
		Adds a credit card token to a given user's Stripe record.
		
		THIS DOES NOT STORE CREDIT CARD INFORMATION, DO NOT EVER PASS
		CREDIT CARD INFORMATION TO IT. DON'T EVEN *THINK* ABOUT DOING
		IT OR I WILL PERSONALLY SLAP YOU. -mandatory
		"""
		schema = {
			"type": "object",
			"properties": {
				"token": {
					"type": "string"
				}
			},
			"required": [
				"token"
			]
		}
		
		validate_schema( self.json, schema )
		
		current_user = self.get_authenticated_user()
		
		yield local_tasks.associate_card_token_with_customer_account(
			current_user.payment_id,
			self.json[ "token" ]
		)
		
		self.write({
			"success": True,
			"msg": "The credit card has been successfully added to your account!"
		})
		
class ListCreditCards( BaseHandler ):
	@authenticated
	@gen.coroutine
	def get( self ):
		"""
		List the credit cards the user has on file, returns
		just the non-PII info that we get back from Stripe
		"""
		current_user = self.get_authenticated_user()
		
		cards_info_list = yield local_tasks.get_account_cards(
			current_user.payment_id,
		)
		
		# Filter card info
		filtered_card_info_list = []
		
		# The keys we're fine with passing from back Stripe
		returnable_keys = [
			"id",
			"brand",
			"country",
			"exp_month",
			"exp_year",
			"last4",
			"is_primary"
		]
		
		for card_info in cards_info_list:
			filtered_card_info = {}
			for key, value in card_info.iteritems():
				if key in returnable_keys:
					filtered_card_info[ key ] = value
			
			filtered_card_info_list.append(
				filtered_card_info
			)
		
		self.write({
			"success": True,
			"cards": filtered_card_info_list
		})
		
class DeleteCreditCard( BaseHandler ):
	@authenticated
	@gen.coroutine
	def post( self ):
		"""
		Deletes a credit card from the user's Stripe account.
		
		This is not allowed if the payment method is the only
		one on file for that account.
		"""
		schema = {
			"type": "object",
			"properties": {
				"id": {
					"type": "string"
				}
			},
			"required": [
				"id"
			]
		}
		
		validate_schema( self.json, schema )
		
		current_user = self.get_authenticated_user()
		
		try:
			yield local_tasks.delete_card_from_account(
				current_user.payment_id,
				self.json[ "id" ]
			)
		except CardIsPrimaryException:
			self.error(
				"You cannot delete your primary payment method, you must have at least one available to pay your bills.",
				"CANT_DELETE_PRIMARY"
			)
			raise gen.Return()
		
		self.write({
			"success": True,
			"msg": "The card has been successfully been deleted from your account!"
		})
		
class MakeCreditCardPrimary( BaseHandler ):
	@authenticated
	@gen.coroutine
	def post( self ):
		"""
		Sets a given card to be the user's primary credit card.
		"""
		schema = {
			"type": "object",
			"properties": {
				"id": {
					"type": "string"
				}
			},
			"required": [
				"id"
			]
		}
		
		validate_schema( self.json, schema )
		
		current_user = self.get_authenticated_user()
		
		try:
			yield local_tasks.set_stripe_customer_default_payment_source(
				current_user.payment_id,
				self.json[ "id" ]
			)
		except:
			self.error(
				"An error occurred while making the card your primary.",
				"GENERIC_MAKE_PRIMARY_ERROR"
			)
		
		self.write({
			"success": True,
			"msg": "You have set this card to be your primary succesfully."
		})
		
def get_user_free_trial_information( input_user ):
	return_data = {
		"trial_end_timestamp": 0,
		"trial_started_timestamp": 0,
		"trial_over": False,
		"is_using_trial": True,
	}
	
	# If the user has a payment method on file they can't be using the
	# free trial.
	if input_user.has_valid_payment_method_on_file == True:
		return_data[ "is_using_trial" ] = False
		return_data[ "trial_over" ] = True
		
	# Calculate when the trial is over
	trial_length_in_seconds = ( 60 * 60 * 24 * 14 )
	return_data[ "trial_started_timestamp" ] = input_user.timestamp
	return_data[ "trial_end_timestamp" ] = input_user.timestamp + trial_length_in_seconds
	
	# Calculate if the user is past their free trial
	current_timestamp = int( time.time() )
	
	# Calculate time since user sign up
	seconds_since_signup = current_timestamp - input_user.timestamp
	
	# If it's been over 14 days since signup the user
	# has exhausted their free trial
	if seconds_since_signup > trial_length_in_seconds:
		return_data[ "trial_over" ] = True
		
	return return_data
	
@gen.coroutine
def is_build_package_cached( credentials, language, libraries ):
	# If it's an empty list just return True
	if len( libraries ) == 0:
		raise gen.Return( True )
	
	# TODO just accept a dict/object in of an
	# array followed by converting it to one.
	libraries_dict = {}
	for library in libraries:
		libraries_dict[ str( library ) ] = "latest"
	
	# Get the final S3 path
	final_s3_package_zip_path = yield local_tasks.get_final_zip_package_path(
		language,
		libraries_dict,
	)
	
	# Get if the package is already cached
	is_already_cached = yield local_tasks.s3_object_exists(
		credentials,
		credentials[ "lambda_packages_bucket" ],
		final_s3_package_zip_path
	)
	
	raise gen.Return( is_already_cached )
	
class CheckIfLibrariesCached( BaseHandler ):
	@authenticated
	@gen.coroutine
	def post( self ):
		"""
		Just returns if a given language + libraries has
		already been built and cached in S3.
		"""
		schema = {
			"type": "object",
			"properties": {
				"libraries": {
					"type": "array"
				},
				"language": {
					"type": "string",
					"enum": LAMBDA_SUPPORTED_LANGUAGES
				}
			},
			"required": [
				"libraries",
				"language"
			]
		}
		
		validate_schema( self.json, schema )
		
		credentials = self.get_authenticated_user_cloud_configuration()
		
		is_already_cached = yield is_build_package_cached(
			credentials,
			self.json[ "language" ],
			self.json[ "libraries" ]
		)
		
		self.write({
			"success": True,
			"is_already_cached": is_already_cached,
		})
	
class BuildLibrariesPackage( BaseHandler ):
	@authenticated
	@gen.coroutine
	def post( self ):
		"""
		Kick off a codebuild for listed build libraries.
		"""
		schema = {
			"type": "object",
			"properties": {
				"libraries": {
					"type": "array"
				},
				"language": {
					"type": "string",
					"enum": LAMBDA_SUPPORTED_LANGUAGES
				}
			},
			"required": [
				"libraries",
				"language"
			]
		}
		
		validate_schema( self.json, schema )
		
		current_user = self.get_authenticated_user()
		credentials = self.get_authenticated_user_cloud_configuration()
		
		# TODO just accept a dict/object in of an
		# array followed by converting it to one.
		libraries_dict = {}
		for library in self.json[ "libraries" ]:
			libraries_dict[ str( library ) ] = "latest"
		
		build_id = False
		
		# Get the final S3 path
		final_s3_package_zip_path = yield local_tasks.get_final_zip_package_path(
			self.json[ "language" ],
			libraries_dict,
		)
		
		if self.json[ "language" ] == "python2.7":
			build_id = yield local_tasks.start_python27_codebuild(
				credentials,
				libraries_dict
			)
		elif self.json[ "language" ] == "python3.6":
			build_id = yield local_tasks.start_python36_codebuild(
				credentials,
				libraries_dict
			)
		elif self.json[ "language" ] == "nodejs8.10":
			build_id = yield local_tasks.start_node810_codebuild(
				credentials,
				libraries_dict
			)
		elif self.json[ "language" ] == "nodejs10.16.3":
			build_id = yield local_tasks.start_node10163_codebuild(
				credentials,
				libraries_dict
			)
		elif self.json[ "language" ] == "php7.3":
			build_id = yield local_tasks.start_php73_codebuild(
				credentials,
				libraries_dict
			)
		elif self.json[ "language" ] == "ruby2.6.4":
			build_id = yield local_tasks.start_ruby264_codebuild(
				credentials,
				libraries_dict
			)
		else:
			self.error(
				"You've provided a language that Refinery does not currently support!",
				"UNSUPPORTED_LANGUAGE"
			)
			raise gen.Return()
		
		# Don't yield here because we don't care about the outcome of this task
		# we just want to kick it off in the background
		local_tasks.finalize_codebuild(
			credentials,
			build_id,
			final_s3_package_zip_path
		)
		
		self.write({
			"success": True,
		})

class GetAWSConsoleCredentials( BaseHandler ):
	@authenticated
	@disable_on_overdue_payment
	@gen.coroutine
	def get( self ):
		"""
		Pull the AWS credentials for the customer to log into the console.
		This is important early on so that they can still get all the serverless
		advantages that we haven't abstracted upon (and to use Cloudwatch, etc).
		"""
		credentials = self.get_authenticated_user_cloud_configuration()
		
		aws_console_signin_url = "https://" + credentials[ "account_id" ] + ".signin.aws.amazon.com/console/?region=" + os.environ.get( "region_name" )
		
		self.write({
			"success": True,
			"console_credentials": {
				"username": credentials[ "iam_admin_username" ],
				"password": credentials[ "iam_admin_password" ],
				"signin_url": aws_console_signin_url,
			}
		})
		
		
class MaintainAWSAccountReserves( BaseHandler ):
	@gen.coroutine
	def get( self ):
		"""
		This job checks the number of AWS accounts in the reserve pool and will
		automatically create accounts for the pool if there are less than the
		target amount. This job is run regularly (every minute) to ensure that
		we always have enough AWS accounts ready to use.
		"""
		self.write({
			"success": True,
			"msg": "AWS account maintenance job has been kicked off!"
		})
		self.finish()
		
		dbsession = DBSession()
		
		reserved_aws_pool_target_amount = int( os.environ.get( "reserved_aws_pool_target_amount" ) )
		
		# Get the number of AWS accounts which are ready to be
		# assigned to new users that are signing up ("AVAILABLE").
		available_accounts_count = dbsession.query( AWSAccount ).filter_by(
			aws_account_status="AVAILABLE"
		).count()
		
		# Get the number of AWS accounts which have been created
		# but are not yet provision via Terraform ("CREATED").
		created_accounts_count = dbsession.query( AWSAccount ).filter_by(
			aws_account_status="CREATED"
		).count()
		
		# Get the number of AWS accounts that need to be provision
		# via Terraform on this iteration
		# At a MINIMUM we have to wait 60 seconds from the time of account creation
		# to actually perform the Terraform step.
		# We'll do 20 because it usually takes 15 to get the "Account Verified" email.
		minimum_account_age_seconds = ( 60 * 5 )
		current_timestamp = int( time.time() )
		non_setup_aws_accounts = dbsession.query( AWSAccount ).filter(
			AWSAccount.aws_account_status == "CREATED",
			AWSAccount.timestamp <= ( current_timestamp - minimum_account_age_seconds )
		).all()
		non_setup_aws_accounts_count = len( non_setup_aws_accounts )
		
		# Pull the list of AWS account IDs to work on.
		aws_account_ids = []
		for non_setup_aws_account in non_setup_aws_accounts:
			aws_account_ids.append(
				non_setup_aws_account.account_id
			)
			
		dbsession.close()
		
		# Calculate the number of accounts that have been created but not provisioned
		# That way we know how many, if any, that we need to create.
		accounts_to_create = ( reserved_aws_pool_target_amount - available_accounts_count - created_accounts_count )
		if accounts_to_create < 0:
			accounts_to_create = 0
		
		logit( "--- AWS Account Stats ---" )
		logit( "Ready for customer use: " + str( available_accounts_count ) )
		logit( "Ready for terraform provisioning: " + str( non_setup_aws_accounts_count ) )
		logit( "Not ready for initial terraform provisioning: " + str( ( created_accounts_count - non_setup_aws_accounts_count ) ) )
		logit( "Target pool amount: " + str( reserved_aws_pool_target_amount ) )
		logit( "Number of accounts to be created: " + str( accounts_to_create ) )
		
		# Kick off the terraform apply jobs for the accounts which are "aged" for it.
		for aws_account_id in aws_account_ids:
			dbsession = DBSession()
			current_aws_account = dbsession.query( AWSAccount ).filter(
				AWSAccount.account_id == aws_account_id,
			).first()
			current_aws_account_dict = current_aws_account.to_dict()
			dbsession.close()
			
			logit( "Kicking off terraform set-up for AWS account '" + current_aws_account_dict[ "account_id" ] + "'..." )
			try:
				account_provisioning_details = yield local_tasks.terraform_configure_aws_account(
					current_aws_account_dict
				)
				
				logit( "Adding AWS account to the database the pool of \"AVAILABLE\" accounts..." )
				
				dbsession = DBSession()
				current_aws_account = dbsession.query( AWSAccount ).filter(
					AWSAccount.account_id == aws_account_id,
				).first()
				
				# Update the AWS account with this new information
				current_aws_account.redis_hostname = account_provisioning_details[ "redis_hostname" ]
				current_aws_account.terraform_state = account_provisioning_details[ "terraform_state" ]
				current_aws_account.ssh_public_key = account_provisioning_details[ "ssh_public_key" ]
				current_aws_account.ssh_private_key = account_provisioning_details[ "ssh_private_key" ]
				current_aws_account.aws_account_status = "AVAILABLE"
				
				# Create a new terraform state version
				terraform_state_version = TerraformStateVersion()
				terraform_state_version.terraform_state = account_provisioning_details[ "terraform_state" ]
				current_aws_account.terraform_state_versions.append(
					terraform_state_version
				)
			except Exception as e:
				logit( "An error occurred while provision AWS account '" + current_aws_account.account_id + "' with terraform!", "error" )
				logit( e )
				logit( "Marking the account as 'CORRUPT'..." )
				
				# Mark the account as corrupt since the provisioning failed.
				current_aws_account.aws_account_status = "CORRUPT"
			
			logit( "Commiting new account state of '" + current_aws_account.aws_account_status + "' to database..." )
			dbsession.add(current_aws_account)
			dbsession.commit()
			
			logit( "Freezing the account until it's used by someone..." )
			
			TaskSpawner._freeze_aws_account(
				current_aws_account.to_dict()
			)
			
			logit( "Account frozen successfully." )
			
		# Create sub-accounts and let them age before applying terraform
		for i in range( 0, accounts_to_create ):
			logit( "Creating a new AWS sub-account for later terraform use..." )
			# We have to yield because you can't mint more than one sub-account at a time
			# (AWS can litterally only process one request at a time).
			try:
				yield local_tasks.create_new_sub_aws_account(
					"MANAGED",
					False
				)
			except:
				logit( "An error occurred while creating an AWS sub-account.", "error" )
				pass
		
		dbsession.close()
			
class PerformTerraformUpdateOnFleet( BaseHandler ):
	@gen.coroutine
	def get( self ):
		self.write({
			"success": True,
			"msg": "Terraform apply job has been kicked off, I hope you planned first!"
		})
		self.finish()
		
		dbsession = DBSession()
		
		aws_accounts = dbsession.query( AWSAccount ).filter(
			sql_or(
				AWSAccount.aws_account_status == "IN_USE",
				AWSAccount.aws_account_status == "AVAILABLE",
			)
		).all()
		
		final_email_html = """
		<h1>Terraform Apply Results Across the Customer Fleet</h1>
		If the subject line doesn't read <b>APPLY SUCCEEDED</b> you have some work to do!
		"""
		
		issue_occurred_during_updates = False
		
		# Pull the list of AWS account IDs to work on.
		aws_account_ids = []
		for aws_account in aws_accounts:
			aws_account_ids.append(
				aws_account.account_id
			)
			
		dbsession.close()
		
		for aws_account_id in aws_account_ids:
			dbsession = DBSession()
			current_aws_account = dbsession.query( AWSAccount ).filter(
				AWSAccount.account_id == aws_account_id,
			).first()
			current_aws_account_dict = current_aws_account.to_dict()
			dbsession.close()
			
			logit( "Running 'terraform apply' against AWS Account " + current_aws_account_dict[ "account_id" ] )
			terraform_apply_results = yield local_tasks.terraform_apply(
				current_aws_account_dict
			)
			
			# Write the old terraform version to the database
			logit( "Updating current tfstate for the AWS account..." )
			
			dbsession = DBSession()
			current_aws_account = dbsession.query( AWSAccount ).filter(
				AWSAccount.account_id == aws_account_id,
			).first()
			
			previous_terraform_state = TerraformStateVersion()
			previous_terraform_state.aws_account_id = current_aws_account.id
			previous_terraform_state.terraform_state = terraform_apply_results[ "original_tfstate" ]
			current_aws_account.terraform_state_versions.append(
				previous_terraform_state
			)
			
			# Update the current terraform state as well.
			current_aws_account.terraform_state = terraform_apply_results[ "new_tfstate" ]
			
			dbsession.add( current_aws_account )
			dbsession.commit()
			dbsession.close()
			
			# Convert terraform plan terminal output to HTML
			ansiconverter = Ansi2HTMLConverter()
			
			if terraform_apply_results[ "success" ]:
				terraform_output_html = ansiconverter.convert(
					terraform_apply_results[ "stdout" ]
				)
			else:
				terraform_output_html = ansiconverter.convert(
					terraform_apply_results[ "stderr" ]
				)
				issue_occurred_during_updates = True
				
			final_email_html += "<hr /><h1>AWS Account " + current_aws_account_dict[ "account_id" ] + "</h1>"
			final_email_html += terraform_output_html
			
		final_email_html += "<hr /><b>That is all.</b>"
		
		logit( "Sending email with results from 'terraform apply'..." )
		
		final_email_subject = "Terraform Apply Results from Across the Fleet " + str( int( time.time() ) ) # Make subject unique so Gmail doesn't group
		if issue_occurred_during_updates:
			final_email_subject = "[ APPLY FAILED ] " + final_email_subject
		else:
			final_email_subject = "[ APPLY SUCCEEDED ] " + final_email_subject
		
		yield local_tasks.send_email(
			os.environ.get( "alerts_email" ),
			final_email_subject,
			False, # No text version of email
			final_email_html
		)
		
		dbsession.close()
			
class PerformTerraformPlanOnFleet( BaseHandler ):
	@gen.coroutine
	def get( self ):
		self.write({
			"success": True,
			"msg": "Terraform plan job has been kicked off!"
		})
		self.finish()
		
		dbsession = DBSession()
		
		aws_accounts = dbsession.query( AWSAccount ).filter(
			sql_or(
				AWSAccount.aws_account_status == "IN_USE",
				AWSAccount.aws_account_status == "AVAILABLE",
			)
		).all()
		
		final_email_html = """
		<h1>Terraform Plan Results Across the Customer Fleet</h1>
		Please note that this is <b>not</b> applying these changes.
		It is purely to understand what would happen if we did.
		"""
		
		total_accounts = len( aws_accounts )
		counter = 1
		
		# Pull the list of AWS account IDs to work on.
		aws_account_ids = []
		for aws_account in aws_accounts:
			aws_account_ids.append(
				aws_account.account_id
			)
			
		dbsession.close()
		
		for aws_account_id in aws_account_ids:
			dbsession = DBSession()
			current_aws_account = dbsession.query( AWSAccount ).filter(
				AWSAccount.account_id == aws_account_id,
			).first()
			current_aws_account = current_aws_account.to_dict()
			dbsession.close()
			
			logit( "Performing a terraform plan for AWS account " + str( counter ) + "/" + str( total_accounts ) + "..." )
			terraform_plan_output = yield local_tasks.terraform_plan(
				current_aws_account
			)
			
			# Convert terraform plan terminal output to HTML
			ansiconverter = Ansi2HTMLConverter()
			terraform_output_html = ansiconverter.convert(
				terraform_plan_output
			)
			
			final_email_html += "<hr /><h1>AWS Account " + current_aws_account[ "account_id" ] + "</h1>"
			final_email_html += terraform_output_html
			counter = counter + 1
			
		final_email_html += "<hr /><b>That is all.</b>"
		
		logit( "Sending email with results from terraform plan..." )
		yield local_tasks.send_email(
			os.environ.get( "alerts_email" ),
			"Terraform Plan Results from Across the Fleet " + str( int( time.time() ) ), # Make subject unique so Gmail doesn't group
			False, # No text version of email
			final_email_html
		)
			
class StashStateLog( BaseHandler ):
	def post( self ):
		"""
		For storing state logs that the frontend sends
		to the backend to later be used for replaying sessions, etc.
		"""
		schema = {
			"type": "object",
			"properties": {
				"session_id": {
					"type": "string"
				},
				"state": {
					"type": "object",
				}
			},
			"required": [
				"session_id",
				"state"
			]
		}
		
		validate_schema( self.json, schema )
		
		authenticated_user_id = self.get_authenticated_user_id()
		
		state_log = StateLog()
		state_log.session_id = self.json[ "session_id" ]
		state_log.state = self.json[ "state" ]
		state_log.user_id = authenticated_user_id
		
		self.dbsession.add( state_log )
		self.dbsession.commit()
		
		self.write({
			"success": True,
		})
		
class AdministrativeAssumeAccount( BaseHandler ):
	def get( self, user_id=None ):
		"""
		For helping customers with their accounts.
		"""
		if not user_id:
			self.write({
				"success": False,
				"msg": "You must specify a user_id via the URL (/UUID/)."
			})
		
		# Authenticate the user via secure cookie
		self.authenticate_user_id(
			user_id
		)
		
		self.redirect(
			"/"
		)
		
class UpdateIAMConsoleUserIAM( BaseHandler ):
	@gen.coroutine
	def get( self ):
		"""
		This blows away all the IAM policies for all customer AWS accounts
		and updates it with the latest policy.
		"""
		self.write({
			"success": True,
			"msg": "Console accounts are being updated!"
		})
		self.finish()
		
		dbsession = DBSession()
		aws_accounts = dbsession.query( AWSAccount ).filter(
			sql_or(
				AWSAccount.aws_account_status == "IN_USE",
				AWSAccount.aws_account_status == "AVAILABLE",
			)
		).all()
		
		aws_account_dicts = []
		for aws_account in aws_accounts:
			aws_account_dicts.append(
				aws_account.to_dict()
			)
		dbsession.close()
		
		for aws_account_dict in aws_account_dicts:
			logit( "Updating console account for AWS account ID " + aws_account_dict[ "account_id" ] + "...")
			yield local_tasks.recreate_aws_console_account(
				aws_account_dict,
				False
			)
		
		logit( "AWS console accounts updated successfully!" )
		
class OnboardThirdPartyAWSAccountPlan( BaseHandler ):
	@gen.coroutine
	def get( self ):
		"""
		Imports a third-party AWS account into the database and sends out
		a terraform plan email with what will happen when it's fully set up.
		"""
		
		# Get AWS account ID
		account_id = self.get_argument(
			"account_id",
			default=None,
			strip=True
		)
		
		if not account_id:
			self.write({
				"success": False,
				"msg": "Please provide an 'account_id' to onboard this AWS account!"
			})
			raise gen.Return()
			
		final_email_html = """
		<h1>Terraform Plan Results for Onboarding Third-Party Customer AWS Account</h1>
		Please note that this is <b>not</b> applying these changes.
		It is purely to understand what would happen if we did.
		"""
			
		# First we set up the AWS Account in our database so we have a record
		# of it going forward. This also creates the AWS console user.
		logit( "Adding third-party AWS account to the database..." )
		yield local_tasks.create_new_sub_aws_account(
			"THIRDPARTY",
			account_id
		)
		
		dbsession = DBSession()
		third_party_aws_account = dbsession.query( AWSAccount ).filter_by(
			account_id=account_id,
			account_type="THIRDPARTY"
		).first()
		third_party_aws_account_dict = third_party_aws_account.to_dict()
		dbsession.close()
		
		logit( "Performing a terraform plan against the third-party account..." )
		terraform_plan_output = yield local_tasks.terraform_plan(
			third_party_aws_account_dict
		)
		
		# Convert terraform plan terminal output to HTML
		ansiconverter = Ansi2HTMLConverter()
		terraform_output_html = ansiconverter.convert(
			terraform_plan_output
		)
		
		final_email_html += "<hr /><h1>AWS Account " + third_party_aws_account_dict[ "account_id" ] + "</h1>"
		final_email_html += terraform_output_html
			
		final_email_html += "<hr /><b>That is all.</b>"
		
		logit( "Sending email with results from terraform plan..." )
		yield local_tasks.send_email(
			os.environ.get( "alerts_email" ),
			"Terraform Plan Results for Onboarding Third-Party AWS Account " + str( int( time.time() ) ), # Make subject unique so Gmail doesn't group
			False, # No text version of email
			final_email_html
		)
		
		self.write({
			"success": True,
			"msg": "Successfully added AWS account " + account_id + " to database and sent plan email!"
		})
		
class OnboardThirdPartyAWSAccountApply( BaseHandler ):
	@gen.coroutine
	def get( self ):
		"""
		Finalizes the third-party AWS account onboarding import process.
		
		This should only be done after the Terraform plan has been reviewed
		and it looks appropriate to be applied.
		"""
		
		# Get AWS account ID
		account_id = self.get_argument(
			"account_id",
			default=None,
			strip=True
		)
		
		# Get Refinery user ID
		user_id = self.get_argument(
			"user_id",
			default=None,
			strip=True
		)
		
		if not account_id:
			self.write({
				"success": False,
				"msg": "Please provide an 'account_id' to onboard this AWS account!"
			})
			raise gen.Return()
			
		if not user_id:
			self.write({
				"success": False,
				"msg": "Please provide an 'user_id' to onboard this AWS account!"
			})
			raise gen.Return()
			
		dbsession = DBSession()
		third_party_aws_account = dbsession.query( AWSAccount ).filter_by(
			account_id=account_id,
			account_type="THIRDPARTY"
		).first()
		third_party_aws_account_dict = third_party_aws_account.to_dict()
		dbsession.close()
		
		logit( "Creating the '" + THIRD_PARTY_AWS_ACCOUNT_ROLE_NAME + "' role for Lambda executions..." )
		yield local_tasks.create_third_party_aws_lambda_execute_role(
			third_party_aws_account_dict
		)
			
		try:
			logit( "Creating Refinery base infrastructure on third-party AWS account..." )
			account_provisioning_details = yield local_tasks.terraform_configure_aws_account(
				third_party_aws_account_dict
			)
	
			dbsession = DBSession()
			
			# Get the AWS account specified
			current_aws_account = dbsession.query( AWSAccount ).filter(
				AWSAccount.account_id == account_id,
			).first()
			
			# Pull the user from the database
			refinery_user = dbsession.query( User ).filter_by(
				id=user_id
			).first()
			
			# Grab the previous AWS account specified with the Refinery account
			previous_aws_account = dbsession.query( AWSAccount ).filter(
				AWSAccount.organization_id == refinery_user.organization_id
			).first()
			
			previous_aws_account_dict = previous_aws_account.to_dict()
			previous_aws_account_id = previous_aws_account.id
			
			logit( "Previously-assigned AWS Account has UUID of " + previous_aws_account_id )
			
			# Set the previously-assigned AWS account to be
			previous_aws_account.aws_account_status = "NEEDS_CLOSING"
			previous_aws_account.organization_id = None
			
			# Update the AWS account with this new information
			current_aws_account.redis_hostname = account_provisioning_details[ "redis_hostname" ]
			current_aws_account.terraform_state = account_provisioning_details[ "terraform_state" ]
			current_aws_account.ssh_public_key = account_provisioning_details[ "ssh_public_key" ]
			current_aws_account.ssh_private_key = account_provisioning_details[ "ssh_private_key" ]
			current_aws_account.aws_account_status = "IN_USE"
			current_aws_account.organization_id = refinery_user.organization_id
			
			# Create a new terraform state version
			terraform_state_version = TerraformStateVersion()
			terraform_state_version.terraform_state = account_provisioning_details[ "terraform_state" ]
			current_aws_account.terraform_state_versions.append(
				terraform_state_version
			)
		except Exception as e:
			logit( "An error occurred while provision AWS account '" + current_aws_account.account_id + "' with terraform!", "error" )
			logit( e )
			logit( "Marking the account as 'CORRUPT'..." )
			
			# Mark the account as corrupt since the provisioning failed.
			current_aws_account.aws_account_status = "CORRUPT"
			dbsession.add( current_aws_account )
			dbsession.commit()
			dbsession.close()
			
			self.write({
				"success": False,
				"exception": str( e ),
				"msg": "An error occurred while provisioning AWS account."
			})
			
			raise gen.Return()
		
		logit( "AWS account terraform apply has completed." )
		dbsession.add( previous_aws_account )
		dbsession.add( current_aws_account )
		dbsession.commit()
		dbsession.close()
		
		# Close the previous Refinery-managed AWS account
		logit( "Closing previously-assigned Refinery AWS account..." )
		logit( "Freezing the account so it costs us less while we do the process of closing it..." )
		yield local_tasks.freeze_aws_account(
			previous_aws_account_dict
		)
		
		self.write({
			"success": True,
			"msg": "Successfully added third-party AWS account " + account_id + " to user ID " + user_id + "."
		})
		
class ClearAllS3BuildPackages( BaseHandler ):
	@gen.coroutine
	def get( self ):
		"""
		Clears out the S3 build packages of all the Refinery users.
		
		This just forces everyone to do a rebuild the next time they run code with packages.
		"""
		self.write({
			"success": True,
			"msg": "Clear build package job kicked off successfully!"
		})
		self.finish()
		
		dbsession = DBSession()
		aws_accounts = dbsession.query( AWSAccount ).filter(
			sql_or(
				AWSAccount.aws_account_status == "IN_USE",
				AWSAccount.aws_account_status == "AVAILABLE",
			)
		).all()
		
		aws_account_dicts = []
		for aws_account in aws_accounts:
			aws_account_dicts.append(
				aws_account.to_dict()
			)
		dbsession.close()
		
		for aws_account_dict in aws_account_dicts:
			logit( "Clearing build packages for account ID " + aws_account_dict[ "account_id" ] + "..." )
			yield clear_sub_account_packages(
				aws_account_dict
			)
			
		logit( "S3 package clearing complete." )
		
@gen.coroutine
def clear_sub_account_packages( credentials ):
	while True:
		package_paths = yield local_tasks.get_build_packages(
			credentials,
			"",
			1000
		)
		
		logit( "Deleting #" + str( len( package_paths ) ) + " build packages for account ID " + credentials[ "account_id" ] + "..." )

		if len( package_paths ) == 0:
			break
		
		yield local_tasks.bulk_s3_delete(
			credentials,
			credentials[ "lambda_packages_bucket" ],
			package_paths
		)
		
class CreateProjectShortlink( BaseHandler ):
	@authenticated
	@gen.coroutine
	def post( self ):
		"""
		Creates a new project shortlink for a project so it can be shared
		and "forked" by other people on the platform.
		"""
		schema = {
			"type": "object",
			"properties": {
				"diagram_data": {
					"type": "object",
				}
			},
			"required": [
				"diagram_data"
			]
		}
		
		validate_schema( self.json, schema )
		
		new_project_shortlink = ProjectShortLink()
		new_project_shortlink.project_json = self.json[ "diagram_data" ]
		self.dbsession.add( new_project_shortlink )
		self.dbsession.commit()
		
		self.write({
			"success": True,
			"msg": "Project short link created successfully!",
			"result": {
				"project_short_link_id": new_project_shortlink.short_id
			}
		})
		
class GetProjectShortlink( BaseHandler ):
	@gen.coroutine
	def post( self ):
		"""
		Returns project JSON by the project_short_link_id
		"""
		schema = {
			"type": "object",
			"properties": {
				"project_short_link_id": {
					"type": "string",
				}
			},
			"required": [
				"project_short_link_id"
			]
		}
		
		validate_schema( self.json, schema )
		
		project_short_link = self.dbsession.query( ProjectShortLink ).filter_by(
			short_id=self.json[ "project_short_link_id" ]
		).first()
		
		if not project_short_link:
			self.write({
				"success": False,
				"msg": "Project short link was not found!"
			})
			raise gen.Return()
			
		project_short_link_dict = project_short_link.to_dict()
		
		self.write({
			"success": True,
			"msg": "Project short link created successfully!",
			"result": {
				"project_short_link_id": project_short_link_dict[ "short_id" ],
				"diagram_data": project_short_link_dict[ "project_json" ],
			}
		})

def get_tornado_app_config( is_debug ):
	return {
		"debug": is_debug,
		"ngrok_enabled": os.environ.get( "ngrok_enabled" ),
		"cookie_secret": os.environ.get( "cookie_secret_value" ),
		"compress_response": True,
		"websocket_router": WebSocketRouter()
	}

def make_websocket_server( tornado_config ):
	return tornado.web.Application([
		# WebSocket callback endpoint for live debugging Lambdas
		( r"/ws/v1/lambdas/connectback", LambdaConnectBackServer, {
			"websocket_router": tornado_config[ "websocket_router" ]
		}),
	], **tornado_config)
		
def make_app( tornado_config ):
	return tornado.web.Application([
		( r"/api/v1/health", HealthHandler ),
		( r"/authentication/email/([a-z0-9]+)", EmailLinkAuthentication ),
		( r"/api/v1/auth/me", GetAuthenticationStatus ),
		( r"/api/v1/auth/register", NewRegistration ),
		( r"/api/v1/auth/login", Authenticate ),
		( r"/api/v1/auth/logout", Logout ),
		( r"/api/v1/logs/executions/get-logs", GetProjectExecutionLogObjects ),
		( r"/api/v1/logs/executions/get-contents", GetProjectExecutionLogsPage ),
		( r"/api/v1/logs/executions/get", GetProjectExecutionLogs ),
		( r"/api/v1/logs/executions", GetProjectExecutions ),
		( r"/api/v1/aws/deploy_diagram", DeployDiagram ),
		( r"/api/v1/saved_blocks/create", SavedBlocksCreate ),
		( r"/api/v1/saved_blocks/search", SavedBlockSearch ),
		( r"/api/v1/saved_blocks/status_check", SavedBlockStatusCheck ),
		( r"/api/v1/saved_blocks/delete", SavedBlockDelete ),
		( r"/api/v1/lambdas/run", RunLambda ),
		( r"/api/v1/lambdas/logs", GetCloudWatchLogsForLambda ),
		( r"/api/v1/lambdas/env_vars/update", UpdateEnvironmentVariables ),
		( r"/api/v1/lambdas/build_libraries", BuildLibrariesPackage ),
		( r"/api/v1/lambdas/libraries_cache_check", CheckIfLibrariesCached ),
		( r"/api/v1/aws/run_tmp_lambda", RunTmpLambda ),
		( r"/api/v1/aws/infra_tear_down", InfraTearDown ),
		( r"/api/v1/aws/infra_collision_check", InfraCollisionCheck ),
		( r"/api/v1/projects/config/save", SaveProjectConfig ),
		( r"/api/v1/projects/save", SaveProject ),
		( r"/api/v1/projects/search", SearchSavedProjects ),
		( r"/api/v1/projects/get", GetSavedProject ),
		( r"/api/v1/projects/delete", DeleteSavedProject ),
		( r"/api/v1/projects/rename", RenameProject ),
		( r"/api/v1/projects/config/get", GetProjectConfig ),
		( r"/api/v1/deployments/get_latest", GetLatestProjectDeployment ),
		( r"/api/v1/deployments/delete_all_in_project", DeleteDeploymentsInProject ),
		( r"/api/v1/billing/get_month_totals", GetBillingMonthTotals ),
		( r"/api/v1/billing/creditcards/add", AddCreditCardToken ),
		( r"/api/v1/billing/creditcards/list", ListCreditCards ),
		( r"/api/v1/billing/creditcards/delete", DeleteCreditCard ),
		( r"/api/v1/billing/creditcards/make_primary", MakeCreditCardPrimary ),
		( r"/api/v1/iam/console_credentials", GetAWSConsoleCredentials ),
		( r"/api/v1/internal/log", StashStateLog ),
		( r"/api/v1/project_short_link/create", CreateProjectShortlink ),
		( r"/api/v1/project_short_link/get", GetProjectShortlink ),
		# WebSocket endpoint for live debugging Lambdas
		( r"/ws/v1/lambdas/livedebug", ExecutionsControllerServer, {
			"websocket_router": tornado_config[ "websocket_router" ]
		}),
		
		# Temporarily disabled since it doesn't cache the CostExplorer results
		#( r"/api/v1/billing/forecast_for_date_range", GetBillingDateRangeForecast ),
		
		# These are "services" which are only called by external crons, etc.
		# External users are blocked from ever reaching these routes
		( r"/services/v1/assume_account_role/([a-f0-9\-]+)", AdministrativeAssumeAccount ),
		( r"/services/v1/maintain_aws_account_pool", MaintainAWSAccountReserves ),
		( r"/services/v1/billing_watchdog", RunBillingWatchdogJob ),
		( r"/services/v1/bill_customers", RunMonthlyStripeBillingJob ),
		( r"/services/v1/perform_terraform_plan_on_fleet", PerformTerraformPlanOnFleet ),
		( r"/services/v1/dangerously_terraform_update_fleet", PerformTerraformUpdateOnFleet ),
		( r"/services/v1/update_managed_console_users_iam", UpdateIAMConsoleUserIAM ),
		( r"/services/v1/onboard_third_party_aws_account_plan", OnboardThirdPartyAWSAccountPlan ),
		( r"/services/v1/dangerously_finalize_third_party_aws_onboarding", OnboardThirdPartyAWSAccountApply ),
		( r"/services/v1/clear_s3_build_packages", ClearAllS3BuildPackages ),
	], **tornado_config)
	
def get_lambda_callback_endpoint( tornado_config ):
	if tornado_config["ngrok_enabled"] == "true":
		logit( "Setting up the ngrok tunnel to the local websocket server..." )
		ngrok_http_endpoint = tornado.ioloop.IOLoop.current().run_sync(
			set_up_ngrok_websocket_tunnel
		)
		
		return ngrok_http_endpoint.replace(
			"https://",
			"ws://"
		).replace(
			"http://",
			"ws://"
		) + "/ws/v1/lambdas/connectback"
		
	remote_ipv4_address = tornado.ioloop.IOLoop.current().run_sync(
		get_external_ipv4_address
	)
	return "ws://" + remote_ipv4_address + ":3333/ws/v1/lambdas/connectback"

if __name__ == "__main__":
	logit( "Starting the Refinery service...", "info" )
	on_start()
	
	is_debug = ( os.environ.get( "is_debug" ).lower() == "true" )
	
	# Generate tornado config
	tornado_config = get_tornado_app_config(
		is_debug
	)
	
	# Start API server
	app = make_app(
		tornado_config
	)
	server = tornado.httpserver.HTTPServer(
		app
	)
	server.bind(
		7777
	)
	
	# Start websocket server
	websocket_app = make_websocket_server(
		tornado_config
	)
	
	websocket_server = tornado.httpserver.HTTPServer(
		websocket_app
	)
	websocket_server.bind(
		3333
	)
	
	Base.metadata.create_all( engine )
		
	# Resolve what our callback endpoint is, this is different in DEV vs PROD
	# one assumes you have an external IP address and the other does not (and
	# fixes the situation for you with ngrok).
	LAMBDA_CALLBACK_ENDPOINT = get_lambda_callback_endpoint(
		tornado_config
	)
	
	logit( "Lambda callback endpoint is " + LAMBDA_CALLBACK_ENDPOINT )
		
	server.start()
	websocket_server.start()
	tornado.ioloop.IOLoop.current().start()<|MERGE_RESOLUTION|>--- conflicted
+++ resolved
@@ -6480,11 +6480,7 @@
 		)
 	elif language == "php7.3":
 		new_layers.append(
-<<<<<<< HEAD
 			"arn:aws:lambda:us-west-2:134071937287:layer:refinery-php73-custom-runtime:23"
-=======
-			"arn:aws:lambda:us-west-2:134071937287:layer:refinery-php73-custom-runtime:21"
->>>>>>> e63fd100
 		)
 	elif language == "go1.12":
 		new_layers.append(
