from initiate_database import *
from saved_block import SavedBlock
import uuid
import time

from sqlalchemy.dialects.postgresql import JSONB

<<<<<<< HEAD
class SavedBlockVersion( Base ):
	__tablename__ = "saved_block_versions"
	
	id = Column(Text(), primary_key=True)
	saved_block_id = Column(
		Text(),
		ForeignKey( SavedBlock.id ),
		primary_key=True
	)
	
	version = Column(
		Integer()
	)

	# deprecated: use block_object_json
	block_object = Column(Text())

	_block_object_json = Column(
		"block_object_json",
		JSONB(astext_type=Text)
	)

	@property
	def block_object_json(self):
		return self._block_object_json

	@block_object_json.setter
	def block_object_json( self, block_json ):
		self._block_object_json = block_json

	@property
	def shared_files( self ):
		"""
		Returns an empty list by default.
		"""
		if self._shared_files == None:
			return []
		return self._shared_files

	@shared_files.setter
	def shared_files(self, value):
		self._shared_files = value

	_shared_files = Column(
		"shared_files",
		JSON()
	)
	shared_files = synonym(
		'_shared_files',
		descriptor=shared_files
	)

	timestamp = Column(Integer())

	def __init__( self ):
		self.id = str( uuid.uuid4() )
		self.timestamp = int( time.time() )
		
	def __str__( self ):
		return self.id
=======

class SavedBlockVersion(Base):
    __tablename__ = "saved_block_versions"

    id = Column(Text(), primary_key=True)
    saved_block_id = Column(
        Text(),
        ForeignKey(SavedBlock.id),
        primary_key=True
    )

    version = Column(
        Integer()
    )

    # deprecated: use block_object_json
    block_object = Column(Text())

    block_object_json = Column(
        JSONB(astext_type=Text)
    )

    @property
    def shared_files(self):
        """
        Returns an empty list by default.
        """
        if self._shared_files is None:
            return []
        return self._shared_files

    @shared_files.setter
    def shared_files(self, value):
        self._shared_files = value

    _shared_files = Column(
        "shared_files",
        JSON()
    )
    shared_files = synonym(
        '_shared_files',
        descriptor=shared_files
    )

    timestamp = Column(Integer())

    def __init__(self):
        self.id = str(uuid.uuid4())
        self.timestamp = int(time.time())

    def __str__(self):
        return self.id
>>>>>>> 72164eaa
<|MERGE_RESOLUTION|>--- conflicted
+++ resolved
@@ -5,68 +5,6 @@
 
 from sqlalchemy.dialects.postgresql import JSONB
 
-<<<<<<< HEAD
-class SavedBlockVersion( Base ):
-	__tablename__ = "saved_block_versions"
-	
-	id = Column(Text(), primary_key=True)
-	saved_block_id = Column(
-		Text(),
-		ForeignKey( SavedBlock.id ),
-		primary_key=True
-	)
-	
-	version = Column(
-		Integer()
-	)
-
-	# deprecated: use block_object_json
-	block_object = Column(Text())
-
-	_block_object_json = Column(
-		"block_object_json",
-		JSONB(astext_type=Text)
-	)
-
-	@property
-	def block_object_json(self):
-		return self._block_object_json
-
-	@block_object_json.setter
-	def block_object_json( self, block_json ):
-		self._block_object_json = block_json
-
-	@property
-	def shared_files( self ):
-		"""
-		Returns an empty list by default.
-		"""
-		if self._shared_files == None:
-			return []
-		return self._shared_files
-
-	@shared_files.setter
-	def shared_files(self, value):
-		self._shared_files = value
-
-	_shared_files = Column(
-		"shared_files",
-		JSON()
-	)
-	shared_files = synonym(
-		'_shared_files',
-		descriptor=shared_files
-	)
-
-	timestamp = Column(Integer())
-
-	def __init__( self ):
-		self.id = str( uuid.uuid4() )
-		self.timestamp = int( time.time() )
-		
-	def __str__( self ):
-		return self.id
-=======
 
 class SavedBlockVersion(Base):
     __tablename__ = "saved_block_versions"
@@ -85,9 +23,18 @@
     # deprecated: use block_object_json
     block_object = Column(Text())
 
-    block_object_json = Column(
+    _block_object_json = Column(
+        "block_object_json",
         JSONB(astext_type=Text)
     )
+
+    @property
+    def block_object_json(self):
+        return self._block_object_json
+
+    @block_object_json.setter
+    def block_object_json( self, block_json ):
+        self._block_object_json = block_json
 
     @property
     def shared_files(self):
@@ -118,5 +65,4 @@
         self.timestamp = int(time.time())
 
     def __str__(self):
-        return self.id
->>>>>>> 72164eaa
+        return self.id