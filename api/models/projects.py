--- conflicted
+++ resolved
@@ -9,46 +9,10 @@
 class Project(Base):
     __tablename__ = "projects"
 
-<<<<<<< HEAD
-	# Many to many relationship to projects
-	# A user can belong to many projects
-	# A project can belong to many users
-	users = relationship(
-		"User",
-		lazy="dynamic",
-		secondary=users_projects_association_table,
-		back_populates="projects"
-	)
-	
-	# Versions of the projects
-	versions = relationship(
-		"ProjectVersion",
-		backref="projects",
-		lazy="dynamic",
-		cascade="all, delete-orphan"
-	)
-	
-	deployments = relationship(
-		"Deployment",
-		backref="projects",
-		lazy="dynamic",
-		cascade="all, delete-orphan"
-	)
-	
-	configs = relationship(
-		"ProjectConfig",
-		backref="configs",
-		lazy="dynamic",
-		cascade="all, delete-orphan"
-	)
-
-	timestamp = Column(Integer())
-=======
     id = Column(CHAR(36), primary_key=True)
     name = Column(
         Text()
     )
->>>>>>> 72164eaa
 
     # Many to many relationship to projects
     # A user can belong to many projects
