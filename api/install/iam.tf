/*
	The default AWS IAM policy for Lambdas deployed by Refinery.
	
	This IAM policy needs to be updated upon new resource blocks being
	added to Refinery. Currently the blocks are the following:
	* API Endpoint & API Response blocks (API Gateway)
	* SNS Topic Trigger block (SNS)
	* SQS Queue Trigger block (SQS)
	* Lambda block (Lambda)
	
	For any new core blocks the IAM policy will need to be updated.
	This is because the Lambdas will need new permissions to act against
	new AWS service lines. For example, if in the future we support the
	AWS Kinesis service, it is likely this policy will need to have the
	lowest-possible permissions to interact with the Kinesis API.
*/
resource "aws_iam_policy" "refinery_default_aws_lambda_policy" {
  name        = "refinery_default_aws_lambda_policy"
  path        = "/"
  description = "Default Refinery AWS Lambda runtime IAM policy."
  policy      = <<POLICY
{
    "Version": "2012-10-17",
    "Statement": [
        {
            "Sid": "VisualEditor0",
            "Effect": "Allow",
            "Action": [
                "s3:GetLifecycleConfiguration",
                "s3:ListBucketByTags",
                "s3:GetBucketTagging",
                "s3:GetInventoryConfiguration",
                "s3:DeleteObjectVersion",
                "s3:GetObjectVersionTagging",
                "s3:GetBucketLogging",
                "s3:ListBucketVersions",
                "s3:GetAccelerateConfiguration",
                "s3:ListBucket",
                "s3:GetBucketPolicy",
                "s3:GetEncryptionConfiguration",
                "s3:GetObjectAcl",
                "s3:GetObjectVersionTorrent",
                "logs:CreateLogStream",
                "s3:AbortMultipartUpload",
                "s3:GetBucketRequestPayment",
                "s3:GetObjectVersionAcl",
                "s3:GetObjectTagging",
                "s3:GetMetricsConfiguration",
                "s3:DeleteObject",
                "s3:GetBucketPolicyStatus",
                "s3:GetBucketPublicAccessBlock",
                "s3:ListBucketMultipartUploads",
                "s3:GetObjectRetention",
                "s3:GetBucketWebsite",
                "s3:GetBucketVersioning",
                "s3:GetBucketAcl",
                "s3:GetBucketNotification",
                "logs:PutLogEvents",
                "s3:GetReplicationConfiguration",
                "s3:ListMultipartUploadParts",
                "s3:GetObject",
                "s3:PutObject",
                "s3:GetObjectTorrent",
                "s3:DescribeJob",
                "s3:GetBucketCORS",
                "s3:GetAnalyticsConfiguration",
                "s3:GetObjectVersionForReplication",
                "s3:GetBucketLocation",
                "s3:GetObjectVersion",
                "s3:PutObjectAcl",
                "s3:PutObjectVersionAcl",
                "s3:CreateBucket"
            ],
            "Resource": [
                "arn:aws:s3:::*",
                "arn:aws:logs:*:*:log-group:*"
            ]
        },
        {
            "Sid": "VisualEditor1",
            "Effect": "Allow",
            "Action": [
                "sqs:DeleteMessage",
                "sqs:ChangeMessageVisibility",
                "lambda:InvokeFunction",
                "sqs:SendMessageBatch",
                "s3:ListJobs",
                "sqs:ReceiveMessage",
                "sqs:SendMessage",
                "lambda:InvokeAsync",
                "sqs:GetQueueAttributes",
                "logs:CreateLogGroup",
                "sns:Publish",
                "s3:GetAccountPublicAccessBlock",
                "sqs:DeleteMessageBatch",
                "sqs:ChangeMessageVisibilityBatch",
                "polly:*"
            ],
            "Resource": "*"
        },
        {
            "Sid": "VisualEditor2",
            "Effect": "Allow",
            "Action": "logs:PutLogEvents",
            "Resource": "arn:aws:logs:*:*:log-group:*:*:*"
        },
        {
            "Sid": "VisualEditor3",
            "Effect": "Allow",
            "Action": [
                "dynamodb:DeleteItem",
                "dynamodb:RestoreTableToPointInTime",
                "dynamodb:ListTagsOfResource",
                "dynamodb:UpdateGlobalTable",
                "dynamodb:CreateBackup",
                "dynamodb:DeleteTable",
                "dynamodb:UpdateContinuousBackups",
                "dynamodb:TagResource",
                "dynamodb:DescribeTable",
                "dynamodb:GetItem",
                "dynamodb:DescribeContinuousBackups",
                "dynamodb:CreateGlobalTable",
                "dynamodb:UpdateTimeToLive",
                "dynamodb:BatchWriteItem",
                "dynamodb:ConditionCheckItem",
                "dynamodb:UntagResource",
                "dynamodb:PutItem",
                "dynamodb:Scan",
                "dynamodb:Query",
                "dynamodb:UpdateItem",
                "dynamodb:DescribeTimeToLive",
                "dynamodb:CreateTable",
                "dynamodb:UpdateGlobalTableSettings",
                "dynamodb:RestoreTableFromBackup",
                "dynamodb:UpdateTable"
            ],
            "Resource": "arn:aws:dynamodb:*:*:table/*"
        },
        {
            "Sid": "VisualEditor4",
            "Effect": "Allow",
            "Action": [
                "dynamodb:Scan",
                "dynamodb:Query",
                "dynamodb:DescribeStream",
                "dynamodb:UpdateGlobalTable",
                "dynamodb:UpdateGlobalTableSettings",
                "dynamodb:DescribeGlobalTableSettings",
                "dynamodb:GetShardIterator",
                "dynamodb:DescribeGlobalTable",
                "dynamodb:RestoreTableFromBackup",
                "dynamodb:CreateGlobalTable",
                "dynamodb:DescribeBackup",
                "dynamodb:DeleteBackup",
                "dynamodb:GetRecords"
            ],
            "Resource": [
                "arn:aws:dynamodb:*:*:table/*/index/*",
                "arn:aws:dynamodb:*:*:table/*/stream/*",
                "arn:aws:dynamodb:*:*:table/*/backup/*",
                "arn:aws:dynamodb::*:global-table/*"
            ]
        },
        {
            "Sid": "VisualEditor5",
            "Effect": "Allow",
            "Action": [
                "dynamodb:DescribeReservedCapacityOfferings",
                "dynamodb:ListGlobalTables",
                "dynamodb:ListTables",
                "dynamodb:DescribeReservedCapacity",
                "dynamodb:ListBackups",
                "dynamodb:DescribeLimits",
                "dynamodb:ListStreams"
            ],
            "Resource": "*"
        }
    ]
}
POLICY

}

/*
	Defines the default IAM role for the deployed Refinery
	Lambdas to assume. The assume role policy defines what
	type of AWS resources can assume a given role (EC2, Lambda, etc).
*/
resource "aws_iam_role" "refinery_default_aws_lambda_role" {
  name = "refinery_default_aws_lambda_role"

  assume_role_policy = <<EOF
{
  "Version": "2012-10-17",
  "Statement": [
    {
      "Action": "sts:AssumeRole",
      "Principal": {
        "Service": "lambda.amazonaws.com"
      },
      "Effect": "Allow",
      "Sid": ""
    }
  ]
}
EOF

}

/*
	This attached the IAM policy to the IAM role for the
	default Lambda IAM permissions.
*/
resource "aws_iam_role_policy_attachment" "refinery_default_aws_lambda_attachment" {
  role       = aws_iam_role.refinery_default_aws_lambda_role.id
  policy_arn = "arn:aws:iam::${data.aws_caller_identity.current.account_id}:policy/refinery_default_aws_lambda_policy"
}

<<<<<<< HEAD
resource "aws_iam_policy" "refinery_workflow_manager_queue_handler_policy" {
  name        = "refinery_workflow_manager_queue_handler_policy"
  path        = "/"
  description = "Refinery Queue Handler runtime IAM policy for an AWS Lambda run by Workflow Manager."
  policy      = <<POLICY
{
    "Version": "2012-10-17",
    "Statement": [
        {
            "Sid": "VisualEditor1",
            "Effect": "Allow",
            "Action": [
                "sqs:ReceiveMessage",
                "sqs:DeleteMessage",
                "sqs:GetQueryAttributes",
                "sqs:GetQueueAttributes"
            ],
            "Resource": "*"
        }
    ]
}
POLICY

}

resource "aws_iam_role" "refinery_workflow_manager_queue_handler_role" {
  name = "refinery_workflow_manager_queue_handler_role"

  assume_role_policy = <<EOF
{
  "Version": "2012-10-17",
  "Statement": [
    {
      "Action": "sts:AssumeRole",
      "Principal": {
        "Service": "lambda.amazonaws.com"
      },
      "Effect": "Allow",
      "Sid": ""
    }
  ]
}
EOF

}

/*
	This attached the IAM policy to the IAM role for the
	default Lambda IAM permissions.
*/
resource "aws_iam_role_policy_attachment" "refinery_workflow_manager_queue_handler_attachment" {
  role       = aws_iam_role.refinery_workflow_manager_queue_handler_role.id
  policy_arn = "arn:aws:iam::${data.aws_caller_identity.current.account_id}:policy/refinery_workflow_manager_queue_handler_policy"
}

resource "aws_iam_role" "refinery_workflow_manager_aws_lambda_role" {
  name = "refinery_workflow_manager_aws_lambda_role"

  assume_role_policy = <<EOF
{
  "Version": "2012-10-17",
  "Statement": [
    {
      "Action": "sts:AssumeRole",
      "Principal": {
        "Service": "lambda.amazonaws.com"
      },
      "Effect": "Allow",
      "Sid": ""
    }
  ]
}
EOF

}

resource "aws_iam_policy" "refinery_workflow_manager_policy" {
  name        = "refinery_workflow_manager_policy"
  path        = "/"
  description = "Policy for the Refinery Workflow Manager to be able to orchestrate a workflow."
  policy      = <<POLICY
{
    "Version": "2012-10-17",
    "Statement": [
        {
            "Sid": "VisualEditor0",
            "Effect": "Allow",
            "Action": [
                "s3:PutObject",
                "lambda:InvokeFunction"
            ],
            "Resource": "*"
        },
        {
            "Sid": "VisualEditor1",
            "Effect": "Allow",
            "Action": [
                "sns:Publish",
                "sqs:SendMessage"
            ],
            "Resource": "*"
        }
    ]
}
POLICY
}

resource "aws_iam_role" "refinery_workflow_manager_role" {
  name = "refinery_workflow_manager_role"

  assume_role_policy = <<EOF
{
  "Version": "2012-10-17",
  "Statement": [
    {
      "Action": "sts:AssumeRole",
      "Principal": {
        "AWS": "arn:aws:iam::${var.root_account_id}:root"
      },
      "Effect": "Allow"
    }
  ]
}
EOF

}

/*
	This attached the IAM policy to the IAM role for the
	default Lambda IAM permissions.
*/
resource "aws_iam_role_policy_attachment" "refinery_workflow_manager_attachment" {
  role       = aws_iam_role.refinery_workflow_manager_role.id
  policy_arn = "arn:aws:iam::${data.aws_caller_identity.current.account_id}:policy/refinery_workflow_manager_policy"
}


=======
>>>>>>> 219c4f02
/*
	The permissions policy for CloudWatch Events deployed by
	Refinery. This allows CloudWatch to trigger the underlying
	Lambdas built and deployed by Refinery.
*/
resource "aws_iam_policy" "refinery_default_aws_cloudwatch_policy" {
  name        = "refinery_default_aws_cloudwatch_policy"
  path        = "/"
  description = "Default Refinery AWS CloudWatch admin runtime IAM policy."
  policy      = <<POLICY
{
  "Version": "2012-10-17",
  "Statement": [
    {
      "Sid": "VisualEditor0",
      "Effect": "Allow",
      "Action": [
        "lambda:InvokeFunction",
        "lambda:InvokeAsync"
      ],
      "Resource": "*"
    }
  ]
}
POLICY

}

/*
	Defines the default IAM role for the deployed Refinery
	CloudWatch Events to assume. The assume role policy defines what
	type of AWS resources can assume a given role (EC2, Lambda, etc).
*/
resource "aws_iam_role" "refinery_default_aws_cloudwatch_role" {
  name = "refinery_default_aws_cloudwatch_role"

  assume_role_policy = <<EOF
{
  "Version": "2012-10-17",
  "Statement": [
    {
      "Action": "sts:AssumeRole",
      "Principal": {
        "Service": "events.amazonaws.com"
      },
      "Effect": "Allow",
      "Sid": ""
    }
  ]
}
EOF

}

/*
	This attached the IAM policy to the IAM role for the
	default CloudWatch IAM permissions.
*/
resource "aws_iam_role_policy_attachment" "refinery_default_aws_cloudwatch_attachment" {
  role       = aws_iam_role.refinery_default_aws_cloudwatch_role.id
  policy_arn = "arn:aws:iam::${data.aws_caller_identity.current.account_id}:policy/refinery_default_aws_cloudwatch_policy"
}

/*
	IAM policy for the Lambda packages CodeBuild project
*/
resource "aws_iam_role" "codebuild-refinery-builds-service-role" {
  name               = "codebuild-refinery-builds-service-role"
  path               = "/service-role/"
  assume_role_policy = <<POLICY
{
  "Version": "2012-10-17",
  "Statement": [
    {
      "Effect": "Allow",
      "Principal": {
        "Service": "codebuild.amazonaws.com"
      },
      "Action": "sts:AssumeRole"
    }
  ]
}
POLICY

}

/*
	IAM policy for trust relationship to CodeBuild
*/
resource "aws_iam_policy" "refinery_codebuild_base_policy" {
  name        = "refinery_codebuild_base_policy"
  path        = "/service-role/"
  description = "Policy used in trust relationship with CodeBuild"
  policy      = <<POLICY
{
  "Version": "2012-10-17",
  "Statement": [
    {
      "Effect": "Allow",
      "Action": [
        "s3:*",
        "apigateway:*",
        "sqs:*",
        "logs:*",
        "iam:*",
        "lambda:*",
        "cloudformation:*"
      ],
      "Resource": "*"
    },
    {
      "Effect": "Allow",
      "Resource": [
        "arn:aws:logs:${var.region}:${data.aws_caller_identity.current.account_id}:log-group:/aws/codebuild/refinery-builds",
        "arn:aws:logs:${var.region}:${data.aws_caller_identity.current.account_id}:log-group:/aws/codebuild/refinery-builds:*"
      ],
      "Action": [
        "logs:CreateLogGroup",
        "logs:CreateLogStream",
        "logs:PutLogEvents"
      ]
    },
    {
      "Effect": "Allow",
      "Resource": [
        "arn:aws:s3:::codepipeline-${var.region}-*"
      ],
      "Action": [
        "s3:PutObject",
        "s3:GetObject",
        "s3:GetObjectVersion",
        "s3:GetBucketAcl",
        "s3:GetBucketLocation"
      ]
    },
    {
      "Effect": "Allow",
      "Resource": [
        "arn:aws:s3:::refinery-lambda-build-packages-${var.s3_bucket_suffix}",
        "arn:aws:s3:::refinery-lambda-build-packages-${var.s3_bucket_suffix}/*"
      ],
      "Action": [
        "s3:PutObject",
        "s3:GetBucketAcl",
        "s3:GetBucketLocation"
      ]
    },
    {
      "Effect": "Allow",
      "Action": [
        "s3:GetObject",
        "s3:GetObjectVersion"
      ],
      "Resource": [
        "arn:aws:s3:::refinery-lambda-build-packages-${var.s3_bucket_suffix}/nonexistant.zip",
        "arn:aws:s3:::refinery-lambda-build-packages-${var.s3_bucket_suffix}/nonexistant.zip/*"
      ]
    },
    {
      "Effect": "Allow",
      "Resource": [
        "arn:aws:s3:::refinery-lambda-build-packages-${var.s3_bucket_suffix}"
      ],
      "Action": [
        "s3:ListBucket",
        "s3:GetBucketAcl",
        "s3:GetBucketLocation"
      ]
    }
  ]
}
POLICY

}

/*
	This attached the IAM policy to the IAM role for the
	CloudBuild IAM policies.
*/
resource "aws_iam_role_policy_attachment" "refinery_codebuild_builds_attachment" {
  role       = aws_iam_role.codebuild-refinery-builds-service-role.id
  policy_arn = "arn:aws:iam::${data.aws_caller_identity.current.account_id}:policy/service-role/refinery_codebuild_base_policy"
}
<|MERGE_RESOLUTION|>--- conflicted
+++ resolved
@@ -216,7 +216,6 @@
   policy_arn = "arn:aws:iam::${data.aws_caller_identity.current.account_id}:policy/refinery_default_aws_lambda_policy"
 }
 
-<<<<<<< HEAD
 resource "aws_iam_policy" "refinery_workflow_manager_queue_handler_policy" {
   name        = "refinery_workflow_manager_queue_handler_policy"
   path        = "/"
@@ -354,8 +353,6 @@
 }
 
 
-=======
->>>>>>> 219c4f02
 /*
 	The permissions policy for CloudWatch Events deployed by
 	Refinery. This allows CloudWatch to trigger the underlying
