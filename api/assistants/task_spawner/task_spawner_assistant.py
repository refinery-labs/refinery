from tornado import gen
from typing import AnyStr

from assistants.aws_clients.aws_clients_assistant import AwsClientFactory
from utils.general import log_exception
from utils.performance_decorators import emit_runtime_metrics
from pinject import copy_args_to_public_fields
from tornado.ioloop import IOLoop
from tornado.concurrent import run_on_executor, futures

from tasks.athena import (
    perform_athena_query,
    get_athena_results_from_s3,
    get_block_executions,
    create_project_id_log_table,
    get_project_execution_logs
)
from tasks.s3 import (
    read_from_s3,
    get_json_from_s3,
    write_json_to_s3,
    s3_object_exists,
    read_from_s3_and_return_input,
    bulk_s3_delete,
    get_s3_pipeline_execution_logs,
    get_build_packages,
    get_s3_list_from_prefix,
    get_s3_pipeline_execution_ids,
    get_s3_pipeline_timestamp_prefixes
)
from tasks.role import (
    get_assume_role_credentials,
    create_third_party_aws_lambda_execute_role
)
from tasks.terraform import (
    write_terraform_base_files,
    terraform_configure_aws_account,
    terraform_apply,
    terraform_plan
)
from tasks.email import (
    send_email,
    send_registration_confirmation_email,
    send_authentication_email,
    send_internal_registration_confirmation_email)
from tasks.aws_account import (
    unfreeze_aws_account,
    freeze_aws_account,
    create_new_sub_aws_account,
    recreate_aws_console_account,
    mark_account_needs_closing, do_account_cleanup)
from tasks.stripe_api import (
    get_account_cards,
    get_stripe_customer_information,
    associate_card_token_with_customer_account,
    stripe_create_customer,
    delete_card_from_account,
    set_stripe_customer_default_payment_source
)
from tasks.billing import (
    generate_managed_accounts_invoices,
    pull_current_month_running_account_totals,
    enforce_account_limits,
    get_sub_account_month_billing_data,
    get_sub_account_billing_forecast
)
from tasks.aws_lambda import (
    warm_up_lambda,
    execute_aws_lambda,
    update_lambda_environment_variables,
    set_lambda_reserved_concurrency,
    deploy_aws_lambda,
    clean_lambda_iam_policies, publish_new_aws_lambda_version, list_lambda_event_source_mappings,
<<<<<<< HEAD
    delete_lambda_event_source_mapping, deploy_aws_lambda_with_code)
=======
)
>>>>>>> 2097d6cc
from tasks.build.common import (
    finalize_codebuild
)
from tasks.build.ruby import start_ruby264_codebuild
from tasks.build.nodejs import (
    start_node810_codebuild,
    start_node10163_codebuild, start_node10201_codebuild)
from tasks.build.python import (
    start_python36_codebuild,
    start_python27_codebuild
)
from tasks.build.common import (
    get_final_zip_package_path,
    get_codebuild_artifact_zip_data
)
from tasks.build.php import (
    start_php73_codebuild
)

from tasks.cloudwatch import (
    create_cloudwatch_rule,
    create_cloudwatch_group,
    add_rule_target,
    get_lambda_cloudwatch_logs,
    get_cloudwatch_existence_info,
    get_cloudwatch_rules)
from tasks.sns import (
    create_sns_topic,
    subscribe_lambda_to_sns_topic,
    get_sns_topic_subscriptions, unsubscribe_lambda_from_sns_topic, subscribe_workflow_to_sns_topic)
from tasks.sqs import (
    create_sqs_queue,
    map_sqs_to_lambda,
    get_sqs_existence_info
)
from tasks.api_gateway import (
    create_rest_api,
    deploy_api_gateway_to_stage,
    create_resource,
    create_method,
    link_api_method_to_lambda,
    get_lambda_uri_for_api_method, link_api_method_to_workflow)


# noinspection PyTypeChecker,SqlResolve
from utils.wrapped_aws_functions import (
    lambda_get_layer_version,
    lambda_delete_event_source_mapping,
    lambda_publish_layer_version,
    delete_aws_lambda,
    lambda_check_if_function_exists
)


class TaskSpawner(object):
    app_config = None
    db_session_maker = None
    aws_cloudwatch_client = None
    aws_cost_explorer = None
    aws_organization_client = None
    aws_lambda_client = None
    api_gateway_manager = None
    lambda_manager = None
    logger = None
    schedule_trigger_manager = None
    sns_manager = None
    preterraform_manager = None
    aws_client_factory = None  # type: AwsClientFactory
    sts_client = None

    # noinspection PyUnresolvedReferences
    @copy_args_to_public_fields
    def __init__(
        self,
        app_config,
        db_session_maker,
        aws_cloudwatch_client,
        aws_cost_explorer,
        aws_organization_client,
        aws_lambda_client,
        api_gateway_manager,
        lambda_manager,
        logger,
        schedule_trigger_manager,
        sns_manager,
        preterraform_manager,
        aws_client_factory,
        sts_client,
        loop=None
    ):
        self.executor = futures.ThreadPoolExecutor(60)
        self.loop = loop or IOLoop.current()

    @run_on_executor
    @emit_runtime_metrics("create_third_party_aws_lambda_execute_role")
    def create_third_party_aws_lambda_execute_role(self, credentials):
        return create_third_party_aws_lambda_execute_role(
            self.aws_client_factory,
            credentials
        )

    @run_on_executor
    @emit_runtime_metrics("get_json_from_s3")
    def get_json_from_s3(self, credentials, s3_bucket, s3_path):
        return get_json_from_s3(
            self.aws_client_factory,
            credentials,
            s3_bucket,
            s3_path
        )

    @run_on_executor
    @emit_runtime_metrics("write_json_to_s3")
    def write_json_to_s3(self, credentials, s3_bucket, s3_path, input_data):
        return write_json_to_s3(
            self.aws_client_factory,
            credentials,
            s3_bucket,
            s3_path,
            input_data
        )

    @run_on_executor
    @emit_runtime_metrics("get_block_executions")
    def get_block_executions(self, credentials, project_id, execution_pipeline_id, arn, oldest_timestamp):
        return get_block_executions(
            self.aws_client_factory,
            credentials,
            project_id,
            execution_pipeline_id,
            arn,
            oldest_timestamp
        )

    @run_on_executor
    @emit_runtime_metrics("get_project_execution_logs")
    def get_project_execution_logs(self, credentials, project_id, oldest_timestamp):
        return get_project_execution_logs(
            self.aws_client_factory,
            credentials,
            project_id,
            oldest_timestamp
        )

    @run_on_executor
    @emit_runtime_metrics("create_project_id_log_table")
    def create_project_id_log_table(self, credentials, project_id):
        return create_project_id_log_table(
            self.aws_client_factory,
            credentials,
            project_id
        )

    @run_on_executor
    @emit_runtime_metrics("perform_athena_query")
    def perform_athena_query(self, credentials, query, return_results):
        return perform_athena_query(
            self.aws_client_factory,
            credentials,
            query,
            return_results
        )

    @run_on_executor
    @emit_runtime_metrics("get_athena_results_from_s3")
    def get_athena_results_from_s3(self, credentials, s3_bucket, s3_path):
        return get_athena_results_from_s3(
            self.aws_client_factory,
            credentials,
            s3_bucket,
            s3_path
        )

    @run_on_executor
    @emit_runtime_metrics("get_assume_role_credentials")
    def get_assume_role_credentials(self, aws_account_id, session_lifetime):
        return get_assume_role_credentials(
            self.app_config,
            self.sts_client,
            aws_account_id,
            session_lifetime
        )

    @run_on_executor
    @emit_runtime_metrics("create_new_sub_aws_account")
    def create_new_sub_aws_account(self, account_type, aws_account_id):
        return create_new_sub_aws_account(
            self.app_config,
            self.db_session_maker,
            self.aws_organization_client,
            self.sts_client,
            account_type,
            aws_account_id
        )

    @run_on_executor
    @emit_runtime_metrics("terraform_configure_aws_account")
    def terraform_configure_aws_account(self, aws_account_dict):
        return terraform_configure_aws_account(
            self.aws_client_factory,
            self.app_config,
            self.preterraform_manager,
            self.sts_client,
            aws_account_dict
        )

    @run_on_executor
    @emit_runtime_metrics("write_terraform_base_files")
    def write_terraform_base_files(self, aws_account_dict):
        return write_terraform_base_files(
            self.app_config,
            self.sts_client,
            aws_account_dict
        )

    @run_on_executor
    @emit_runtime_metrics("terraform_apply")
    def terraform_apply(self, aws_account_data, refresh_terraform_state=True):
        return terraform_apply(
            self.aws_client_factory,
            self.app_config,
            self.preterraform_manager,
            self.sts_client,
            aws_account_data,
            refresh_terraform_state
        )

    @run_on_executor
    @emit_runtime_metrics("terraform_plan")
    def terraform_plan(self, aws_account_data, refresh_terraform_state=True):
        return terraform_plan(
            self.app_config,
            self.sts_client,
            aws_account_data,
            refresh_terraform_state
        )

    @run_on_executor
    @emit_runtime_metrics("unfreeze_aws_account")
    def unfreeze_aws_account(self, credentials):
        return unfreeze_aws_account(
            self.aws_client_factory,
            credentials
        )

    @run_on_executor
    @emit_runtime_metrics("freeze_aws_account")
    def freeze_aws_account(self, credentials):
        return freeze_aws_account(
            self.app_config,
            self.aws_client_factory,
            self.db_session_maker,
            credentials
        )

    @run_on_executor
    @emit_runtime_metrics("recreate_aws_console_account")
    def recreate_aws_console_account(self, credentials, rotate_password, force_continue=False):
        return recreate_aws_console_account(
            self.app_config,
            self.aws_client_factory,
            credentials,
            rotate_password,
            force_continue=force_continue
        )

    @run_on_executor
    @emit_runtime_metrics("send_email")
    def send_email(self, to_email_string, subject_string, message_text_string, message_html_string):
        return send_email(
            self.app_config,
            to_email_string,
            subject_string,
            message_text_string,
            message_html_string
        )

    @run_on_executor
    @emit_runtime_metrics("send_registration_confirmation_email")
    def send_registration_confirmation_email(self, email_address, auth_token):
        return send_registration_confirmation_email(
            self.app_config,
            email_address,
            auth_token
        )

    @run_on_executor
    @emit_runtime_metrics("send_internal_registration_confirmation_email")
    def send_internal_registration_confirmation_email(self, customer_email_address, customer_name, customer_phone):
        return send_internal_registration_confirmation_email(
            self.app_config,
            customer_email_address,
            customer_name,
            customer_phone
        )

    @run_on_executor
    @emit_runtime_metrics("send_authentication_email")
    def send_authentication_email(self, email_address, auth_token):
        return send_authentication_email(self.app_config, email_address, auth_token)

    @run_on_executor
    @emit_runtime_metrics("stripe_create_customer")
    def stripe_create_customer(self, email, name, phone_number, source_token, metadata_dict):
        return stripe_create_customer(
            email,
            name,
            phone_number,
            source_token,
            metadata_dict
        )

    @run_on_executor
    @emit_runtime_metrics("associate_card_token_with_customer_account")
    def associate_card_token_with_customer_account(self, stripe_customer_id, card_token):
        return associate_card_token_with_customer_account(
            stripe_customer_id,
            card_token
        )

    @run_on_executor
    @emit_runtime_metrics("get_account_cards")
    def get_account_cards(self, stripe_customer_id):
        return get_account_cards(stripe_customer_id)

    @run_on_executor
    @emit_runtime_metrics("get_stripe_customer_information")
    def get_stripe_customer_information(self, stripe_customer_id):
        return get_stripe_customer_information(stripe_customer_id)

    @run_on_executor
    @emit_runtime_metrics("set_stripe_customer_default_payment_source")
    def set_stripe_customer_default_payment_source(self, stripe_customer_id, card_id):
        return set_stripe_customer_default_payment_source(
            stripe_customer_id,
            card_id
        )

    @run_on_executor
    @emit_runtime_metrics("delete_card_from_account")
    def delete_card_from_account(self, stripe_customer_id, card_id):
        return delete_card_from_account(stripe_customer_id, card_id)

    @run_on_executor
    @emit_runtime_metrics("generate_managed_accounts_invoices")
    def generate_managed_accounts_invoices(self, start_date_string, end_date_string):
        return generate_managed_accounts_invoices(
            self.aws_client_factory,
            self.aws_cost_explorer,
            self.app_config,
            self.db_session_maker,
            start_date_string,
            end_date_string
        )

    @run_on_executor
    @emit_runtime_metrics("pull_current_month_running_account_totals")
    def pull_current_month_running_account_totals(self):
        return pull_current_month_running_account_totals(
            self.aws_cost_explorer
        )

    @run_on_executor
    @emit_runtime_metrics("enforce_account_limits")
    def enforce_account_limits(self, aws_account_running_cost_list):
        return enforce_account_limits(
            self.app_config,
            self.aws_client_factory,
            self.db_session_maker,
            aws_account_running_cost_list
        )

    @run_on_executor
    @emit_runtime_metrics("get_sub_account_month_billing_data")
    def get_sub_account_month_billing_data(self, account_id, account_type, org_id, billing_month, use_cache):
        return get_sub_account_month_billing_data(
            self.app_config,
            self.db_session_maker,
            self.aws_cost_explorer,
            self.aws_client_factory,
            account_id,
            account_type,
            org_id,
            billing_month,
            use_cache
        )

    @run_on_executor
    @emit_runtime_metrics("mark_account_needs_closing")
    def mark_account_needs_closing(self, email):
        return mark_account_needs_closing(self.db_session_maker, email)

    @run_on_executor
    @emit_runtime_metrics("do_account_cleanup")
    def do_account_cleanup(self):
        return do_account_cleanup(
            self.app_config,
            self.db_session_maker,
            self.aws_lambda_client
        )

    @run_on_executor
    @emit_runtime_metrics("get_sub_account_billing_forecast")
    def get_sub_account_billing_forecast(self, account_id, start_date, end_date, granularity):
        return get_sub_account_billing_forecast(
            self.app_config,
            self.aws_cost_explorer,
            account_id,
            start_date,
            end_date,
            granularity
        )

    @run_on_executor
    @emit_runtime_metrics("check_if_layer_exists")
    def check_if_layer_exists(self, credentials, layer_name):
        lambda_client = self.aws_client_factory.get_aws_client("lambda", credentials)

        return lambda_get_layer_version(lambda_client, layer_name)

    @run_on_executor
    @emit_runtime_metrics("create_lambda_layer")
    def create_lambda_layer(
            self,
            credentials,
            layer_name: AnyStr,
            description: AnyStr,
            s3_bucket: AnyStr,
            s3_object_key: AnyStr
    ):
        lambda_client = self.aws_client_factory.get_aws_client("lambda", credentials)

        return lambda_publish_layer_version(
            lambda_client,
            layer_name,
            description,
            s3_bucket,
            s3_object_key
        )

    @run_on_executor
    @emit_runtime_metrics("warm_up_lambda")
    def warm_up_lambda(self, credentials, arn, warmup_concurrency_level):
        return warm_up_lambda(
            self.aws_client_factory,
            credentials,
            arn,
            warmup_concurrency_level
        )

    @run_on_executor
    @emit_runtime_metrics("execute_aws_lambda")
    def execute_aws_lambda(self, credentials, arn, input_data):
        return execute_aws_lambda(
            self.aws_client_factory,
            credentials,
            arn,
            input_data
        )

    @run_on_executor
    @emit_runtime_metrics("delete_aws_lambda")
    def delete_aws_lambda(self, credentials, arn_or_name):
        return delete_aws_lambda(
            self.aws_client_factory,
            credentials,
            arn_or_name
        )

    @run_on_executor
    @emit_runtime_metrics("update_lambda_environment_variables")
    def update_lambda_environment_variables(self, credentials, func_name, environment_variables):
        return update_lambda_environment_variables(
            self.aws_client_factory,
            credentials,
            func_name,
            environment_variables
        )

    @run_on_executor
    @emit_runtime_metrics("set_lambda_reserved_concurrency")
    def set_lambda_reserved_concurrency(self, credentials, arn, reserved_concurrency_count):
        return set_lambda_reserved_concurrency(
            self.aws_client_factory,
            credentials,
            arn,
            reserved_concurrency_count
        )

    @run_on_executor
    @log_exception
    @emit_runtime_metrics("deploy_aws_lambda")
    def deploy_aws_lambda(self, credentials, lambda_object):
        return deploy_aws_lambda(
            self.app_config,
            self.aws_client_factory,
            self.db_session_maker,
            self.lambda_manager,
            credentials,
            lambda_object
        )

    @run_on_executor
    @log_exception
    @emit_runtime_metrics("deploy_aws_lambda_with_code")
    def deploy_aws_lambda_with_code(self, credentials, lambda_object, workflow_manager_invoke_url):
        return deploy_aws_lambda_with_code(
            self.aws_client_factory,
            credentials,
            lambda_object,
            workflow_manager_invoke_url
        )

    @run_on_executor
    @log_exception
    @emit_runtime_metrics("publish_new_aws_lambda_version")
    def publish_new_aws_lambda_version(self, credentials, lambda_object):
        return publish_new_aws_lambda_version(
            self.app_config,
            self.aws_client_factory,
            credentials,
            lambda_object
        )

    @run_on_executor
    @log_exception
    @emit_runtime_metrics("list_lambda_event_source_mappings")
    def list_lambda_event_source_mappings(self, credentials, lambda_object):
        return list_lambda_event_source_mappings(
            self.aws_client_factory,
            credentials,
            lambda_object
        )

    @run_on_executor
    @log_exception
    @emit_runtime_metrics("delete_lambda_event_source_mapping")
    def delete_lambda_event_source_mapping(self, credentials, event_source_uuid):
        lambda_client = self.aws_client_factory.get_aws_client(
            "lambda",
            credentials
        )

        return lambda_delete_event_source_mapping(
            lambda_client,
            event_source_uuid
        )

    @run_on_executor
    @emit_runtime_metrics("get_final_zip_package_path")
    def get_final_zip_package_path(self, language, libraries):
        return get_final_zip_package_path(language, libraries)

    @run_on_executor
    @emit_runtime_metrics("start_python36_codebuild")
    def start_python36_codebuild(self, credentials, libraries_object):
        return start_python36_codebuild(
            self.aws_client_factory,
            credentials,
            libraries_object
        )

    @run_on_executor
    @emit_runtime_metrics("start_python27_codebuild")
    def start_python27_codebuild(self, credentials, libraries_object):
        return start_python27_codebuild(
            self.aws_client_factory,
            credentials,
            libraries_object
        )

    @run_on_executor
    @emit_runtime_metrics("start_ruby264_codebuild")
    def start_ruby264_codebuild(self, credentials, libraries_object):
        return start_ruby264_codebuild(
            self.aws_client_factory,
            credentials,
            libraries_object
        )

    @run_on_executor
    @emit_runtime_metrics("start_node810_codebuild")
    def start_node810_codebuild(self, credentials, libraries_object):
        return start_node810_codebuild(
            self.aws_client_factory,
            credentials,
            libraries_object
        )

    @run_on_executor
    @emit_runtime_metrics("s3_object_exists")
    def s3_object_exists(self, credentials, bucket_name, object_key):
        return s3_object_exists(
            self.aws_client_factory,
            credentials,
            bucket_name,
            object_key
        )

    @run_on_executor
    @emit_runtime_metrics("get_codebuild_artifact_zip_data")
    def get_codebuild_artifact_zip_data(self, credentials, build_id, final_s3_package_zip_path):
        return get_codebuild_artifact_zip_data(
            self.aws_client_factory,
            credentials,
            build_id,
            final_s3_package_zip_path
        )

    @run_on_executor
    @emit_runtime_metrics("finalize_codebuild")
    def finalize_codebuild(self, credentials, build_id, final_s3_package_zip_path):
        return finalize_codebuild(
            self.aws_client_factory,
            credentials,
            build_id,
            final_s3_package_zip_path
        )

    @run_on_executor
    @emit_runtime_metrics("start_php73_codebuild")
    def start_php73_codebuild(self, credentials, libraries_object):
        return start_php73_codebuild(
            self.aws_client_factory,
            credentials,
            libraries_object
        )

    @run_on_executor
    @emit_runtime_metrics("start_node10163_codebuild")
    def start_node10163_codebuild(self, credentials, libraries_object):
        return start_node10163_codebuild(
            self.aws_client_factory,
            credentials,
            libraries_object
        )

    @run_on_executor
    @emit_runtime_metrics("start_node10201_codebuild")
    def start_node10201_codebuild(self, credentials, libraries_object):
        return start_node10201_codebuild(
            self.aws_client_factory,
            credentials,
            libraries_object
        )

    @run_on_executor
    @emit_runtime_metrics("create_cloudwatch_group")
    def create_cloudwatch_group(self, credentials, group_name, tags_dict, retention_days):
        return create_cloudwatch_group(
            self.aws_client_factory,
            credentials,
            group_name,
            tags_dict,
            retention_days
        )

    @run_on_executor
    @emit_runtime_metrics("create_cloudwatch_rule")
    def create_cloudwatch_rule(self, credentials, cloudwatch_rule):
        return create_cloudwatch_rule(
            self.aws_client_factory,
            credentials,
            cloudwatch_rule
        )

    @run_on_executor
    @emit_runtime_metrics("add_rule_target")
    def add_rule_target(self, credentials, rule, target):
        return add_rule_target(
            self.aws_client_factory,
            credentials,
            rule,
            target
        )

    @run_on_executor
    @emit_runtime_metrics("create_sns_topic")
    def create_sns_topic(self, credentials, id, topic_name):
        return create_sns_topic(
            self.aws_client_factory,
            credentials,
            id,
            topic_name
        )

    @run_on_executor
    @emit_runtime_metrics("subscribe_lambda_to_sns_topic")
    def subscribe_lambda_to_sns_topic(self, credentials, topic_object, lambda_object):
        return subscribe_lambda_to_sns_topic(
            self.aws_client_factory,
            credentials,
            topic_object,
            lambda_object
        )

    @run_on_executor
    @emit_runtime_metrics("unsubscribe_lambda_from_sns_topic")
    def unsubscribe_lambda_from_sns_topic(self, credentials, subscription_arn):
        return unsubscribe_lambda_from_sns_topic(
            self.aws_client_factory,
            credentials,
            subscription_arn
        )

    @run_on_executor
    @emit_runtime_metrics("subscribe_workflow_to_sns_topic")
    def subscribe_workflow_to_sns_topic(self, credentials, topic_object, workflow_manager_url):
        return subscribe_workflow_to_sns_topic(
            self.aws_client_factory,
            credentials,
            topic_object,
            workflow_manager_url
        )

    @run_on_executor
    @emit_runtime_metrics("unsubscribe_workflow_from_sns_topic")
    def unsubscribe_workflow_from_sns_topic(self, credentials, subscription_arn):
        return unsubscribe_lambda_from_sns_topic(
            self.aws_client_factory,
            credentials,
            subscription_arn
        )

    @run_on_executor
    @emit_runtime_metrics("create_sqs_queue")
    def create_sqs_queue(self, credentials, sqs_queue_state):
        return create_sqs_queue(
            self.aws_client_factory,
            credentials,
            sqs_queue_state
        )

    @run_on_executor
    @emit_runtime_metrics("map_sqs_to_lambda")
    def map_sqs_to_lambda(self, credentials, sqs_node, next_node):
        return map_sqs_to_lambda(
            self.aws_client_factory,
            credentials,
            sqs_node,
            next_node
        )

    @run_on_executor
    @emit_runtime_metrics("read_from_s3_and_return_input")
    def read_from_s3_and_return_input(self, credentials, s3_bucket, path):
        return read_from_s3_and_return_input(
            self.aws_client_factory,
            credentials,
            s3_bucket,
            path
        )

    @run_on_executor
    @emit_runtime_metrics("read_from_s3")
    def read_from_s3(self, credentials, s3_bucket, path):
        return read_from_s3(
            self.aws_client_factory,
            credentials,
            s3_bucket,
            path
        )

    @run_on_executor
    @emit_runtime_metrics("bulk_s3_delete")
    def bulk_s3_delete(self, credentials, s3_bucket, s3_path_list):
        return bulk_s3_delete(
            self.aws_client_factory,
            credentials,
            s3_bucket,
            s3_path_list
        )

    @run_on_executor
    @emit_runtime_metrics("get_s3_pipeline_execution_logs")
    def get_s3_pipeline_execution_logs(self, credentials, s3_prefix, max_results):
        return get_s3_pipeline_execution_logs(
            self.aws_client_factory,
            credentials,
            s3_prefix,
            max_results
        )

    @run_on_executor
    @emit_runtime_metrics("get_build_packages")
    def get_build_packages(self, credentials, s3_prefix, max_results):
        return get_build_packages(
            self.aws_client_factory,
            credentials,
            s3_prefix,
            max_results
        )

    @run_on_executor
    @emit_runtime_metrics("get_s3_list_from_prefix")
    def get_s3_list_from_prefix(self, credentials, s3_bucket, s3_prefix, continuation_token, start_after):
        return get_s3_list_from_prefix(
            self.aws_client_factory,
            credentials,
            s3_bucket,
            s3_prefix,
            continuation_token,
            start_after
        )

    @run_on_executor
    @emit_runtime_metrics("get_s3_pipeline_execution_ids")
    def get_s3_pipeline_execution_ids(self, credentials, timestamp_prefix, max_results, continuation_token):
        return get_s3_pipeline_execution_ids(
            self.aws_client_factory,
            credentials,
            timestamp_prefix,
            max_results,
            continuation_token
        )

    @run_on_executor
    @emit_runtime_metrics("get_s3_pipeline_timestamp_prefixes")
    def get_s3_pipeline_timestamp_prefixes(self, credentials, project_id, max_results, continuation_token):
        return get_s3_pipeline_timestamp_prefixes(
            self.aws_client_factory,
            credentials,
            project_id,
            max_results,
            continuation_token
        )

    @run_on_executor
    @emit_runtime_metrics("get_aws_lambda_existence_info")
    def get_aws_lambda_existence_info(self, credentials, lambda_object):
        return lambda_check_if_function_exists(self.aws_client_factory, credentials, lambda_object)

    @run_on_executor
    @emit_runtime_metrics("get_lambda_cloudwatch_logs")
    def get_lambda_cloudwatch_logs(self, credentials, log_group_name, stream_id):
        return get_lambda_cloudwatch_logs(self.aws_client_factory, credentials, log_group_name, stream_id)

    @run_on_executor
    @emit_runtime_metrics("get_cloudwatch_existence_info")
    def get_cloudwatch_existence_info(self, credentials, schedule_object):
        return get_cloudwatch_existence_info(self.aws_client_factory, credentials, schedule_object)

    @run_on_executor
    @emit_runtime_metrics("get_cloudwatch_rules")
    def get_cloudwatch_rules(self, credentials, rule):
        return get_cloudwatch_rules(self.aws_client_factory, credentials, rule)

    @run_on_executor
    @emit_runtime_metrics("get_sqs_existence_info")
    def get_sqs_existence_info(self, credentials, sqs_object):
        return get_sqs_existence_info(self.aws_client_factory, credentials, sqs_object)

    @run_on_executor
    @emit_runtime_metrics("get_sns_topic_subscriptions")
    def get_sns_topic_subscriptions(self, credentials, sns_object):
        return get_sns_topic_subscriptions(self.aws_client_factory, credentials, sns_object)

    @run_on_executor
    @emit_runtime_metrics("create_rest_api")
    def create_rest_api(self, credentials, name, description, version):
        return create_rest_api(
            self.aws_client_factory,
            credentials,
            name,
            description,
            version
        )

    @run_on_executor
    @emit_runtime_metrics("deploy_api_gateway_to_stage")
    def deploy_api_gateway_to_stage(self, credentials, rest_api_id, stage_name):
        return deploy_api_gateway_to_stage(
            self.aws_client_factory,
            credentials,
            rest_api_id,
            stage_name
        )

    @run_on_executor
    @emit_runtime_metrics("create_resource")
    def create_resource(self, credentials, rest_api_id, parent_id, path_part):
        return create_resource(
            self.aws_client_factory,
            credentials,
            rest_api_id,
            parent_id,
            path_part
        )

    @run_on_executor
    @emit_runtime_metrics("create_method")
    def create_method(self, credentials, method_name, rest_api_id, resource_id, http_method, api_key_required):
        return create_method(
            self.aws_client_factory,
            credentials,
            method_name,
            rest_api_id,
            resource_id,
            http_method,
            api_key_required
        )

    @run_on_executor
    @emit_runtime_metrics("clean_lambda_iam_policies")
    def clean_lambda_iam_policies(self, credentials, lambda_name):
        return clean_lambda_iam_policies(
            self.aws_client_factory,
            credentials,
            lambda_name
        )

    def get_lambda_uri_for_api_method(self, credentials, api_endpoint):
        return get_lambda_uri_for_api_method(
            self.aws_client_factory,
            credentials,
            api_endpoint
        )

    @run_on_executor
    @emit_runtime_metrics("link_api_method_to_lambda")
    def link_api_method_to_lambda(self, credentials, rest_api_id, resource_id, api_endpoint):
        return link_api_method_to_lambda(
            self.aws_client_factory,
            credentials,
            rest_api_id,
            resource_id,
            api_endpoint
        )

    @run_on_executor
    @emit_runtime_metrics("link_api_method_to_workflow_manager")
    def link_api_method_to_workflow(self, credentials, rest_api_id, resource_id, api_endpoint):
        return link_api_method_to_workflow(
            self.aws_client_factory,
            credentials,
            rest_api_id,
            resource_id,
            api_endpoint
        )<|MERGE_RESOLUTION|>--- conflicted
+++ resolved
@@ -71,11 +71,7 @@
     set_lambda_reserved_concurrency,
     deploy_aws_lambda,
     clean_lambda_iam_policies, publish_new_aws_lambda_version, list_lambda_event_source_mappings,
-<<<<<<< HEAD
-    delete_lambda_event_source_mapping, deploy_aws_lambda_with_code)
-=======
-)
->>>>>>> 2097d6cc
+    deploy_aws_lambda_with_code)
 from tasks.build.common import (
     finalize_codebuild
 )
