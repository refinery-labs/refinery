from utils.general import log_exception
from utils.performance_decorators import emit_runtime_metrics
from pinject import copy_args_to_public_fields
from tornado.ioloop import IOLoop
from tornado.concurrent import run_on_executor, futures

from tasks.athena import (
    perform_athena_query,
    get_athena_results_from_s3,
    get_block_executions,
    create_project_id_log_table,
    get_project_execution_logs
)
from tasks.s3 import (
    read_from_s3,
    get_json_from_s3,
    write_json_to_s3,
    s3_object_exists,
    read_from_s3_and_return_input,
    bulk_s3_delete,
    get_s3_pipeline_execution_logs,
    get_build_packages,
    get_s3_list_from_prefix,
    get_s3_pipeline_execution_ids,
    get_s3_pipeline_timestamp_prefixes
)
from tasks.role import (
    get_assume_role_credentials,
    create_third_party_aws_lambda_execute_role
)
from tasks.terraform import (
    write_terraform_base_files,
    terraform_configure_aws_account,
    terraform_apply,
    terraform_plan
)
from tasks.email import (
    send_email,
    send_registration_confirmation_email,
    send_authentication_email,
    send_internal_registration_confirmation_email)
from tasks.aws_account import (
    unfreeze_aws_account,
    freeze_aws_account,
    create_new_sub_aws_account,
    recreate_aws_console_account,
    mark_account_needs_closing, do_account_cleanup)
from tasks.stripe import (
    get_account_cards,
    get_stripe_customer_information,
    associate_card_token_with_customer_account,
    stripe_create_customer,
    delete_card_from_account,
    set_stripe_customer_default_payment_source
)
from tasks.billing import (
    get_sub_account_billing_data,
    generate_managed_accounts_invoices,
    pull_current_month_running_account_totals,
    enforce_account_limits,
    get_sub_account_month_billing_data,
    get_sub_account_billing_data,
    get_sub_account_billing_forecast
)
from tasks.aws_lambda import (
    check_if_layer_exists,
    create_lambda_layer,
    warm_up_lambda,
    execute_aws_lambda,
    delete_aws_lambda,
    update_lambda_environment_variables,
    set_lambda_reserved_concurrency,
    deploy_aws_lambda,
    get_aws_lambda_existence_info,
    clean_lambda_iam_policies
)
from tasks.build.common import (
    get_final_zip_package_path,
    get_codebuild_artifact_zip_data,
    finalize_codebuild
)
from tasks.build.ruby import start_ruby264_codebuild
from tasks.build.nodejs import (
    start_node810_codebuild,
    start_node10163_codebuild,
    start_node10201_codebuild)
from tasks.build.python import (
    start_python36_codebuild,
    start_python27_codebuild,
    get_python36_lambda_base_zip,
    get_python27_lambda_base_zip
)
from tasks.build.common import (
    get_final_zip_package_path,
    get_codebuild_artifact_zip_data
)
from tasks.build.php import (
    start_php73_codebuild
)
from tasks.cloudwatch import (
    create_cloudwatch_rule,
    create_cloudwatch_group,
    add_rule_target,
    get_lambda_cloudwatch_logs,
    get_cloudwatch_existence_info
)
from tasks.sns import (
    create_sns_topic,
    subscribe_lambda_to_sns_topic,
    get_sns_existence_info
)
from tasks.sqs import (
    create_sqs_queue,
    map_sqs_to_lambda,
    get_sqs_existence_info
)
from tasks.api_gateway import (
    create_rest_api,
    deploy_api_gateway_to_stage,
    create_resource,
    create_method,
    add_integration_response,
    link_api_method_to_lambda
)

try:
    # for Python 2.x
    # noinspection PyCompatibility
    from StringIO import StringIO
except ImportError:
    # for Python 3.x
    from io import StringIO


# noinspection PyTypeChecker,SqlResolve
class TaskSpawner(object):
<<<<<<< HEAD
    app_config = None
    db_session_maker = None
    aws_cloudwatch_client = None
    aws_cost_explorer = None
    aws_organization_client = None
    aws_lambda_client = None
    api_gateway_manager = None
    lambda_manager = None
    logger = None
    schedule_trigger_manager = None
    sns_manager = None
    preterraform_manager = None
    aws_client_factory = None  # type: AwsClientFactory
    sts_client = None

    # noinspection PyUnresolvedReferences
    @copy_args_to_public_fields
    def __init__(
        self,
        app_config,
        db_session_maker,
        aws_cloudwatch_client,
        aws_cost_explorer,
        aws_organization_client,
        aws_lambda_client,
        api_gateway_manager,
        lambda_manager,
        logger,
        schedule_trigger_manager,
        sns_manager,
        preterraform_manager,
        aws_client_factory,
        sts_client,
        loop=None
    ):
        self.executor = futures.ThreadPoolExecutor(60)
        self.loop = loop or IOLoop.current()

    @run_on_executor
    @emit_runtime_metrics("create_third_party_aws_lambda_execute_role")
    def create_third_party_aws_lambda_execute_role(self, credentials):
        return create_third_party_aws_lambda_execute_role(
            self.aws_client_factory,
            credentials
        )

    @run_on_executor
    @emit_runtime_metrics("get_json_from_s3")
    def get_json_from_s3(self, credentials, s3_bucket, s3_path):
        return get_json_from_s3(
            self.aws_client_factory,
            credentials,
            s3_bucket,
            s3_path
        )

    @run_on_executor
    @emit_runtime_metrics("write_json_to_s3")
    def write_json_to_s3(self, credentials, s3_bucket, s3_path, input_data):
        return write_json_to_s3(
            self.aws_client_factory,
            credentials,
            s3_bucket,
            s3_path,
            input_data
        )

    @run_on_executor
    @emit_runtime_metrics("get_block_executions")
    def get_block_executions(self, credentials, project_id, execution_pipeline_id, arn, oldest_timestamp):
        return get_block_executions(
            self.aws_client_factory,
            credentials,
            project_id,
            execution_pipeline_id,
            arn,
            oldest_timestamp
        )

    @run_on_executor
    @emit_runtime_metrics("get_project_execution_logs")
    def get_project_execution_logs(self, credentials, project_id, oldest_timestamp):
        return get_project_execution_logs(
            self.aws_client_factory,
            credentials,
            project_id,
            oldest_timestamp
        )

    @run_on_executor
    @emit_runtime_metrics("create_project_id_log_table")
    def create_project_id_log_table(self, credentials, project_id):
        return create_project_id_log_table(
            self.aws_client_factory,
            credentials,
            project_id
        )

    @run_on_executor
    @emit_runtime_metrics("perform_athena_query")
    def perform_athena_query(self, credentials, query, return_results):
        return perform_athena_query(
            self.aws_client_factory,
            credentials,
            query,
            return_results
        )

    @run_on_executor
    @emit_runtime_metrics("get_athena_results_from_s3")
    def get_athena_results_from_s3(self, credentials, s3_bucket, s3_path):
        return get_athena_results_from_s3(
            self.aws_client_factory,
            credentials,
            s3_bucket,
            s3_path
        )

    @run_on_executor
    @emit_runtime_metrics("get_assume_role_credentials")
    def get_assume_role_credentials(self, aws_account_id, session_lifetime):
        return get_assume_role_credentials(
            self.app_config,
            self.sts_client,
            aws_account_id,
            session_lifetime
        )

    @run_on_executor
    @emit_runtime_metrics("create_new_sub_aws_account")
    def create_new_sub_aws_account(self, account_type, aws_account_id):
        return create_new_sub_aws_account(
            self.app_config,
            self.db_session_maker,
            self.aws_organization_client,
            self.sts_client,
            account_type,
            aws_account_id
        )

    @run_on_executor
    @emit_runtime_metrics("terraform_configure_aws_account")
    def terraform_configure_aws_account(self, aws_account_dict):
        return terraform_configure_aws_account(
            self.aws_client_factory,
            self.app_config,
            self.preterraform_manager,
            self.sts_client,
            aws_account_dict
        )

    @run_on_executor
    @emit_runtime_metrics("write_terraform_base_files")
    def write_terraform_base_files(self, aws_account_dict):
        return write_terraform_base_files(
            self.app_config,
            self.sts_client,
            aws_account_dict
        )

    @run_on_executor
    @emit_runtime_metrics("terraform_apply")
    def terraform_apply(self, aws_account_data, refresh_terraform_state=True):
        return terraform_apply(
            self.aws_client_factory,
            self.app_config,
            self.preterraform_manager,
            self.sts_client,
            aws_account_data,
            refresh_terraform_state
        )

    @run_on_executor
    @emit_runtime_metrics("terraform_plan")
    def terraform_plan(self, aws_account_data, refresh_terraform_state=True):
        return terraform_plan(
            self.app_config,
            self.sts_client,
            aws_account_data,
            refresh_terraform_state
        )

    @run_on_executor
    @emit_runtime_metrics("unfreeze_aws_account")
    def unfreeze_aws_account(self, credentials):
        return unfreeze_aws_account(
            self.aws_client_factory,
            credentials
        )

    @run_on_executor
    @emit_runtime_metrics("freeze_aws_account")
    def freeze_aws_account(self, credentials):
        return freeze_aws_account(
            self.app_config,
            self.aws_client_factory,
            self.db_session_maker,
            credentials
        )

    @run_on_executor
    @emit_runtime_metrics("recreate_aws_console_account")
    def recreate_aws_console_account(self, credentials, rotate_password, force_continue=False):
        return recreate_aws_console_account(
            self.app_config,
            self.aws_client_factory,
            credentials,
            rotate_password,
            force_continue=force_continue
        )

    @run_on_executor
    @emit_runtime_metrics("send_email")
    def send_email(self, to_email_string, subject_string, message_text_string, message_html_string):
        return send_email(
            self.app_config,
            to_email_string,
            subject_string,
            message_text_string,
            message_html_string
        )

    @run_on_executor
    @emit_runtime_metrics("send_registration_confirmation_email")
    def send_registration_confirmation_email(self, email_address, auth_token):
        return send_registration_confirmation_email(
            self.app_config,
            email_address,
            auth_token
        )

    @run_on_executor
    @emit_runtime_metrics("send_internal_registration_confirmation_email")
    def send_internal_registration_confirmation_email(self, customer_email_address, customer_name, customer_phone):
        return send_internal_registration_confirmation_email(
            self.app_config,
            customer_email_address,
            customer_name,
            customer_phone
        )

    @run_on_executor
    @emit_runtime_metrics("send_authentication_email")
    def send_authentication_email(self, email_address, auth_token):
        return send_authentication_email(self.app_config, email_address, auth_token)

    @run_on_executor
    @emit_runtime_metrics("stripe_create_customer")
    def stripe_create_customer(self, email, name, phone_number, source_token, metadata_dict):
        return stripe_create_customer(
            email,
            name,
            phone_number,
            source_token,
            metadata_dict
        )

    @run_on_executor
    @emit_runtime_metrics("associate_card_token_with_customer_account")
    def associate_card_token_with_customer_account(self, stripe_customer_id, card_token):
        return associate_card_token_with_customer_account(
            stripe_customer_id,
            card_token
        )

    @run_on_executor
    @emit_runtime_metrics("get_account_cards")
    def get_account_cards(self, stripe_customer_id):
        return get_account_cards(stripe_customer_id)

    @run_on_executor
    @emit_runtime_metrics("get_stripe_customer_information")
    def get_stripe_customer_information(self, stripe_customer_id):
        return get_stripe_customer_information(stripe_customer_id)

    @run_on_executor
    @emit_runtime_metrics("set_stripe_customer_default_payment_source")
    def set_stripe_customer_default_payment_source(self, stripe_customer_id, card_id):
        return set_stripe_customer_default_payment_source(
            stripe_customer_id,
            card_id
        )

    @run_on_executor
    @emit_runtime_metrics("delete_card_from_account")
    def delete_card_from_account(self, stripe_customer_id, card_id):
        return delete_card_from_account(stripe_customer_id, card_id)

    @run_on_executor
    @emit_runtime_metrics("generate_managed_accounts_invoices")
    def generate_managed_accounts_invoices(self, start_date_string, end_date_string):
        return generate_managed_accounts_invoices(
            self.aws_client_factory,
            self.aws_cost_explorer,
            self.app_config,
            self.db_session_maker,
            start_date_string,
            end_date_string
        )

    @run_on_executor
    @emit_runtime_metrics("pull_current_month_running_account_totals")
    def pull_current_month_running_account_totals(self):
        return pull_current_month_running_account_totals(
            self.aws_cost_explorer
        )

    @run_on_executor
    @emit_runtime_metrics("enforce_account_limits")
    def enforce_account_limits(self, aws_account_running_cost_list):
        return enforce_account_limits(
            self.app_config,
            self.aws_client_factory,
            self.db_session_maker,
            aws_account_running_cost_list
        )

    @run_on_executor
    @emit_runtime_metrics("get_sub_account_month_billing_data")
    def get_sub_account_month_billing_data(self, account_id, account_type, billing_month, use_cache):
        return get_sub_account_billing_data(
            self.app_config,
            self.db_session_maker,
            self.aws_cost_explorer,
            self.aws_client_factory,
            account_id,
            account_type,
            billing_month,
            use_cache
        )

    @run_on_executor
    @emit_runtime_metrics("mark_account_needs_closing")
    def mark_account_needs_closing(self, email):
        return mark_account_needs_closing(self.db_session_maker, email)

    @run_on_executor
    @emit_runtime_metrics("do_account_cleanup")
    def do_account_cleanup(self):
        return do_account_cleanup(
            self.app_config,
            self.db_session_maker,
            self.aws_lambda_client
        )

    @run_on_executor
    @emit_runtime_metrics("get_sub_account_billing_forecast")
    def get_sub_account_billing_forecast(self, account_id, start_date, end_date, granularity):
        return get_sub_account_billing_forecast(
            self.app_config,
            self.aws_cost_explorer,
            account_id,
            start_date,
            end_date,
            granularity
        )

    @run_on_executor
    @emit_runtime_metrics("check_if_layer_exists")
    def check_if_layer_exists(self, credentials, layer_name):
        return check_if_layer_exists(
            self.aws_client_factory,
            credentials,
            layer_name
        )

    @run_on_executor
    @emit_runtime_metrics("create_lambda_layer")
    def create_lambda_layer(self, credentials, layer_name, description, s3_bucket, s3_object_key):
        return create_lambda_layer(
            self.aws_client_factory,
            credentials,
            layer_name,
            description,
            s3_bucket,
            s3_object_key
        )

    @run_on_executor
    @emit_runtime_metrics("warm_up_lambda")
    def warm_up_lambda(self, credentials, arn, warmup_concurrency_level):
        return warm_up_lambda(
            self.aws_client_factory,
            credentials,
            arn,
            warmup_concurrency_level
        )

    @run_on_executor
    @emit_runtime_metrics("execute_aws_lambda")
    def execute_aws_lambda(self, credentials, arn, input_data):
        return execute_aws_lambda(
            self.aws_client_factory,
            credentials,
            arn,
            input_data
        )

    @run_on_executor
    @emit_runtime_metrics("delete_aws_lambda")
    def delete_aws_lambda(self, credentials, arn_or_name):
        return delete_aws_lambda(
            self.aws_client_factory,
            credentials,
            arn_or_name
        )

    @run_on_executor
    @emit_runtime_metrics("update_lambda_environment_variables")
    def update_lambda_environment_variables(self, credentials, func_name, environment_variables):
        return update_lambda_environment_variables(
            self.aws_client_factory,
            credentials,
            func_name,
            environment_variables
        )

    @run_on_executor
    @emit_runtime_metrics("set_lambda_reserved_concurrency")
    def set_lambda_reserved_concurrency(self, credentials, arn, reserved_concurrency_count):
        return set_lambda_reserved_concurrency(
            self.aws_client_factory,
            credentials,
            arn,
            reserved_concurrency_count
        )

    @run_on_executor
    @log_exception
    @emit_runtime_metrics("deploy_aws_lambda")
    def deploy_aws_lambda(self, credentials, lambda_object):
        return deploy_aws_lambda(
            self.app_config,
            self.aws_client_factory,
            self.db_session_maker,
            self.lambda_manager,
            credentials,
            lambda_object
        )

    @run_on_executor
    @emit_runtime_metrics("get_final_zip_package_path")
    def get_final_zip_package_path(self, language, libraries):
        return get_final_zip_package_path(language, libraries)

    @run_on_executor
    @emit_runtime_metrics("start_python36_codebuild")
    def start_python36_codebuild(self, credentials, libraries_object):
        return start_python36_codebuild(
            self.aws_client_factory,
            credentials,
            libraries_object
        )

    @run_on_executor
    @emit_runtime_metrics("start_python27_codebuild")
    def start_python27_codebuild(self, credentials, libraries_object):
        return start_python27_codebuild(
            self.aws_client_factory,
            credentials,
            libraries_object
        )

    @run_on_executor
    @emit_runtime_metrics("start_ruby264_codebuild")
    def start_ruby264_codebuild(self, credentials, libraries_object):
        return start_ruby264_codebuild(
            self.aws_client_factory,
            credentials,
            libraries_object
        )

    @run_on_executor
    @emit_runtime_metrics("start_node810_codebuild")
    def start_node810_codebuild(self, credentials, libraries_object):
        return start_node810_codebuild(
            self.aws_client_factory,
            credentials,
            libraries_object
        )

    @run_on_executor
    @emit_runtime_metrics("s3_object_exists")
    def s3_object_exists(self, credentials, bucket_name, object_key):
        return s3_object_exists(
            self.aws_client_factory,
            credentials,
            bucket_name,
            object_key
        )

    @run_on_executor
    @emit_runtime_metrics("get_codebuild_artifact_zip_data")
    def get_codebuild_artifact_zip_data(self, credentials, build_id, final_s3_package_zip_path):
        return get_codebuild_artifact_zip_data(
            self.aws_client_factory,
            credentials,
            build_id,
            final_s3_package_zip_path
        )

    @run_on_executor
    @emit_runtime_metrics("finalize_codebuild")
    def finalize_codebuild(self, credentials, build_id, final_s3_package_zip_path):
        return finalize_codebuild(
            self.aws_client_factory,
            credentials,
            build_id,
            final_s3_package_zip_path
        )

    @run_on_executor
    @emit_runtime_metrics("start_php73_codebuild")
    def start_php73_codebuild(self, credentials, libraries_object):
        return start_php73_codebuild(
            self.aws_client_factory,
            credentials,
            libraries_object
        )

    @run_on_executor
    @emit_runtime_metrics("start_node10163_codebuild")
    def start_node10163_codebuild(self, credentials, libraries_object):
        return start_node10163_codebuild(
            self.aws_client_factory,
            credentials,
            libraries_object
        )

    @run_on_executor
    @emit_runtime_metrics("start_node10201_codebuild")
    def start_node10201_codebuild(self, credentials, libraries_object):
        return start_node10201_codebuild(
            self.aws_client_factory,
            credentials,
            libraries_object
        )

    @run_on_executor
    @emit_runtime_metrics("create_cloudwatch_group")
    def create_cloudwatch_group(self, credentials, group_name, tags_dict, retention_days):
        return create_cloudwatch_group(
            self.aws_client_factory,
            credentials,
            group_name,
            tags_dict,
            retention_days
        )

    @run_on_executor
    @emit_runtime_metrics("create_cloudwatch_rule")
    def create_cloudwatch_rule(self, credentials, id, name, schedule_expression, description, input_string):
        return create_cloudwatch_rule(
            self.aws_client_factory,
            credentials,
            id,
            name,
            schedule_expression,
            description,
            input_string
        )

    @run_on_executor
    @emit_runtime_metrics("add_rule_target")
    def add_rule_target(self, credentials, rule_name, target_id, target_arn, input_string):
        return add_rule_target(
            self.aws_client_factory,
            credentials,
            rule_name,
            target_id,
            target_arn,
            input_string
        )

    @run_on_executor
    @emit_runtime_metrics("create_sns_topic")
    def create_sns_topic(self, credentials, id, topic_name):
        return create_sns_topic(
            self.aws_client_factory,
            credentials,
            id,
            topic_name
        )

    @run_on_executor
    @emit_runtime_metrics("subscribe_lambda_to_sns_topic")
    def subscribe_lambda_to_sns_topic(self, credentials, topic_arn, lambda_arn):
        return subscribe_lambda_to_sns_topic(
            self.aws_client_factory,
            credentials,
            topic_arn,
            lambda_arn
        )

    @run_on_executor
    @emit_runtime_metrics("create_sqs_queue")
    def create_sqs_queue(self, credentials, id, queue_name, batch_size, visibility_timeout):
        return create_sqs_queue(
            self.aws_client_factory,
            credentials,
            id,
            queue_name,
            batch_size,
            visibility_timeout
        )

    @run_on_executor
    @emit_runtime_metrics("map_sqs_to_lambda")
    def map_sqs_to_lambda(self, credentials, sqs_arn, lambda_arn, batch_size):
        return map_sqs_to_lambda(
            self.aws_client_factory,
            credentials,
            sqs_arn,
            lambda_arn,
            batch_size
        )

    @run_on_executor
    @emit_runtime_metrics("read_from_s3_and_return_input")
    def read_from_s3_and_return_input(self, credentials, s3_bucket, path):
        return read_from_s3_and_return_input(
            self.aws_client_factory,
            credentials,
            s3_bucket,
            path
        )

    @run_on_executor
    @emit_runtime_metrics("read_from_s3")
    def read_from_s3(self, credentials, s3_bucket, path):
        return read_from_s3(
            self.aws_client_factory,
            credentials,
            s3_bucket,
            path
        )

    @run_on_executor
    @emit_runtime_metrics("bulk_s3_delete")
    def bulk_s3_delete(self, credentials, s3_bucket, s3_path_list):
        return bulk_s3_delete(
            self.aws_client_factory,
            credentials,
            s3_bucket,
            s3_path_list
        )

    @run_on_executor
    @emit_runtime_metrics("get_s3_pipeline_execution_logs")
    def get_s3_pipeline_execution_logs(self, credentials, s3_prefix, max_results):
        return get_s3_pipeline_execution_logs(
            self.aws_client_factory,
            credentials,
            s3_prefix,
            max_results
        )

    @run_on_executor
    @emit_runtime_metrics("get_build_packages")
    def get_build_packages(self, credentials, s3_prefix, max_results):
        return get_build_packages(
            self.aws_client_factory,
            credentials,
            s3_prefix,
            max_results
        )

    @run_on_executor
    @emit_runtime_metrics("get_s3_list_from_prefix")
    def get_s3_list_from_prefix(self, credentials, s3_bucket, s3_prefix, continuation_token, start_after):
        return get_s3_list_from_prefix(
            self.aws_client_factory,
            credentials,
            s3_bucket,
            s3_prefix,
            continuation_token,
            start_after
        )

    @run_on_executor
    @emit_runtime_metrics("get_s3_pipeline_execution_ids")
    def get_s3_pipeline_execution_ids(self, credentials, timestamp_prefix, max_results, continuation_token):
        return get_s3_pipeline_execution_ids(
            self.aws_client_factory,
            credentials,
            timestamp_prefix,
            max_results,
            continuation_token
        )

    @run_on_executor
    @emit_runtime_metrics("get_s3_pipeline_timestamp_prefixes")
    def get_s3_pipeline_timestamp_prefixes(self, credentials, project_id, max_results, continuation_token):
        return get_s3_pipeline_timestamp_prefixes(
            self.aws_client_factory,
            credentials,
            project_id,
            max_results,
            continuation_token
        )

    @run_on_executor
    @emit_runtime_metrics("get_aws_lambda_existence_info")
    def get_aws_lambda_existence_info(self, credentials, _id, _type, lambda_name):
        return get_aws_lambda_existence_info(self.aws_client_factory, credentials, _id, _type, lambda_name)

    @run_on_executor
    @emit_runtime_metrics("get_lambda_cloudwatch_logs")
    def get_lambda_cloudwatch_logs(self, credentials, log_group_name, stream_id):
        return get_lambda_cloudwatch_logs(self.aws_client_factory, credentials, log_group_name, stream_id)

    @run_on_executor
    @emit_runtime_metrics("get_cloudwatch_existence_info")
    def get_cloudwatch_existence_info(self, credentials, _id, _type, name):
        return get_cloudwatch_existence_info(self.aws_client_factory, credentials, _id, _type, name)

    @run_on_executor
    @emit_runtime_metrics("get_sqs_existence_info")
    def get_sqs_existence_info(self, credentials, _id, _type, name):
        return get_sqs_existence_info(self.aws_client_factory, credentials, _id, _type, name)

    @run_on_executor
    @emit_runtime_metrics("get_sns_existence_info")
    def get_sns_existence_info(self, credentials, _id, _type, name):
        return get_sns_existence_info(self.aws_client_factory, credentials, _id, _type, name)

    @run_on_executor
    @emit_runtime_metrics("create_rest_api")
    def create_rest_api(self, credentials, name, description, version):
        return create_rest_api(
            self.aws_client_factory,
            credentials,
            name,
            description,
            version
        )

    @run_on_executor
    @emit_runtime_metrics("deploy_api_gateway_to_stage")
    def deploy_api_gateway_to_stage(self, credentials, rest_api_id, stage_name):
        return deploy_api_gateway_to_stage(
            self.aws_client_factory,
            credentials,
            rest_api_id,
            stage_name
        )

    @run_on_executor
    @emit_runtime_metrics("create_resource")
    def create_resource(self, credentials, rest_api_id, parent_id, path_part):
        return create_resource(
            self.aws_client_factory,
            credentials,
            rest_api_id,
            parent_id,
            path_part
        )

    @run_on_executor
    @emit_runtime_metrics("create_method")
    def create_method(self, credentials, method_name, rest_api_id, resource_id, http_method, api_key_required):
        return create_method(
            self.aws_client_factory,
            credentials,
            method_name,
            rest_api_id,
            resource_id,
            http_method,
            api_key_required
        )

    @run_on_executor
    @emit_runtime_metrics("clean_lambda_iam_policies")
    def clean_lambda_iam_policies(self, credentials, lambda_name):
        return clean_lambda_iam_policies(
            self.aws_client_factory,
            credentials,
            lambda_name
        )

    @run_on_executor
    @emit_runtime_metrics("add_integration_response")
    def add_integration_response(self, credentials, rest_api_id, resource_id, http_method, lambda_name):
        return add_integration_response(
            self.aws_client_factory,
            credentials,
            rest_api_id,
            resource_id,
            http_method,
            lambda_name
        )

    @run_on_executor
    @emit_runtime_metrics("link_api_method_to_lambda")
    def link_api_method_to_lambda(self, credentials, rest_api_id, resource_id, http_method, api_path, lambda_name):
        return link_api_method_to_lambda(
            self.aws_client_factory,
            credentials,
            rest_api_id,
            resource_id,
            http_method,
            api_path,
            lambda_name
        )
=======
	app_config = None
	db_session_maker = None
	aws_cloudwatch_client = None
	aws_cost_explorer = None
	aws_organization_client = None
	aws_lambda_client = None
	api_gateway_manager = None
	lambda_manager = None
	logger = None
	schedule_trigger_manager = None
	sns_manager = None
	preterraform_manager = None
	aws_client_factory = None  # type: AwsClientFactory
	sts_client = None

	# noinspection PyUnresolvedReferences
	@pinject.copy_args_to_public_fields
	def __init__(
			self,
			app_config,
			db_session_maker,
			aws_cloudwatch_client,
			aws_cost_explorer,
			aws_organization_client,
			aws_lambda_client,
			api_gateway_manager,
			lambda_manager,
			logger,
			schedule_trigger_manager,
			sns_manager,
			preterraform_manager,
			aws_client_factory,
			sts_client,
			loop=None
	):
		self.executor = futures.ThreadPoolExecutor( 60 )
		self.loop = loop or tornado.ioloop.IOLoop.current()

	@run_on_executor
	@emit_runtime_metrics( "create_third_party_aws_lambda_execute_role" )
	def create_third_party_aws_lambda_execute_role( self, credentials ):
		# Create IAM client
		iam_client = self.aws_client_factory.get_aws_client(
			"iam",
			credentials
		)

		assume_role_policy_doc = """
{
	"Version": "2012-10-17",
	"Statement": [
		{
			"Sid": "",
			"Effect": "Allow",
			"Principal": {
				"Service": "lambda.amazonaws.com"
			},
			"Action": "sts:AssumeRole"
		}
	]
}
"""
		# Create the AWS role for the account
		response = iam_client.create_role(
			RoleName=THIRD_PARTY_AWS_ACCOUNT_ROLE_NAME,
			Description="The role that all Lambdas deployed with Refinery run as",
			MaxSessionDuration=(60 * 60),
			AssumeRolePolicyDocument=assume_role_policy_doc
		)

		response = iam_client.attach_role_policy(
			RoleName=THIRD_PARTY_AWS_ACCOUNT_ROLE_NAME,
			PolicyArn="arn:aws:iam::aws:policy/AdministratorAccess"
		)

		return True

	@run_on_executor
	@emit_runtime_metrics( "get_json_from_s3" )
	def get_json_from_s3( self, credentials, s3_bucket, s3_path ):
		# Create S3 client
		s3_client = self.aws_client_factory.get_aws_client(
			"s3",
			credentials
		)

		response = s3_client.get_object(
			Bucket=s3_bucket,
			Key=s3_path
		)

		return json.loads(
			response[ "Body" ].read()
		)

	@run_on_executor
	@emit_runtime_metrics( "write_json_to_s3" )
	def write_json_to_s3( self, credentials, s3_bucket, s3_path, input_data ):
		# Create S3 client
		s3_client = self.aws_client_factory.get_aws_client(
			"s3",
			credentials
		)

		response = s3_client.put_object(
			Bucket=s3_bucket,
			Key=s3_path,
			ACL="private",
			Body=json.dumps(
				input_data
			)
		)

	@run_on_executor
	@emit_runtime_metrics( "get_block_executions" )
	def get_block_executions( self, credentials, project_id, execution_pipeline_id, arn, oldest_timestamp ):
		return TaskSpawner._get_block_executions(
			self.aws_client_factory,
			credentials,
			project_id,
			execution_pipeline_id,
			arn,
			oldest_timestamp
		)

	@staticmethod
	def _get_block_executions( aws_client_factory, credentials, project_id, execution_pipeline_id, arn, oldest_timestamp ):
		project_id = re.sub( REGEX_WHITELISTS[ "project_id" ], "", project_id )
		timestamp_datetime = datetime.datetime.fromtimestamp( oldest_timestamp )

		query_template = """
		SELECT type, id, function_name, timestamp, dt
		FROM "refinery"."{{{project_id_table_name}}}"
		WHERE project_id = '{{{project_id}}}' AND
		arn = '{{{arn}}}' AND
		execution_pipeline_id = '{{{execution_pipeline_id}}}' AND
		dt > '{{{oldest_timestamp}}}'
		ORDER BY type, timestamp DESC
		"""

		# Since there's no parameterized querying for Athena we're gonna get ghetto with
		# the SQL injection mitigation. Joe, if you ever join this company or review this code
		# I blame this all on Free even though the git blame will say otherwise.
		query_template_data = {
			"execution_pipeline_id": re.sub( REGEX_WHITELISTS[ "execution_pipeline_id" ], "", execution_pipeline_id ),
			"project_id_table_name": "PRJ_" + project_id.replace( "-", "_" ),
			"arn": re.sub( REGEX_WHITELISTS[ "arn" ], "", arn ),
			"project_id": re.sub( REGEX_WHITELISTS[ "project_id" ], "", project_id ),
			"oldest_timestamp": timestamp_datetime.strftime( "%Y-%m-%d-%H-%M" ),
		}

		query = pystache.render(
			query_template,
			query_template_data
		)

		# Query for project execution logs
		logit( "Performing Athena query..." )
		query_results = TaskSpawner._perform_athena_query(
			aws_client_factory,
			credentials,
			query,
			True
		)

		logit( "Processing Athena results..." )

		# Format query results
		for query_result in query_results:
			# For the front-end
			query_result[ "log_id" ] = query_result[ "id" ]
			query_result[ "timestamp" ] = int( query_result[ "timestamp" ] )
			del query_result[ "id" ]

			# Generate a log path from the available data
			# example: PROJECT_ID/dt=DATE_SHARD/EXECUTION_PIPELINE_ID/TYPE~NAME~LOG_ID~TIMESTAMP

			log_file_path = project_id + "/dt=" + query_result[ "dt" ]
			log_file_path += "/" + execution_pipeline_id + "/"
			log_file_path += query_result[ "type" ] + "~"
			log_file_path += query_result[ "function_name" ] + "~"
			log_file_path += query_result[ "log_id" ] + "~"
			log_file_path += str( query_result[ "timestamp" ] )

			query_result[ "s3_key" ] = log_file_path

			del query_result[ "dt" ]

		logit( "Athena results have been processed.")

		return query_results

	@staticmethod
	def _execution_log_query_results_to_pipeline_id_dict( query_results ):
		"""
		This is the final format we return from the input query
		results (the list returned from Athena):

		{
			"{{execution_pipeline_id}}": {
				"SUCCESS": 0,
				"EXCEPTION": 2,
				"CAUGHT_EXCEPTION": 10,
				"block_executions": {
					"{{arn}}": {
						"SUCCESS": 0,
						"EXCEPTION": 2,
						"CAUGHT_EXCEPTION": 10,
					}
				}
			}
		}
		"""
		execution_pipeline_id_dict = {}

		for query_result in query_results:
			# If this is the first execution ID we've encountered then set that key
			# up with the default object structure
			if not ( query_result[ "execution_pipeline_id" ] in execution_pipeline_id_dict ):
				execution_pipeline_id_dict[ query_result[ "execution_pipeline_id" ] ] = {
					"SUCCESS": 0,
					"EXCEPTION": 0,
					"CAUGHT_EXCEPTION": 0,
					"timestamp": int( query_result[ "timestamp" ] ),
					"block_executions": {}
				}

			# If the timestamp is more recent that what is in the
			# execution pipeline data then update the field with the value
			# This is because we'd sort that by time (most recent) on the front end
			execution_pipeline_timestamp = execution_pipeline_id_dict[ query_result[ "execution_pipeline_id" ] ][ "timestamp" ]
			if int( query_result[ "timestamp" ] ) > execution_pipeline_timestamp:
				execution_pipeline_timestamp = int( query_result[ "timestamp" ] )

			# If this is the first ARN we've seen for this execution ID we'll set it up
			# with the default object template as well.
			block_executions = execution_pipeline_id_dict[ query_result[ "execution_pipeline_id" ] ][ "block_executions" ]
			if not ( query_result[ "arn" ] in block_executions ):
				block_executions[ query_result[ "arn" ] ] = {
					"SUCCESS": 0,
					"EXCEPTION": 0,
					"CAUGHT_EXCEPTION": 0
				}

			# Convert execution count to integer
			execution_int_count = int( query_result[ "count" ] )

			# Add execution count to execution ID totals
			execution_pipeline_id_dict[ query_result[ "execution_pipeline_id" ] ][ query_result[ "type" ]  ] += execution_int_count

			# Add execution count to ARN execution totals
			block_executions[ query_result[ "arn" ] ][ query_result[ "type" ] ] += execution_int_count

		return execution_pipeline_id_dict

	@run_on_executor
	@emit_runtime_metrics( "get_project_execution_logs" )
	def get_project_execution_logs( self, credentials, project_id, oldest_timestamp ):
		return TaskSpawner._get_project_execution_logs(
			self.aws_client_factory,
			credentials,
			project_id,
			oldest_timestamp
		)

	@staticmethod
	def _get_project_execution_logs( aws_client_factory, credentials, project_id, oldest_timestamp ):
		timestamp_datetime = datetime.datetime.fromtimestamp( oldest_timestamp )
		project_id = re.sub( REGEX_WHITELISTS[ "project_id" ], "", project_id )

		query_template = """
		SELECT arn, type, execution_pipeline_id, timestamp, dt, COUNT(*) as count
		FROM "refinery"."{{{project_id_table_name}}}"
		WHERE dt >= '{{{oldest_timestamp}}}'
		GROUP BY arn, type, execution_pipeline_id, timestamp, dt ORDER BY timestamp LIMIT 100000
		"""

		query_template_data = {
			"project_id_table_name": "PRJ_" + project_id.replace( "-", "_" ),
			"oldest_timestamp": timestamp_datetime.strftime( "%Y-%m-%d-%H-%M" )
		}

		query = pystache.render(
			query_template,
			query_template_data
		)

		# Query for project execution logs
		query_results = TaskSpawner._perform_athena_query(
			aws_client_factory,
			credentials,
			query,
			True
		)

		# Convert the Athena query results into an execution pipeline ID with the
		# results sorted into a dictionary with the key being the execution pipeline ID
		# and the value being an object with information about the total executions for
		# the execution pipeline ID and the block ARN execution totals contained within
		# that execution pipeline.
		execution_pipeline_id_dict = TaskSpawner._execution_log_query_results_to_pipeline_id_dict(
			query_results
		)

		return TaskSpawner._execution_pipeline_id_dict_to_frontend_format(
			execution_pipeline_id_dict
		)

	@staticmethod
	def _execution_pipeline_id_dict_to_frontend_format( execution_pipeline_id_dict ):

		final_return_format = []

		# Now convert it into the usable front-end format
		for execution_pipeline_id, aggregate_data in execution_pipeline_id_dict.iteritems():
			block_executions = []

			for block_arn, execution_status_counts in aggregate_data[ "block_executions" ].iteritems():
				block_executions.append({
					"arn": block_arn,
					"SUCCESS": execution_status_counts[ "SUCCESS" ],
					"CAUGHT_EXCEPTION": execution_status_counts[ "CAUGHT_EXCEPTION" ],
					"EXCEPTION": execution_status_counts[ "EXCEPTION" ],
				})

			final_return_format.append({
				"execution_pipeline_id": execution_pipeline_id,
				"block_executions": block_executions,
				"execution_pipeline_totals": {
					"SUCCESS": aggregate_data[ "SUCCESS" ],
					"CAUGHT_EXCEPTION": aggregate_data[ "CAUGHT_EXCEPTION" ],
					"EXCEPTION": aggregate_data[ "EXCEPTION" ],
				},
				"timestamp": aggregate_data[ "timestamp" ]
			})

		return final_return_format

	@run_on_executor
	@emit_runtime_metrics( "create_project_id_log_table" )
	def create_project_id_log_table( self, credentials, project_id ):
		return TaskSpawner._create_project_id_log_table(
			self.aws_client_factory,
			credentials,
			project_id
		)

	@staticmethod
	def _create_project_id_log_table( aws_client_factory, credentials, project_id ):
		project_id = re.sub( REGEX_WHITELISTS[ "project_id" ], "", project_id )
		table_name = "PRJ_" + project_id.replace( "-", "_" )

		# We set case sensitivity (because of nested JSON) and to ignore malformed JSON (just in case)
		query_template = """
		CREATE EXTERNAL TABLE IF NOT EXISTS refinery.{{REPLACE_ME_PROJECT_TABLE_NAME}} (
			`arn` string,
			`aws_region` string,
			`aws_request_id` string,
			`function_name` string,
			`function_version` string,
			`group_name` string,
			`id` string,
			`initialization_time` int,
			`invoked_function_arn` string,
			`memory_limit_in_mb` int,
			`name` string,
			`project_id` string,
			`stream_name` string,
			`timestamp` int,
			`type` string,
			`program_output` string,
			`input_data` string,
			`backpack` string,
			`return_data` string,
			`execution_pipeline_id` string
		)
		PARTITIONED BY (dt string)
		ROW FORMAT SERDE 'org.openx.data.jsonserde.JsonSerDe'
		WITH SERDEPROPERTIES (
			'serialization.format' = '1',
			'ignore.malformed.json' = 'true',
			'case.insensitive' = 'false'
		) LOCATION 's3://refinery-lambda-logging-{{S3_BUCKET_SUFFIX}}/{{REPLACE_ME_PROJECT_ID}}/'
		TBLPROPERTIES ('has_encrypted_data'='false');
		"""

		# Replace with the formatted Athena table name
		query = query_template.replace(
			"{{REPLACE_ME_PROJECT_TABLE_NAME}}",
			table_name
		)

		# Replace with the actually project UUID
		query = query.replace(
			"{{REPLACE_ME_PROJECT_ID}}",
			project_id
		)

		# Replace the S3 bucket name with the actual
		# bucket
		query = query.replace(
			"{{S3_BUCKET_SUFFIX}}",
			credentials[ "s3_bucket_suffix" ]
		)

		# Perform the table creation query
		query_results = TaskSpawner._perform_athena_query(
			aws_client_factory,
			credentials,
			query,
			False
		)

	@run_on_executor
	@emit_runtime_metrics( "perform_athena_query" )
	def perform_athena_query( self, credentials, query, return_results ):
		return TaskSpawner._perform_athena_query(
			self.aws_client_factory,
			credentials,
			query,
			return_results
		)

	@staticmethod
	def _perform_athena_query( aws_client_factory, credentials, query, return_results ):
		athena_client = aws_client_factory.get_aws_client(
			"athena",
			credentials,
		)

		output_base_path = "s3://refinery-lambda-logging-" + credentials[ "s3_bucket_suffix" ] + "/athena/"

		# Start the query
		query_start_response = athena_client.start_query_execution(
			QueryString=query,
			QueryExecutionContext={
				"Database": "refinery"
			},
			ResultConfiguration={
				"OutputLocation": output_base_path,
				"EncryptionConfiguration": {
					"EncryptionOption": "SSE_S3"
				}
			},
			WorkGroup="refinery_workgroup"
		)

		# Ensure we have an execution ID to follow
		if not ( "QueryExecutionId" in query_start_response ):
			logit( query_start_response )
			raise Exception( "No query execution ID in response!" )

		query_execution_id = query_start_response[ "QueryExecutionId" ]

		QUERY_FAILED_STATES = [
			"CANCELLED",
			"FAILED"
		]

		query_status_results = {}

		# Max amount of times we'll attempt to query the execution
		# status. If the counter hits zero we break out.
		max_counter = 60

		# Poll for query status
		# For loops which do not have a discreet conditional break, we enforce
		# an upper bound of iterations.
		MAX_LOOP_ITERATIONS = 10000

		# Bound this loop to only execute MAX_LOOP_ITERATION times since we
		# cannot guarantee that the condition `continuation_token == False`
		# will ever be true.
		for _ in xrange(MAX_LOOP_ITERATIONS):
			# Check the status of the query
			query_status_result = athena_client.get_query_execution(
				QueryExecutionId=query_execution_id
			)

			query_execution_results = {}
			query_execution_status = "RUNNING"

			if "QueryExecution" in query_status_result:
				query_execution_status = query_status_result[ "QueryExecution" ][ "Status" ][ "State" ]

			if query_execution_status in QUERY_FAILED_STATES:
				logit( query_status_result )
				raise Exception( "Athena query failed!" )

			if query_execution_status == "SUCCEEDED":
				break

			time.sleep(1)

			# Decrement counter
			max_counter = max_counter - 1

			if max_counter <= 0:
				break

		s3_object_location = query_status_result[ "QueryExecution" ][ "ResultConfiguration" ][ "OutputLocation" ]

		# Sometimes we don't care about the result
		# In those cases we just return the S3 path in case the caller
		# Wants to grab the results themselves later
		if not return_results:
			return s3_object_location

		# Get S3 bucket and path from the s3 location string
		# s3://refinery-lambda-logging-uoits4nibdlslbq97qhfyb6ngkvzyewf/athena/
		s3_path = s3_object_location.replace(
			"s3://refinery-lambda-logging-" + credentials[ "s3_bucket_suffix" ],
			""
		)

		return TaskSpawner._get_athena_results_from_s3(
			aws_client_factory,
			credentials,
			"refinery-lambda-logging-" + credentials[ "s3_bucket_suffix" ],
			s3_path
		)

	@run_on_executor
	@emit_runtime_metrics( "get_athena_results_from_s3" )
	def get_athena_results_from_s3( self, credentials, s3_bucket, s3_path ):
		return TaskSpawner._get_athena_results_from_s3(
			self.aws_client_factory,
			credentials,
			s3_bucket,
			s3_path
		)

	@staticmethod
	def _get_athena_results_from_s3( aws_client_factory, credentials, s3_bucket, s3_path ):
		csv_data = TaskSpawner._read_from_s3(
			aws_client_factory,
			credentials,
			s3_bucket,
			s3_path
		)

		csv_handler = StringIO( csv_data )
		csv_reader = csv.DictReader(
			csv_handler,
			delimiter=",",
			quotechar='"'
		)

		return_array = []

		for row in csv_reader:
			return_array.append(
				row
			)

		return return_array

	@staticmethod
	def _create_aws_org_sub_account( app_config, aws_organization_client, refinery_aws_account_id, email ):
		account_name = "Refinery Customer Account " + refinery_aws_account_id

		response = aws_organization_client.create_account(
			Email=email,
			RoleName=app_config.get( "customer_aws_admin_assume_role" ),
			AccountName=account_name,
			IamUserAccessToBilling="DENY"
		)
		account_status_data = response[ "CreateAccountStatus" ]
		create_account_id = account_status_data[ "Id" ]

		# Loop while the account is being created (up to ~5 minutes)
		for _ in xrange(60):
			if account_status_data[ "State" ] == "SUCCEEDED" and "AccountId" in account_status_data:
				return {
					"account_name": account_name,
					"account_id": account_status_data[ "AccountId" ],
				}

			if account_status_data[ "State" ] == "FAILED":
				logit( "The account creation has failed!", "error" )
				logit( "Full account creation response is the following: ", "error" )
				logit( account_status_data )
				return False

			logit( "Current AWS account creation status is '" + account_status_data[ "State" ] + "', waiting 5 seconds before checking again..." )
			time.sleep( 5 )

			# Poll AWS again to see if the account creation has progressed
			response = aws_organization_client.describe_create_account_status(
				CreateAccountRequestId=create_account_id
			)
			account_status_data = response[ "CreateAccountStatus" ]

	@run_on_executor
	@emit_runtime_metrics( "get_assume_role_credentials" )
	def get_assume_role_credentials( self, aws_account_id, session_lifetime ):
		return TaskSpawner._get_assume_role_credentials(
			self.app_config,
			self.sts_client,
			aws_account_id,
			session_lifetime
		)

	@staticmethod
	def _get_assume_role_credentials( app_config, sts_client, aws_account_id, session_lifetime ):
		# Generate ARN for the sub-account AWS administrator role
		sub_account_admin_role_arn = "arn:aws:iam::" + str( aws_account_id ) + ":role/" + app_config.get( "customer_aws_admin_assume_role" )

		# Session lifetime must be a minimum of 15 minutes
		# https://boto3.amazonaws.com/v1/documentation/api/latest/reference/services/sts.html#STS.Client.assume_role
		min_session_lifetime_seconds = 900
		if session_lifetime < min_session_lifetime_seconds:
			session_lifetime = min_session_lifetime_seconds

		role_session_name = "Refinery-Managed-Account-Support-" + get_urand_password( 12 )

		response = sts_client.assume_role(
			RoleArn=sub_account_admin_role_arn,
			RoleSessionName=role_session_name,
			DurationSeconds=session_lifetime
		)

		return {
			"access_key_id": response[ "Credentials" ][ "AccessKeyId" ],
			"secret_access_key": response[ "Credentials" ][ "SecretAccessKey" ],
			"session_token": response[ "Credentials" ][ "SessionToken" ],
			"expiration_date": response[ "Credentials" ][ "Expiration" ],
			"assumed_role_id": response[ "AssumedRoleUser" ][ "AssumedRoleId" ],
			"role_session_name": role_session_name,
			"arn": response[ "AssumedRoleUser" ][ "Arn" ],
		}

	@staticmethod
	def _create_new_console_user( app_config, access_key_id, secret_access_key, session_token, username, password ):
		# Create a Boto3 session with the assumed role credentials
		# This allows us to create a client which will be authenticated
		# as the account we assumed the role of.
		iam_session = boto3.Session(
			aws_access_key_id=access_key_id,
			aws_secret_access_key=secret_access_key,
			aws_session_token=session_token
		)

		# IAM client spawned from the assumed role session
		iam_client = iam_session.client( "iam" )

		# Create an IAM user
		create_user_response = iam_client.create_user(
			UserName=username
		)

		# Create IAM policy for the user
		create_policy_response = iam_client.create_policy(
			PolicyName="RefineryCustomerPolicy",
			PolicyDocument=json.dumps( app_config.get( "CUSTOMER_IAM_POLICY" ) ),
			Description="Refinery Labs managed AWS customer account policy."
		)

		# Attaches limited access policy to the AWS account to scope
		# down the permissions the Refinery customer can perform in
		# the AWS console.
		attach_policy_response = iam_client.attach_user_policy(
			UserName=username,
			PolicyArn=create_policy_response[ "Policy" ][ "Arn" ]
		)

		# Allow the IAM user to access the account through the console
		create_login_profile_response = iam_client.create_login_profile(
			UserName=username,
			Password=password,
			PasswordResetRequired=False,
		)

		return {
			"username": username,
			"password": password,
			"arn": create_user_response[ "User" ][ "Arn" ]
		}

	@run_on_executor
	@emit_runtime_metrics( "create_new_sub_aws_account" )
	def create_new_sub_aws_account( self, account_type, aws_account_id ):
		return TaskSpawner._create_new_sub_aws_account(
			self.app_config,
			self.db_session_maker,
			self.aws_organization_client,
			self.sts_client,
			account_type,
			aws_account_id
		)

	@staticmethod
	def _create_new_sub_aws_account( app_config, db_session_maker, aws_organization_client, sts_client, account_type, aws_account_id ):
		# Create a unique ID for the Refinery AWS account
		aws_unique_account_id = get_urand_password( 16 ).lower()

		# Store the AWS account in the database
		new_aws_account = AWSAccount()
		new_aws_account.account_label = ""
		new_aws_account.region = app_config.get( "region_name" )
		new_aws_account.s3_bucket_suffix = str( get_urand_password( 32 ) ).lower()
		new_aws_account.iam_admin_username = "refinery-customer"
		new_aws_account.iam_admin_password = get_urand_password( 32 )
		new_aws_account.redis_hostname = ""
		new_aws_account.redis_password = get_urand_password( 64 )
		new_aws_account.redis_port = 6379
		new_aws_account.redis_secret_prefix = get_urand_password( 40 )
		new_aws_account.terraform_state = ""
		new_aws_account.ssh_public_key = ""
		new_aws_account.ssh_private_key = ""
		new_aws_account.aws_account_email = app_config.get( "customer_aws_email_prefix" ) + aws_unique_account_id + app_config.get( "customer_aws_email_suffix" )
		new_aws_account.terraform_state_versions = []
		new_aws_account.aws_account_status = "CREATED"
		new_aws_account.account_type = account_type

		# Create AWS sub-account
		logit( "Creating AWS sub-account '" + str( new_aws_account.aws_account_email ) + "'..." )

		# Only create a sub-account if this is a MANAGED AWS account and skip
		# this step if we're onboarding a THIRDPARTY AWS account (e.g. self-hosted)
		if account_type == "MANAGED":
			# Create sub-AWS account
			account_creation_response = TaskSpawner._create_aws_org_sub_account(
				app_config,
				aws_organization_client,
				aws_unique_account_id,
				str( new_aws_account.aws_account_email ),
			)

			if account_creation_response == False:
				raise Exception( "Account creation failed, quitting out!" )

			new_aws_account.account_id = account_creation_response[ "account_id" ]
			logit( "Sub-account created! AWS account ID is " + new_aws_account.account_id + "." )
		elif account_type == "THIRDPARTY":
			new_aws_account.account_id = aws_account_id
			logit( "Using provided AWS Account ID " + new_aws_account.account_id + "." )

		assumed_role_credentials = {}

		# Try to assume the role up to 10 times
		for _ in xrange(10):
			logit( "Attempting to assume the sub-account's administrator role..." )

			try:
				# We then assume the administrator role for the sub-account we created
				assumed_role_credentials = TaskSpawner._get_assume_role_credentials(
					app_config,
					sts_client,
					str( new_aws_account.account_id ),
					3600 # One hour - TODO CHANGEME
				)
				break
			except botocore.exceptions.ClientError as boto_error:
				logit( "Assume role boto error:" + repr( boto_error ), "error" )
				# If it's not an AccessDenied exception it's not what we except so we re-raise
				if boto_error.response[ "Error" ][ "Code" ] != "AccessDenied":
					logit( "Unexpected Boto3 response: " + boto_error.response[ "Error" ][ "Code" ] )
					logit( boto_error.response )
					raise boto_error

				# Otherwise it's what we accept and we just need to wait.
				logit( "Got an Access Denied error, role is likely not propogated yet. Trying again in 5 seconds..." )
				time.sleep( 5 )

		logit( "Successfully assumed the sub-account's administrator role." )
		logit( "Minting a new AWS Console User account for the customer to use..." )

		# Using the credentials from the assumed role we mint an IAM console
		# user for Refinery customers to use to log into their managed AWS account.
		create_console_user_results = TaskSpawner._create_new_console_user(
			app_config,
			assumed_role_credentials[ "access_key_id" ],
			assumed_role_credentials[ "secret_access_key" ],
			assumed_role_credentials[ "session_token" ],
			str( new_aws_account.iam_admin_username ),
			str( new_aws_account.iam_admin_password )
		)

		# Add AWS account to database
		dbsession = db_session_maker()
		dbsession.add( new_aws_account )
		dbsession.commit()
		dbsession.close()

		logit( "New AWS account created successfully and stored in database as 'CREATED'!" )

		return True

	@run_on_executor
	@emit_runtime_metrics( "terraform_configure_aws_account" )
	def terraform_configure_aws_account( self, aws_account_dict ):
		return TaskSpawner._terraform_configure_aws_account(
			self.aws_client_factory,
			self.app_config,
			self.preterraform_manager,
			self.sts_client,
			aws_account_dict
		)

	@run_on_executor
	@emit_runtime_metrics( "write_terraform_base_files" )
	def write_terraform_base_files( self, aws_account_dict ):
		return TaskSpawner._write_terraform_base_files(
			self.app_config,
			self.sts_client,
			aws_account_dict
		)

	@staticmethod
	def _write_terraform_base_files( app_config, sts_client, aws_account_dict ):
		# Create a temporary working directory for the work.
		# Even if there's some exception thrown during the process
		# we will still delete the underlying state.
		temporary_dir = "/tmp/" + str( uuid.uuid4() ) + "/"

		result = False

		terraform_configuration_data = {}

		try:
			# Recursively copy files to the directory
			shutil.copytree(
				"/work/install/",
				temporary_dir
			)

			terraform_configuration_data = TaskSpawner.__write_terraform_base_files(
				app_config,
				sts_client,
				aws_account_dict,
				temporary_dir
			)
		except Exception as e:
			logit( "An exception occurred while writing terraform base files for AWS account ID " + aws_account_dict[ "account_id" ] )
			logit( e )

			# Delete the temporary directory reguardless.
			shutil.rmtree( temporary_dir )

			raise

		return terraform_configuration_data

	@staticmethod
	def __write_terraform_base_files( app_config, sts_client, aws_account_data, base_dir ):
		logit( "Setting up the base Terraform files (AWS Acc. ID '" + aws_account_data[ "account_id" ] + "')..." )

		# Get some temporary assume role credentials for the account
		assumed_role_credentials = TaskSpawner._get_assume_role_credentials(
			app_config,
			sts_client,
			str( aws_account_data[ "account_id" ] ),
			3600 # One hour - TODO CHANGEME
		)

		sub_account_admin_role_arn = "arn:aws:iam::" + str( aws_account_data[ "account_id" ] ) + ":role/" + app_config.get( "customer_aws_admin_assume_role" )

		# Write out the terraform configuration data
		terraform_configuration_data = {
			"session_token": assumed_role_credentials[ "session_token" ],
			"role_session_name": assumed_role_credentials[ "role_session_name" ],
			"assume_role_arn": sub_account_admin_role_arn,
			"access_key": assumed_role_credentials[ "access_key_id" ],
			"secret_key": assumed_role_credentials[ "secret_access_key" ],
			"region": app_config.get( "region_name" ),
			"s3_bucket_suffix": aws_account_data[ "s3_bucket_suffix" ],
			"redis_secrets": {
				"password": aws_account_data[ "redis_password" ],
				"secret_prefix": aws_account_data[ "redis_secret_prefix" ],
			}
		}

		logit( "Writing Terraform input variables to file..." )

		# Write configuration data to a file for Terraform to use.
		with open( base_dir + "customer_config.json", "w" ) as file_handler:
			file_handler.write(
				json.dumps(
					terraform_configuration_data
				)
			)

		# Write the latest terraform state to terraform.tfstate
		# If we have any state at all.
		if aws_account_data[ "terraform_state" ] != "":
			# First we write the current version to the database as a version to keep track

			terraform_state_file_path = base_dir + "terraform.tfstate"

			logit( "A previous terraform state file exists! Writing it to '" + terraform_state_file_path + "'..." )

			with open( terraform_state_file_path, "w" ) as file_handler:
				file_handler.write(
					aws_account_data[ "terraform_state" ]
				)

		logit( "The base terraform files have been created successfully at " + base_dir )

		terraform_configuration_data[ "base_dir" ] = base_dir

		return terraform_configuration_data

	@run_on_executor
	@emit_runtime_metrics( "terraform_apply" )
	def terraform_apply( self, aws_account_data, refresh_terraform_state=True ):
		"""
		This applies the latest terraform config to an account.

		THIS IS DANGEROUS, MAKE SURE YOU DID A FLEET TERRAFORM PLAN
		FIRST. NO EXCUSES, THIS IS ONE OF THE FEW WAYS TO BREAK PROD
		FOR OUR CUSTOMERS.

		-mandatory

		:param: refresh_terraform_state This value tells Terraform if it should refresh the state before running plan
		"""
		return TaskSpawner._terraform_apply(
			self.aws_client_factory,
			self.app_config,
			self.preterraform_manager,
			self.sts_client,
			aws_account_data,
			refresh_terraform_state
		)

	@staticmethod
	def _terraform_apply( aws_client_factory, app_config, preterraform_manager, sts_client, aws_account_data, refresh_terraform_state ):
		logit( "Ensuring existence of ECS service-linked role before continuing with terraform apply..." )
		preterraform_manager._ensure_ecs_service_linked_role_exists(
			aws_client_factory,
			aws_account_data
		)

		# The return data
		return_data = {
			"success": True,
			"stdout": "",
			"stderr": "",
			"original_tfstate": str(
				copy.copy(
					aws_account_data[ "terraform_state" ]
				)
			),
			"new_tfstate": "",
		}

		terraform_configuration_data = TaskSpawner._write_terraform_base_files(
			app_config,
			sts_client,
			aws_account_data
		)
		temporary_directory = terraform_configuration_data[ "base_dir" ]

		try:
			logit( "Performing 'terraform apply' to AWS Account " + aws_account_data[ "account_id" ] + "..." )

			refresh_state_parameter = "true" if refresh_terraform_state else "false"

			# Terraform plan
			process_handler = subprocess.Popen(
				[
					temporary_directory + "terraform",
					"apply",
					"-refresh=" + refresh_state_parameter,
					"-auto-approve",
					"-var-file",
					temporary_directory + "customer_config.json",
					],
				stdout=subprocess.PIPE,
				stderr=subprocess.PIPE,
				shell=False,
				universal_newlines=True,
				cwd=temporary_directory,
			)
			process_stdout, process_stderr = process_handler.communicate()
			return_data[ "stdout" ] = process_stdout
			return_data[ "stderr" ] = process_stderr

			# Pull the latest terraform state and return it
			# We need to do this regardless of if an error occurred.
			with open( temporary_directory + "terraform.tfstate", "r" ) as file_handler:
				return_data[ "new_tfstate" ] = file_handler.read()

			if process_stderr.strip() != "":
				logit( "The 'terraform apply' has failed!", "error" )
				logit( process_stderr, "error" )
				logit( process_stdout, "error" )

				# Alert us of the provisioning error so we can response to it
				TaskSpawner._send_terraform_provisioning_error(
					app_config,
					aws_account_data[ "account_id" ],
					str( process_stderr )
				)

				return_data[ "success" ] = False
		finally:
			# Ensure we clear the temporary directory no matter what
			shutil.rmtree( temporary_directory )

		logit( "'terraform apply' completed, returning results..." )

		return return_data

	@run_on_executor
	@emit_runtime_metrics( "terraform_plan" )
	def terraform_plan( self, aws_account_data, refresh_terraform_state=True ):
		"""
		This does a terraform plan to an account and sends an email
		with the results. This allows us to see the impact of a new
		terraform change before we roll it out across our customer's
		AWS accounts.
		:param: refresh_terraform_state This value tells Terraform if it should refresh the state before running plan
		"""
		return TaskSpawner._terraform_plan(
			self.app_config,
			self.sts_client,
			aws_account_data,
			refresh_terraform_state
		)

	@staticmethod
	def _terraform_plan( app_config, sts_client, aws_account_data, refresh_terraform_state ):
		terraform_configuration_data = TaskSpawner._write_terraform_base_files(
			app_config,
			sts_client,
			aws_account_data
		)
		temporary_directory = terraform_configuration_data[ "base_dir" ]

		try:
			logit( "Performing 'terraform plan' to AWS account " + aws_account_data[ "account_id" ] + "..." )

			refresh_state_parameter = "true" if refresh_terraform_state else "false"

			# Terraform plan
			process_handler = subprocess.Popen(
				[
					temporary_directory + "terraform",
					"plan",
					"-refresh=" + refresh_state_parameter,
					"-var-file",
					temporary_directory + "customer_config.json",
					],
				stdout=subprocess.PIPE,
				stderr=subprocess.PIPE,
				shell=False,
				universal_newlines=True,
				cwd=temporary_directory,
			)
			process_stdout, process_stderr = process_handler.communicate()

			if process_stderr.strip() != "":
				logit( "The 'terraform plan' has failed!", "error" )
				logit( process_stderr, "error" )
				logit( process_stdout, "error" )

				raise Exception( "Terraform plan failed." )
		finally:
			# Ensure we clear the temporary directory no matter what
			shutil.rmtree( temporary_directory )

		logit( "Terraform plan completed successfully, returning output." )
		return process_stdout

	@staticmethod
	def _terraform_configure_aws_account( aws_client_factory, app_config, preterraform_manager, sts_client, aws_account_data ):
		logit( "Ensuring existence of ECS service-linked role before continuing with AWS account configuration..." )
		preterraform_manager._ensure_ecs_service_linked_role_exists(
			aws_client_factory,
			aws_account_data
		)

		terraform_configuration_data = TaskSpawner._write_terraform_base_files(
			app_config,
			sts_client,
			aws_account_data
		)
		base_dir = terraform_configuration_data[ "base_dir" ]

		try:
			logit( "Setting up AWS account with terraform (AWS Acc. ID '" + aws_account_data[ "account_id" ] + "')..." )

			# Terraform apply
			process_handler = subprocess.Popen(
				[
					base_dir + "terraform",
					"apply",
					"-auto-approve",
					"-var-file",
					base_dir + "customer_config.json",
					],
				stdout=subprocess.PIPE,
				stderr=subprocess.PIPE,
				shell=False,
				universal_newlines=True,
				cwd=base_dir,
			)
			process_stdout, process_stderr = process_handler.communicate()

			if process_stderr.strip() != "":
				logit( "The Terraform provisioning has failed!", "error" )
				logit( process_stderr, "error" )
				logit( process_stdout, "error" )

				# Alert us of the provisioning error so we can get ahead of
				# it with AWS support.
				TaskSpawner._send_terraform_provisioning_error(
					app_config,
					aws_account_data[ "account_id" ],
					str( process_stderr )
				)

				raise Exception( "Terraform provisioning failed, AWS account marked as \"CORRUPT\"" )

			logit( "Running 'terraform output' to pull the account details..." )

			# Print Terraform output as JSON so we can read it.
			process_handler = subprocess.Popen(
				[
					base_dir + "terraform",
					"output",
					"-json"
				],
				stdout=subprocess.PIPE,
				stderr=subprocess.PIPE,
				shell=False,
				universal_newlines=True,
				cwd=base_dir,
			)
			process_stdout, process_stderr = process_handler.communicate()

			# Parse Terraform JSON output
			terraform_provisioned_account_details = json.loads(
				process_stdout
			)

			logit( "Pulled Terraform output successfully." )

			# Pull the terraform state and pull it so we can later
			# make terraform changes to user accounts.
			terraform_state = ""
			with open( base_dir + "terraform.tfstate", "r" ) as file_handler:
				terraform_state = file_handler.read()

			terraform_configuration_data[ "terraform_state" ] = terraform_state
			terraform_configuration_data[ "redis_hostname" ] = terraform_provisioned_account_details[ "redis_elastic_ip" ][ "value" ]
			terraform_configuration_data[ "ssh_public_key" ] = terraform_provisioned_account_details[ "refinery_redis_ssh_key_public_key_openssh" ][ "value" ]
			terraform_configuration_data[ "ssh_private_key" ] = terraform_provisioned_account_details[ "refinery_redis_ssh_key_private_key_pem" ][ "value" ]
		finally:
			# Ensure we clear the temporary directory no matter what
			shutil.rmtree( base_dir )

		return terraform_configuration_data

	@run_on_executor
	@emit_runtime_metrics( "unfreeze_aws_account" )
	def unfreeze_aws_account( self, credentials ):
		return TaskSpawner._unfreeze_aws_account(
			self.aws_client_factory,
			credentials
		)

	@staticmethod
	def _unfreeze_aws_account( aws_client_factory, credentials ):
		"""
		Unfreezes a previously-frozen AWS account, this is for situations
		where a user has gone over their free-trial or billing limit leading
		to their account getting frozen. By calling this the account will be
		re-enabled for regular Refinery use.
		* De-throttle all AWS Lambdas
		* Turn on EC2 instances (redis)
		"""
		logit( "Unfreezing AWS account..." )

		lambda_client = aws_client_factory.get_aws_client(
			"lambda",
			credentials
		)

		ec2_client = aws_client_factory.get_aws_client(
			"ec2",
			credentials
		)

		# Pull all Lambda ARN(s)
		lambda_arns = TaskSpawner._get_lambda_arns(
			aws_client_factory,
			credentials
		)

		# Remove function throttle from each Lambda
		for lambda_arn in lambda_arns:
			lambda_client.delete_function_concurrency(
				FunctionName=lambda_arn
			)

		# Start EC2 instance(s)
		ec2_instance_ids = TaskSpawner._get_ec2_instance_ids( aws_client_factory, credentials )

		# Max attempts
		remaining_attempts = 20

		# Prevents issue if a freeze happens too quickly after an un-freeze
		while remaining_attempts > 0:
			try:
				start_instance_response = ec2_client.start_instances(
					InstanceIds=ec2_instance_ids
				)
			except botocore.exceptions.ClientError as boto_error:
				if boto_error.response[ "Error" ][ "Code" ] != "IncorrectInstanceState":
					raise

				logit( "EC2 instance isn't ready to be started yet!" )
				logit( "Waiting 2 seconds and trying again..." )
				time.sleep(2)

			remaining_attempts = remaining_attempts - 1

		return True

	@staticmethod
	def _get_lambda_arns( aws_client_factory, credentials ):
		lambda_client = aws_client_factory.get_aws_client(
			"lambda",
			credentials
		)

		# Now we throttle all of the user's Lambdas so none will execute
		# First we pull all of the user's Lambdas
		lambda_list_params = {
			"MaxItems": 50,
		}

		# The list of Lambda ARNs
		lambda_arn_list = []

		# Don't list more than 200 pages of Lambdas (I hope this is never happens!)
		for _ in xrange(200):
			lambda_functions_response = lambda_client.list_functions(
				**lambda_list_params
			)

			for lambda_function_data in lambda_functions_response[ "Functions" ]:
				lambda_arn_list.append(
					lambda_function_data[ "FunctionArn" ]
				)

			# Only do another loop if we have more results
			if not ( "NextMarker" in lambda_functions_response ):
				break

			lambda_list_params[ "Marker" ] = lambda_functions_response[ "NextMarker" ]

		# Iterate over list of Lambda ARNs and set concurrency to zero for all
		for lambda_arn in lambda_arn_list:
			lambda_client.put_function_concurrency(
				FunctionName=lambda_arn,
				ReservedConcurrentExecutions=0
			)

		return lambda_arn_list

	@staticmethod
	def _get_ec2_instance_ids( aws_client_factory, credentials ):
		ec2_client = aws_client_factory.get_aws_client(
			"ec2",
			credentials
		)

		# Turn off all EC2 instances (AKA just redis)
		ec2_describe_instances_response = ec2_client.describe_instances(
			MaxResults=1000
		)

		# List of EC2 instance IDs
		ec2_instance_ids = []

		for ec2_instance_data in ec2_describe_instances_response[ "Reservations" ][0][ "Instances" ]:
			ec2_instance_ids.append(
				ec2_instance_data[ "InstanceId" ]
			)

		return ec2_instance_ids

	@run_on_executor
	@emit_runtime_metrics( "freeze_aws_account" )
	def freeze_aws_account( self, credentials ):
		return TaskSpawner._freeze_aws_account( self.app_config, self.aws_client_factory, self.db_session_maker, credentials )

	@staticmethod
	def _freeze_aws_account( app_config, aws_client_factory, db_session_maker, credentials ):
		"""
		Freezes an AWS sub-account when the user has gone past
		their free trial or when they have gone tardy on their bill.

		This is different from closing an AWS sub-account in that it preserves
		the underlying resources in the account. Generally this is the
		"warning shot" before we later close the account and delete it all.

		The steps are as follows:
		* Disable AWS console access by changing the password
		* Revoke all active AWS console sessions - TODO
		* Iterate over all deployed Lambdas and throttle them
		* Stop all active CodeBuilds
		* Turn-off EC2 instances (redis)
		"""
		logit( "Freezing AWS account..." )

		iam_client = aws_client_factory.get_aws_client(
			"iam",
			credentials
		)

		lambda_client = aws_client_factory.get_aws_client(
			"lambda",
			credentials
		)

		codebuild_client = aws_client_factory.get_aws_client(
			"codebuild",
			credentials
		)

		ec2_client = aws_client_factory.get_aws_client(
			"ec2",
			credentials
		)

		# Rotate and log out users from the AWS console
		new_console_user_password = TaskSpawner._recreate_aws_console_account(
			app_config,
			aws_client_factory,
			credentials,
			True
		)

		# Update the console login in the database
		dbsession = db_session_maker()
		aws_account = dbsession.query( AWSAccount ).filter_by(
			account_id=credentials[ "account_id" ]
		).first()
		aws_account.iam_admin_password = new_console_user_password
		dbsession.commit()

		# Get Lambda ARNs
		lambda_arn_list = TaskSpawner._get_lambda_arns( aws_client_factory, credentials )

		# List all CodeBuild builds and stop any that are running
		codebuild_build_ids = []
		codebuild_list_params = {}

		# Bound this loop to only execute MAX_LOOP_ITERATION times
		for _ in xrange(1000):
			codebuild_list_response = codebuild_client.list_builds(
				**codebuild_list_params
			)

			for build_id in codebuild_list_response[ "ids" ]:
				codebuild_build_ids.append(
					build_id
				)

			if not ( "nextToken" in codebuild_list_response ):
				break

			codebuild_list_params[ "nextToken" ] = codebuild_list_response[ "nextToken" ]

		# We now scan these builds to see if they are currently running.
		# We can do this in batches of 100
		active_build_ids = []
		chunk_size = 100

		while len( codebuild_build_ids ) > 0:
			chunk_of_build_ids = codebuild_build_ids[:chunk_size]
			remaining_build_ids = codebuild_build_ids[chunk_size:]
			codebuild_build_ids = remaining_build_ids

			# Pull the information for the build ID chunk
			builds_info_response = codebuild_client.batch_get_builds(
				ids=chunk_of_build_ids,
			)

			# Iterate over the builds info response to find live build IDs
			for build_info in builds_info_response[ "builds" ]:
				if build_info[ "buildStatus" ] == "IN_PROGRESS":
					active_build_ids.append(
						build_info[ "id" ]
					)

		# Run through all active builds and stop them in their place
		for active_build_id in active_build_ids:
			stop_build_response = codebuild_client.stop_build(
				id=active_build_id
			)

		ec2_instance_ids = TaskSpawner._get_ec2_instance_ids( aws_client_factory, credentials )

		stop_instance_response = ec2_client.stop_instances(
			InstanceIds=ec2_instance_ids
		)

		dbsession.close()
		return False

	@run_on_executor
	@emit_runtime_metrics( "recreate_aws_console_account" )
	def recreate_aws_console_account( self, credentials, rotate_password, force_continue=False ):
		return TaskSpawner._recreate_aws_console_account(
			self.app_config,
			self.aws_client_factory,
			credentials,
			rotate_password,
			force_continue=force_continue
		)

	@staticmethod
	def _recreate_aws_console_account( app_config, aws_client_factory, credentials, rotate_password, force_continue=False ):
		iam_client = aws_client_factory.get_aws_client(
			"iam",
			credentials
		)

		# The only way to revoke an AWS Console user's session
		# is to delete the console user and create a new one.

		# Generate the IAM policy ARN
		iam_policy_arn = "arn:aws:iam::" + credentials[ "account_id" ] + ":policy/RefineryCustomerPolicy"

		logit( "Deleting AWS console user..." )

		# TODO check responses from these calls?

		try:
			# Delete the current AWS console user
			delete_user_profile_response = iam_client.delete_login_profile(
				UserName=credentials[ "iam_admin_username" ],
			)

			# Remove the policy from the user
			detach_user_policy = iam_client.detach_user_policy(
				UserName=credentials[ "iam_admin_username" ],
				PolicyArn=iam_policy_arn
			)

			# Delete the IAM user
			delete_user_response = iam_client.delete_user(
				UserName=credentials[ "iam_admin_username" ],
			)
		except Exception as e:
			logit( "Unable to delete IAM user during recreate process" )

			# Raise the exception again unless the flag is set to force continuation
			if force_continue is False:
				raise e

		logit( "Re-creating the AWS console user..." )

		# Create the IAM user again
		delete_user_response = iam_client.create_user(
			UserName=credentials[ "iam_admin_username" ],
		)

		# Create the IAM user again
		delete_policy_response = iam_client.delete_policy(
			PolicyArn=iam_policy_arn
		)

		# Create IAM policy for the user
		create_policy_response = iam_client.create_policy(
			PolicyName="RefineryCustomerPolicy",
			PolicyDocument=json.dumps( app_config.get( "CUSTOMER_IAM_POLICY" ) ),
			Description="Refinery Labs managed AWS customer account policy."
		)

		# Attach the limiting IAM policy to it.
		attach_policy_response = iam_client.attach_user_policy(
			UserName=credentials[ "iam_admin_username" ],
			PolicyArn=iam_policy_arn
		)

		# Generate a new user console password
		new_console_user_password = get_urand_password( 32 )

		if rotate_password == False:
			new_console_user_password = credentials[ "iam_admin_password" ]

		# Create the console user again.
		create_user_response = iam_client.create_login_profile(
			UserName=credentials[ "iam_admin_username" ],
			Password=new_console_user_password,
			PasswordResetRequired=False
		)

		return new_console_user_password

	@run_on_executor
	@emit_runtime_metrics( "send_email" )
	def send_email( self, to_email_string, subject_string, message_text_string, message_html_string ):
		"""
		to_email_string: "example@refinery.io"
		subject_string: "Your important email"
		message_text_string: "You have an important email here!"
		message_html_string: "<h1>ITS IMPORTANT AF!</h1>"
		"""
		return TaskSpawner._send_email(
			self.app_config,
			to_email_string,
			subject_string,
			message_text_string,
			message_html_string
		)

	@staticmethod
	def _send_email( app_config, to_email_string, subject_string, message_text_string, message_html_string ):
		logit( "Sending email to '" + to_email_string + "' with subject '" + subject_string + "'..." )

		requests_options = {
			"auth": ( "api", app_config.get( "mailgun_api_key" ) ),
			"data": {
				"from": app_config.get( "from_email" ),
				"h:Reply-To": "support@refinery.io",
				"to": [
					to_email_string
				],
				"subject": subject_string,
			}
		}

		if message_text_string:
			requests_options[ "data" ][ "text" ] = message_text_string

		if message_html_string:
			requests_options[ "data" ][ "html" ] = message_html_string

		response = requests.post(
			"https://api.mailgun.net/v3/mail.refinery.io/messages",
			**requests_options
		)

		return response.text

	@staticmethod
	def _send_terraform_provisioning_error( app_config, aws_account_id, error_output ):
		TaskSpawner._send_email(
			app_config,
			app_config.get( "alerts_email" ),
			"[AWS Account Provisioning Error] The Refinery AWS Account #" + aws_account_id + " Encountered a Fatal Error During Terraform Provisioning",
			pystache.render(
				app_config.get( "EMAIL_TEMPLATES" )[ "terraform_provisioning_error_alert" ],
				{
					"aws_account_id": aws_account_id,
					"error_output": error_output,
				}
			),
			False,
		)

	@staticmethod
	def _send_account_freeze_email( app_config, aws_account_id, amount_accumulated, organization_admin_email ):
		TaskSpawner._send_email(
			app_config,
			app_config.get( "alerts_email" ),
			"[Freeze Alert] The Refinery AWS Account #" + aws_account_id + " has been frozen for going over its account limit!",
			False,
			pystache.render(
				app_config.get( "EMAIL_TEMPLATES" )[ "account_frozen_alert" ],
				{
					"aws_account_id": aws_account_id,
					"free_trial_billing_limit": app_config.get( "free_trial_billing_limit" ),
					"amount_accumulated": amount_accumulated,
					"organization_admin_email": organization_admin_email,
				}
			),
		)

	@run_on_executor
	@emit_runtime_metrics( "send_registration_confirmation_email" )
	def send_registration_confirmation_email( self, email_address, auth_token ):
		registration_confirmation_link = self.app_config.get( "web_origin" ) + "/authentication/email/" + auth_token

		TaskSpawner._send_email(
			self.app_config,
			email_address,
			"Refinery.io - Confirm your Refinery registration",
			pystache.render(
				self.app_config.get( "EMAIL_TEMPLATES" )[ "registration_confirmation_text" ],
				{
					"registration_confirmation_link": registration_confirmation_link,
				}
			),
			pystache.render(
				self.app_config.get( "EMAIL_TEMPLATES" )[ "registration_confirmation" ],
				{
					"registration_confirmation_link": registration_confirmation_link,
				}
			),
		)

	@run_on_executor
	@emit_runtime_metrics( "send_internal_registration_confirmation_email" )
	def send_internal_registration_confirmation_email( self, customer_email_address, customer_name, customer_phone ):
		TaskSpawner._send_email(
			self.app_config,
			self.app_config.get( "internal_signup_notification_email" ),
			"Refinery User Signup, " + customer_email_address,
			pystache.render(
				self.app_config.get( "EMAIL_TEMPLATES" )[ "internal_registration_notification_text" ],
				{
					"customer_email_address": customer_email_address,
					"customer_name": customer_name,
					"customer_phone": customer_phone
				}
			),
			pystache.render(
				self.app_config.get( "EMAIL_TEMPLATES" )[ "internal_registration_notification" ],
				{
					"customer_email_address": customer_email_address,
					"customer_name": customer_name,
					"customer_phone": customer_phone
				}
			),
			)

	@run_on_executor
	@emit_runtime_metrics( "send_authentication_email" )
	def send_authentication_email( self, email_address, auth_token ):
		authentication_link = self.app_config.get( "web_origin" ) + "/authentication/email/" + auth_token

		TaskSpawner._send_email(
			self.app_config,
			email_address,
			"Refinery.io - Login by email confirmation",
			pystache.render(
				self.app_config.get( "EMAIL_TEMPLATES" )[ "authentication_email_text" ],
				{
					"email_authentication_link": authentication_link,
				}
			),
			pystache.render(
				self.app_config.get( "EMAIL_TEMPLATES" )[ "authentication_email" ],
				{
					"email_authentication_link": authentication_link,
				}
			),
		)

	@run_on_executor
	@emit_runtime_metrics( "stripe_create_customer" )
	def stripe_create_customer( self, email, name, phone_number, source_token, metadata_dict ):
		# Create a customer in Stripe
		customer = stripe.Customer.create(
			email=email,
			name=name,
			phone=phone_number,
			source=source_token,
			metadata=metadata_dict
		)

		return customer[ "id" ]

	@run_on_executor
	@emit_runtime_metrics( "associate_card_token_with_customer_account" )
	def associate_card_token_with_customer_account( self, stripe_customer_id, card_token ):
		# Add the card to the customer's account.
		new_card = stripe.Customer.create_source(
			stripe_customer_id,
			source=card_token
		)

		return new_card[ "id" ]

	@run_on_executor
	@emit_runtime_metrics( "get_account_cards" )
	def get_account_cards( self, stripe_customer_id ):
		return TaskSpawner._get_account_cards( stripe_customer_id )

	@staticmethod
	def _get_account_cards( stripe_customer_id ):
		# Pull all of the metadata for the cards the customer
		# has on file with Stripe
		cards = stripe.Customer.list_sources(
			stripe_customer_id,
			object="card",
			limit=100,
		)

		# Pull the user's default card and add that
		# metadata to the card
		customer_info = TaskSpawner._get_stripe_customer_information(
			stripe_customer_id
		)

		for card in cards:
			is_primary = False
			if card[ "id" ] == customer_info[ "default_source" ]:
				is_primary = True
			card[ "is_primary" ] = is_primary

		return cards[ "data" ]

	@run_on_executor
	@emit_runtime_metrics( "get_stripe_customer_information" )
	def get_stripe_customer_information( self, stripe_customer_id ):
		return TaskSpawner._get_stripe_customer_information( stripe_customer_id )

	@staticmethod
	def _get_stripe_customer_information( stripe_customer_id ):
		return stripe.Customer.retrieve(
			stripe_customer_id
		)

	@run_on_executor
	@emit_runtime_metrics( "set_stripe_customer_default_payment_source" )
	def set_stripe_customer_default_payment_source( self, stripe_customer_id, card_id ):
		customer_update_response = stripe.Customer.modify(
			stripe_customer_id,
			default_source=card_id,
		)

		logit( customer_update_response )

	@run_on_executor
	@emit_runtime_metrics( "delete_card_from_account" )
	def delete_card_from_account( self, stripe_customer_id, card_id ):
		# We first have to pull the customers information so we
		# can verify that they are not deleting their default
		# payment source from Stripe.
		customer_information = TaskSpawner._get_stripe_customer_information(
			stripe_customer_id
		)

		# Throw an exception if this is the default source for the user
		if customer_information[ "default_source" ] == card_id:
			raise CardIsPrimaryException()

		# Delete the card from STripe
		delete_response = stripe.Customer.delete_source(
			stripe_customer_id,
			card_id
		)

		return True

	@run_on_executor
	@emit_runtime_metrics( "generate_managed_accounts_invoices" )
	def generate_managed_accounts_invoices( self, start_date_string, end_date_string ):
		"""
		Bills ultimately belong to the organization but are paid by
		the ADMINS of the organization. So we generate the invoices and
		then send them to the admins on the account for payment.

		Note that this is purely for accounts which are "managed" meaning
		we own the billing of the sub-AWS accounts and we upcharge and
		bill the customer.
		"""
		# Pull a list of organizations to generate invoices for
		dbsession = self.db_session_maker()
		organizations = dbsession.query( Organization )

		organization_ids = []

		for organization in organizations:
			organization_dict = organization.to_dict()
			organization_ids.append(
				organization_dict[ "id" ]
			)

		dbsession.close()

		# List of invoices to send out at the end
		"""
		{
			# To send invoice emails
			"admin_stripe_id": "...",
			"aws_account_bills": [],
		}
		"""
		invoice_list = []

		# Setting for if Refinery should just finalize the invoices
		# or if manual approve/editing is enabled. One is more careful
		# than the others.
		finalize_invoices_enabled = json.loads(
			self.app_config.get( "stripe_finalize_invoices" )
		)

		# Iterate over each organization
		for organization_id in organization_ids:
			dbsession = self.db_session_maker()
			organization = dbsession.query( Organization ).filter_by(
				id=organization_id
			).first()

			organization_dict = organization.to_dict()

			# If the organization is disabled we just skip it
			if organization.disabled == True:
				continue

			# If the organization is billing exempt, we skip it
			if organization.billing_exempt == True:
				continue

			# Check if the organization billing admin has validated
			# their email address. If not it means they never finished
			# the signup process so we can skip them.
			if organization.billing_admin_user.email_verified == False:
				continue

			current_organization_invoice_data = {
				"admin_stripe_id": "...",
				"aws_account_bills": [],
			}

			# Pull the organization billing admin and send them
			# the invoice email so they can pay it.
			current_organization_invoice_data[ "admin_stripe_id" ] = organization.billing_admin_user.payment_id

			# Get AWS accounts from organization
			organization_aws_accounts = []
			for aws_account in organization.aws_accounts:
				organization_aws_accounts.append(
					aws_account.to_dict()
				)
			dbsession.close()

			# Pull billing information for each AWS account
			for aws_account_dict in organization_aws_accounts:
				billing_information = TaskSpawner._get_sub_account_billing_data(
					self.app_config,
					self.db_session_maker,
					self.aws_cost_explorer,
					self.aws_client_factory,
					aws_account_dict[ "account_id" ],
					aws_account_dict[ "account_type" ],
					start_date_string,
					end_date_string,
					"monthly",
					False
				)

				current_organization_invoice_data[ "aws_account_bills" ].append({
					"aws_account_label": aws_account_dict[ "account_label" ],
					"aws_account_id": aws_account_dict[ "account_id" ],
					"billing_information": billing_information,
				})

			if "admin_stripe_id" in current_organization_invoice_data and current_organization_invoice_data[ "admin_stripe_id" ]:
				invoice_list.append(
					current_organization_invoice_data
				)

		for invoice_data in invoice_list:
			for aws_account_billing_data in invoice_data[ "aws_account_bills" ]:
				# We send one bill per managed AWS account if they have multiple

				for service_cost_data in aws_account_billing_data[ "billing_information" ][ "service_breakdown" ]:
					line_item_cents = int(
						float( service_cost_data[ "total" ] ) * 100
					)

					# If the item costs zero cents don't add it to the bill.
					if line_item_cents > 0:
						# Don't add "Managed" to the base-service fee.
						if "Fee" in service_cost_data[ "service_name" ]:
							service_description = service_cost_data[ "service_name" ]
						else:
							service_description = "Managed " + service_cost_data[ "service_name" ]

						if aws_account_billing_data[ "aws_account_label" ].strip() != "":
							service_description = service_description + " (Cloud Account: '" + aws_account_billing_data[ "aws_account_label" ] + "')"

						stripe.InvoiceItem.create(
							# Stripe bills in cents!
							amount=line_item_cents,
							currency=str( service_cost_data[ "unit" ] ).lower(),
							customer=invoice_data[ "admin_stripe_id" ],
							description=service_description,
						)

				invoice_creation_params = {
					"customer": invoice_data[ "admin_stripe_id" ],
					"auto_advance": True,
					"billing": "charge_automatically",
					"metadata": {
						"aws_account_id": aws_account_billing_data[ "aws_account_id" ]
					}
				}

				try:
					customer_invoice = stripe.Invoice.create(
						**invoice_creation_params
					)

					if finalize_invoices_enabled:
						customer_invoice.send_invoice()
				except Exception as e:
					logit( "Exception occurred while creating customer invoice, parameters were the following: " )
					logit( invoice_creation_params )
					logit( e )

		# Notify finance department that they have an hour to review the invoices
		return TaskSpawner._send_email(
			self.app_config,
			self.app_config.get( "billing_alert_email" ),
			"[URGENT][IMPORTANT]: Monthly customer invoice generation has completed. One hour to auto-finalization.",
			False,
			"The monthly Stripe invoice generation has completed. You have <b>one hour</b> to review invoices before they go out to customers.<br /><a href=\"https://dashboard.stripe.com/invoices\"><b>Click here to review the generated invoices</b></a><br /><br />",
		)

	@run_on_executor
	@emit_runtime_metrics( "pull_current_month_running_account_totals" )
	def pull_current_month_running_account_totals( self ):
		"""
		This runs through all of the sub-AWS accounts managed
		by Refinery and returns an array like the following:
		{
			"aws_account_id": "00000000000",
			"billing_total": "12.39",
			"unit": "USD",
		}
		"""
		date_info = get_current_month_start_and_end_date_strings()

		metric_name = "NetUnblendedCost"
		aws_account_running_cost_list = []

		ce_params = {
			"TimePeriod": {
				"Start": date_info[ "month_start_date" ],
				"End": date_info[ "next_month_first_day" ],
			},
			"Granularity": "MONTHLY",
			"Metrics": [
				metric_name
			],
			"GroupBy": [
				{
					"Type": "DIMENSION",
					"Key": "LINKED_ACCOUNT"
				}
			]
		}

		ce_response = {}

		# Bound this loop to only execute MAX_LOOP_ITERATION times
		for _ in xrange(1000):
			ce_response = self.aws_cost_explorer.get_cost_and_usage(
				**ce_params
			)
			account_billing_results = ce_response[ "ResultsByTime" ][0][ "Groups" ]

			for account_billing_result in account_billing_results:
				aws_account_running_cost_list.append({
					"aws_account_id": account_billing_result[ "Keys" ][0],
					"billing_total": account_billing_result[ "Metrics" ][ metric_name ][ "Amount" ],
					"unit": account_billing_result[ "Metrics" ][ metric_name ][ "Unit" ],
				})

			# Stop here if there are no more pages to iterate through.
			if ( "NextPageToken" in ce_response ) == False:
				break

			# If we have a next page token, then add it to our
			# parameters for the next paginated calls.
			ce_params[ "NextPageToken" ] = ce_response[ "NextPageToken" ]

		return aws_account_running_cost_list

	@run_on_executor
	@emit_runtime_metrics( "enforce_account_limits" )
	def enforce_account_limits( self, aws_account_running_cost_list ):
		"""
		{
			"aws_account_id": "00000000000",
			"billing_total": "12.39",
			"unit": "USD",
		}
		"""
		dbsession = self.db_session_maker()

		# Pull the configured free trial account limits
		free_trial_user_max_amount = float( self.app_config.get( "free_trial_billing_limit" ) )

		# Iterate over the input list and pull the related accounts
		for aws_account_info in aws_account_running_cost_list:
			# Pull relevant AWS account
			aws_account = dbsession.query( AWSAccount ).filter_by(
				account_id=aws_account_info[ "aws_account_id" ],
				aws_account_status="IN_USE",
			).first()

			# If there's no related AWS account in the database
			# we just skip over it because it's likely a non-customer
			# AWS account
			if aws_account is None:
				continue

			# Pull related organization
			owner_organization = dbsession.query( Organization ).filter_by(
				id=aws_account.organization_id
			).first()

			# Check if the user is a free trial user
			user_trial_info = get_user_free_trial_information( owner_organization.billing_admin_user )

			# If they are a free trial user, check if their usage has
			# exceeded the allowed limits
			exceeds_free_trial_limit = float( aws_account_info[ "billing_total" ] ) >= free_trial_user_max_amount
			if user_trial_info[ "is_using_trial" ] and exceeds_free_trial_limit:
				logit( "[ STATUS ] Enumerated user has exceeded their free trial.")
				logit( "[ STATUS ] Taking action against free-trial account..." )
				freeze_result = TaskSpawner._freeze_aws_account(
					self.app_config,
					self.aws_client_factory,
					self.db_session_maker,
					aws_account.to_dict()
				)

				# Send account frozen email to us to know that it happened
				TaskSpawner._send_account_freeze_email(
					self.app_config,
					aws_account_info[ "aws_account_id" ],
					aws_account_info[ "billing_total" ],
					owner_organization.billing_admin_user.email
				)

		dbsession.close()

	@run_on_executor
	@emit_runtime_metrics( "get_sub_account_month_billing_data" )
	def get_sub_account_month_billing_data( self, account_id, account_type, billing_month, use_cache ):
		# Parse the billing month into a datetime object
		billing_month_datetime = datetime.datetime.strptime(
			billing_month,
			"%Y-%m"
		)

		# Get first day of the month
		billing_start_date = billing_month_datetime.strftime( "%Y-%m-%d" )

		# Get the first day of the next month
		# This is some magic to ensure we end up on the next month since a month
		# never has 32 days.
		next_month_date = billing_month_datetime + datetime.timedelta( days=32 )
		billing_end_date = next_month_date.strftime( "%Y-%m-01" )

		return TaskSpawner._get_sub_account_billing_data(
			self.app_config,
			self.db_session_maker,
			self.aws_cost_explorer,
			self.aws_client_factory,
			account_id,
			account_type,
			billing_start_date,
			billing_end_date,
			"monthly",
			use_cache
		)

	@run_on_executor
	@emit_runtime_metrics( "mark_account_needs_closing" )
	def mark_account_needs_closing( self, email ):
		dbsession = self.db_session_maker()

		row = dbsession.query(User, Organization, AWSAccount).filter(
			User.organization_id == Organization.id
		).filter(
			Organization.id == AWSAccount.organization_id
		).filter(
			AWSAccount.aws_account_status == "IN_USE",
			AWSAccount.account_type == "MANAGED",
			User.email == email
		).first()

		if row is None:
			logit('unable to find user with email: ' + email)
			return False

		aws_account = row[2]
		aws_account.aws_account_status = "NEEDS_CLOSING"

		dbsession.commit()
		dbsession.close()
		return True

	@run_on_executor
	@emit_runtime_metrics( "do_account_cleanup" )
	def do_account_cleanup( self ):
		"""
		When an account has been closed on refinery, the AWS account associated with it has gone stale.
		In order to prevent any future charges of this account, we close it out using a script which:
		1) Resets the root AWS account password (required to do anything with the account)
		2) Waits for the mailgun API to receive the email
		3) Logs into the root AWS account
		4) Marks account to be closed
		"""
		delete_account_lambda_arn = self.app_config.get( "delete_account_lambda_arn" )

		dbsession = self.db_session_maker()

		# find all organizations which have been marked as 'disabled'
		rows = dbsession.query(User, Organization, AWSAccount).filter(
			User.organization_id == Organization.id
		).filter(
			Organization.id == AWSAccount.organization_id
		).filter(
			AWSAccount.aws_account_status == "NEEDS_CLOSING",
			AWSAccount.account_type == "MANAGED"
		).all()

		# load all of the results to be processed
		accounts = [
			(row[2].id, row[2].aws_account_email) for row in rows]
		dbsession.close()

		removed_accounts = 0
		for aws_account in accounts:
			account_id = aws_account[0]
			email = aws_account[1]

			response = self.aws_lambda_client.invoke(
				FunctionName=delete_account_lambda_arn,
				InvocationType="RequestResponse",
				LogType="Tail",
				Payload=json.dumps({
					"email": email
				})
			)

			if response["ResponseMetadata"]["HTTPStatusCode"] != 200:
				logit("failed to remove account: " + email)
			else:
				# mark the account as closed
				dbsession = self.db_session_maker()
				account = dbsession.query(AWSAccount).filter(
					AWSAccount.id == account_id
				).first()
				account.aws_account_status = "CLOSED"
				dbsession.commit()
				dbsession.close()

				removed_accounts += 1

		return removed_accounts

	@staticmethod
	def _get_sub_account_billing_data( app_config, db_session_maker, aws_cost_explorer, aws_client_factory, account_id, account_type, start_date, end_date, granularity, use_cache ):
		"""
		Pull the service breakdown list and return it along with the totals.
		Note that this data is not marked up. This function does the work of marking it up.
		{
			"bill_total": {
				"total": "283.92",
				"unit": "USD"
			},
			"service_breakdown": [
				{
					"service_name": "AWS Cost Explorer",
					"total": "1.14",
					"unit": "USD"
				},
			...
		"""
		service_breakdown_list = TaskSpawner._get_sub_account_service_breakdown_list(
			app_config,
			db_session_maker,
			aws_cost_explorer,
			aws_client_factory,
			account_id,
			account_type,
			start_date,
			end_date,
			granularity,
			use_cache
		)

		return_data = {
			"bill_total": {
				"total": 0,
				"unit": "USD",
			},
			"service_breakdown": []
		}

		total_amount = 0.00

		# Remove some of the AWS branding from the billing
		remove_aws_branding_words = [
			"AWS",
			"Amazon",
		]

		# Keywords which remove the item from the billing line
		not_billed_words = [
			"Elastic Compute Cloud",
			"EC2"
		]

		markup_multiplier = 1 + ( int( app_config.get( "mark_up_percent" ) ) / 100 )

		# Markup multiplier
		if account_type == "THIRDPARTY":
			# For the self-hosted (THIRDPARTY) accounts the multiplier is just 1
			# this is because we normally double the AWS pricing and pay half to AWS.
			# In the THIRDPARTY situation, the customer pays AWS directly and we just
			# take our cut off the top.
			markup_multiplier = 1

		# Check if this is the first billing month
		is_first_account_billing_month = is_organization_first_month(
			db_session_maker,
			account_id
		)

		for service_breakdown_info in service_breakdown_list:
			# Remove branding words from service name
			service_name = service_breakdown_info[ "service_name" ]
			for aws_branding_word in remove_aws_branding_words:
				service_name = service_name.replace(
					aws_branding_word,
					""
				).strip()

			# If it's an AWS EC2-related billing item we strike it
			# because it's part of our $5 base fee
			should_be_ignored = False
			for not_billed_word in not_billed_words:
				if not_billed_word in service_name:
					should_be_ignored = True

			# If it matches our keywords we'll strike it from
			# the bill
			if should_be_ignored:
				continue

			# Mark up the total for the service
			service_total = float( service_breakdown_info[ "total" ] )

			# Don't add it as a line item if it's zero
			if service_total > 0:
				service_total = get_billing_rounded_float(
					service_total
				) * markup_multiplier

				return_data[ "service_breakdown" ].append({
					"service_name": service_name,
					"unit": service_breakdown_info[ "unit" ],
					"total": ( "%.2f" % service_total ),
				})

				total_amount = total_amount + service_total

		# This is where we upgrade the billing total if it's not at least $5/mo
		# $5/mo is our floor price.
		if total_amount < 5.00 and is_first_account_billing_month == False:
			amount_to_add = ( 5.00 - total_amount )
			return_data[ "service_breakdown" ].append({
				"service_name": "Floor Fee (Bills are minimum $5/month, see refinery.io/pricing for more information).",
				"unit": "usd",
				"total": ( "%.2f" % amount_to_add ),
			})
			total_amount = 5.00

		return_data[ "bill_total" ] = ( "%.2f" % total_amount )

		return return_data

	@staticmethod
	def _get_sub_account_service_breakdown_list( app_config, db_session_maker, aws_cost_explorer, aws_client_factory, account_id, account_type, start_date, end_date, granularity, use_cache ):
		"""
		Return format:

		[
			{
				"service_name": "EC2 - Other",
				"unit": "USD",
				"total": "10.0245523",
			}
			...
		]
		"""
		dbsession = db_session_maker()
		# Pull related AWS account and get the database ID for it
		aws_account = dbsession.query( AWSAccount ).filter_by(
			account_id=account_id,
		).first()

		# If the use_cache is enabled we'll check the database for an
		# already cached bill.
		# The oldest a cached bill can be is 24 hours, otherwise a new
		# one will be generated and cached. This allows our customers to
		# always have a daily service total if they want it.
		if use_cache:
			current_timestamp = int( time.time() )
			# Basically 24 hours before the current time.
			oldest_usable_cached_result_timestamp = current_timestamp - ( 60 * 60 * 24 )
			billing_collection = dbsession.query( CachedBillingCollection ).filter_by(
				billing_start_date=start_date,
				billing_end_date=end_date,
				billing_granularity=granularity,
				aws_account_id=aws_account.id
			).filter(
				CachedBillingCollection.timestamp >= oldest_usable_cached_result_timestamp
			).order_by(
				CachedBillingCollection.timestamp.desc()
			).first()

			# If billing collection exists format and return it
			if billing_collection:
				# Create a service breakdown list from database data
				service_breakdown_list = []

				for billing_item in billing_collection.billing_items:
					service_breakdown_list.append({
						"service_name": billing_item.service_name,
						"unit": billing_item.unit,
						"total": billing_item.total,
					})

				dbsession.close()
				return service_breakdown_list

		# Pull the raw billing data via the AWS CostExplorer API
		# Note that this returned data is not marked up.
		# This also costs us 1 cent each time we make this request
		# Which is why we implement caching for user billing.
		service_breakdown_list = TaskSpawner._api_get_sub_account_billing_data(
			app_config,
			db_session_maker,
			aws_cost_explorer,
			aws_client_factory,
			account_id,
			account_type,
			start_date,
			end_date,
			granularity,
		)

		# Since we've queried this data we'll cache it for future
		# retrievals.
		new_billing_collection = CachedBillingCollection()
		new_billing_collection.billing_start_date = start_date
		new_billing_collection.billing_end_date = end_date
		new_billing_collection.billing_granularity = granularity
		new_billing_collection.aws_account_id = aws_account.id

		# Add all of the line items as billing items
		for service_breakdown_data in service_breakdown_list:
			billing_item = CachedBillingItem()
			billing_item.service_name = service_breakdown_data[ "service_name" ]
			billing_item.unit = service_breakdown_data[ "unit" ]
			billing_item.total = service_breakdown_data[ "total" ]
			new_billing_collection.billing_items.append(
				billing_item
			)

		dbsession.add( new_billing_collection )
		dbsession.commit()
		dbsession.close()

		return service_breakdown_list

	@staticmethod
	def _api_get_sub_account_billing_data( app_config, db_session_maker, aws_cost_explorer, aws_client_factory, account_id, account_type, start_date, end_date, granularity ):
		"""
		account_id: 994344292413
		start_date: 2017-05-01
		end_date: 2017-06-01
		granularity: "daily" || "hourly" || "monthly"
		"""
		metric_name = "NetUnblendedCost"

		and_statements = [
			{
				"Not": {
					"Dimensions": {
						"Key": "RECORD_TYPE",
						"Values": [
							"Credit"
						]
					}
				}
			}
		]

		billing_client = None
		if account_type == "MANAGED":
			and_statements.append({
				"Dimensions": {
					"Key": "LINKED_ACCOUNT",
					"Values": [
						str( account_id )
					]
				}
			})
			billing_client = aws_cost_explorer
		elif account_type == "THIRDPARTY":
			# For third party we need to do an assume role into the account
			dbsession = db_session_maker()
			aws_account = dbsession.query( AWSAccount ).filter_by(
				account_id=account_id
			).first()
			aws_account_dict = aws_account.to_dict()
			dbsession.close()

			billing_client = aws_client_factory.get_aws_client(
				"ce",
				aws_account_dict
			)

			and_statements.append({
				"Tags": {
					"Key": "RefineryResource",
					"Values": [
						"true"
					]
				}
			})

		if billing_client is None:
			raise Exception("billing_client not set due to unhandled account type: {}".format(account_type))

		usage_parameters = {
			"TimePeriod": {
				"Start": start_date,
				"End": end_date,
			},
			"Filter": {
				"And": and_statements
			},
			"Granularity": granularity.upper(),
			"Metrics": [ metric_name ],
			"GroupBy": [
				{
					"Type": "DIMENSION",
					"Key": "SERVICE"
				}
			]
		}

		logit( "Parameters: " )
		logit( usage_parameters )

		try:
			response = billing_client.get_cost_and_usage(
				**usage_parameters
			)
		except ClientError as e:
			TaskSpawner._send_email(
				app_config,
				app_config.get( "alerts_email" ),
				"[Billing Notification] The Refinery AWS Account #" + account_id + " Encountered An Error When Calculating the Bill",
				"See HTML email.",
				pystache.render(
					app_config.get( "EMAIL_TEMPLATES" )[ "billing_error_email" ],
					{
						"account_id": account_id,
						"code": e.response[ "Error" ][ "Code" ],
						"message": e.response[ "Error" ][ "Message" ],
					}
				),
				)
			return []

		logit( "Cost and usage resonse: " )
		logit( response )

		cost_groups = response[ "ResultsByTime" ][0][ "Groups" ]

		service_breakdown_list = []

		for cost_group in cost_groups:
			cost_group_name = cost_group[ "Keys" ][0]
			unit = cost_group[ "Metrics" ][ metric_name ][ "Unit" ]
			total = cost_group[ "Metrics" ][ metric_name ][ "Amount" ]
			service_breakdown_list.append({
				"service_name": cost_group_name,
				"unit": unit,
				"total": total,
			})

		return service_breakdown_list

	@run_on_executor
	@emit_runtime_metrics( "get_sub_account_billing_forecast" )
	def get_sub_account_billing_forecast( self, account_id, start_date, end_date, granularity ):
		"""
		account_id: 994344292413
		start_date: 2017-05-01
		end_date: 2017-06-01
		granularity: monthly"
		"""
		metric_name = "NET_UNBLENDED_COST"

		# Markup multiplier
		markup_multiplier = 1 + ( int( self.app_config.get( "mark_up_percent" ) ) / 100 )

		forcecast_parameters = {
			"TimePeriod": {
				"Start": start_date,
				"End": end_date,
			},
			"Filter": {
				"Dimensions": {
					"Key": "LINKED_ACCOUNT",
					"Values": [
						str( account_id )
					]
				}
			},
			"Granularity": granularity.upper(),
			"Metric": metric_name
		}

		response = self.aws_cost_explorer.get_cost_forecast(
			**forcecast_parameters
		)

		forecast_total = float( response[ "Total" ][ "Amount" ] ) * markup_multiplier
		forecast_total_string = numpy.format_float_positional( forecast_total )
		forecast_unit = response[ "Total" ][ "Unit" ]

		return {
			"forecasted_total": forecast_total_string,
			"unit": forecast_unit
		}

	@run_on_executor
	@emit_runtime_metrics( "check_if_layer_exists" )
	def check_if_layer_exists( self, credentials, layer_name ):
		lambda_client = self.aws_client_factory.get_aws_client( "lambda", credentials )

		try:
			response = lambda_client.get_layer_version(
				LayerName=layer_name,
				VersionNumber=1
			)
		except ClientError as e:
			if e.response[ "Error" ][ "Code" ] == "ResourceNotFoundException":
				return False

		return True

	@run_on_executor
	@emit_runtime_metrics( "create_lambda_layer" )
	def create_lambda_layer( self, credentials, layer_name, description, s3_bucket, s3_object_key ):
		lambda_client = self.aws_client_factory.get_aws_client( "lambda", credentials )

		response = lambda_client.publish_layer_version(
			LayerName="RefineryManagedLayer_" + layer_name,
			Description=description,
			Content={
				"S3Bucket": s3_bucket,
				"S3Key": s3_object_key,
			},
			CompatibleRuntimes=[
				"python2.7",
				"provided",
			],
			LicenseInfo="See layer contents for license information."
		)

		return {
			"sha256": response[ "Content" ][ "CodeSha256" ],
			"size": response[ "Content" ][ "CodeSize" ],
			"version": response[ "Version" ],
			"layer_arn": response[ "LayerArn" ],
			"layer_version_arn": response[ "LayerVersionArn" ],
			"created_date": response[ "CreatedDate" ]
		}

	@run_on_executor
	@emit_runtime_metrics( "warm_up_lambda" )
	def warm_up_lambda( self, credentials, arn, warmup_concurrency_level ):
		lambda_client = self.aws_client_factory.get_aws_client(
			"lambda",
			credentials
		)
		response = lambda_client.invoke(
			FunctionName=arn,
			InvocationType="Event",
			LogType="Tail",
			Payload=json.dumps({
				"_refinery": {
					"warmup": warmup_concurrency_level,
				}
			})
		)

	@run_on_executor
	@emit_runtime_metrics( "execute_aws_lambda" )
	def execute_aws_lambda( self, credentials, arn, input_data ):
		return TaskSpawner._execute_aws_lambda(
			self.aws_client_factory,
			credentials,
			arn,
			input_data
		)

	@staticmethod
	def _execute_aws_lambda( aws_client_factory, credentials, arn, input_data ):
		lambda_client = aws_client_factory.get_aws_client( "lambda", credentials )
		response = lambda_client.invoke(
			FunctionName=arn,
			InvocationType="RequestResponse",
			LogType="Tail",
			Payload=json.dumps(
				input_data
			)
		)

		full_response = response[ "Payload" ].read()

		# Decode it all the way
		try:
			full_response = json.loads(
				json.loads(
					full_response
				)
			)
		except:
			pass

		prettify_types = [
			dict,
			list
		]

		if type( full_response ) in prettify_types:
			full_response = json.dumps(
				full_response,
				indent=4
			)

		if type( full_response ) != str:
			full_response = str( full_response )

		# Detect from response if it was an error
		is_error = False

		if "FunctionError" in response:
			is_error = True

		log_output = base64.b64decode(
			response[ "LogResult" ]
		)

		# Strip the Lambda stuff from the output
		if "RequestId:" in log_output:
			log_lines = log_output.split( "\n" )
			returned_log_lines = []

			for log_line in log_lines:
				if log_line.startswith( "START RequestId: " ):
					continue

				if log_line.startswith( "END RequestId: " ):
					continue

				if log_line.startswith( "REPORT RequestId: " ):
					continue

				if log_line.startswith( "XRAY TraceId: " ):
					continue

				if "START RequestId: " in log_line:
					log_line = log_line.split( "START RequestId: " )[0]

				if "END RequestId: " in log_line:
					log_line = log_line.split( "END RequestId: " )[0]

				if "REPORT RequestId: " in log_line:
					log_line = log_line.split( "REPORT RequestId: " )[0]

				if "XRAY TraceId: " in log_line:
					log_line = log_line.split( "XRAY TraceId: " )[0]

				returned_log_lines.append(
					log_line
				)

			log_output = "\n".join( returned_log_lines )

		# Mark truncated if logs are not complete
		truncated = True
		if "START RequestId: " in log_output and "END RequestId: " in log_output:
			truncated = False

		return {
			"truncated": truncated,
			"arn": arn,
			"version": response[ "ExecutedVersion" ],
			"status_code": response[ "StatusCode" ],
			"logs": log_output,
			"is_error": is_error,
			"returned_data": full_response,
		}

	@run_on_executor
	@emit_runtime_metrics( "delete_aws_lambda" )
	def delete_aws_lambda( self, credentials, arn_or_name ):
		return TaskSpawner._delete_aws_lambda(
			self.aws_client_factory,
			credentials,
			arn_or_name
		)

	@staticmethod
	def _delete_aws_lambda( aws_client_factory, credentials, arn_or_name ):
		lambda_client = aws_client_factory.get_aws_client( "lambda", credentials )
		return lambda_client.delete_function(
			FunctionName=arn_or_name
		)

	@run_on_executor
	@emit_runtime_metrics( "update_lambda_environment_variables" )
	def update_lambda_environment_variables( self, credentials, func_name, environment_variables ):
		lambda_client = self.aws_client_factory.get_aws_client( "lambda", credentials )

		# Generate environment variables data structure
		env_data = {}
		for env_pair in environment_variables:
			env_data[ env_pair[ "key" ] ] = env_pair[ "value" ]

		response = lambda_client.update_function_configuration(
			FunctionName=func_name,
			Environment={
				"Variables": env_data
			},
		)

		return response

	@staticmethod
	def _build_lambda( app_config, aws_client_factory, credentials, lambda_object ):
		logit( "Building Lambda " + lambda_object.language + " with libraries: " + str( lambda_object.libraries ), "info" )
		if not ( lambda_object.language in LAMBDA_SUPPORTED_LANGUAGES ):
			raise Exception( "Error, this language '" + lambda_object.language + "' is not yet supported by refinery!" )

		if lambda_object.language == "python2.7":
			package_zip_data = TaskSpawner._build_python27_lambda(
				app_config,
				aws_client_factory,
				credentials,
				lambda_object.code,
				lambda_object.libraries
			)
		elif lambda_object.language == "python3.6":
			package_zip_data = TaskSpawner._build_python36_lambda(
				app_config,
				aws_client_factory,
				credentials,
				lambda_object.code,
				lambda_object.libraries
			)
		elif lambda_object.language == "php7.3":
			package_zip_data = TaskSpawner._build_php_73_lambda(
				app_config,
				aws_client_factory,
				credentials,
				lambda_object.code,
				lambda_object.libraries
			)
		elif lambda_object.language == "nodejs8.10":
			package_zip_data = TaskSpawner._build_nodejs_810_lambda(
				app_config,
				aws_client_factory,
				credentials,
				lambda_object.code,
				lambda_object.libraries
			)
		elif lambda_object.language == "nodejs10.16.3":
			package_zip_data = TaskSpawner._build_nodejs_10163_lambda(
				app_config,
				aws_client_factory,
				credentials,
				lambda_object.code,
				lambda_object.libraries
			)
		elif lambda_object.language == "nodejs10.20.1":
			package_zip_data = TaskSpawner._build_nodejs_10201_lambda(
				app_config,
				aws_client_factory,
				credentials,
				lambda_object.code,
				lambda_object.libraries
			)
		elif lambda_object.language == "go1.12":
			lambda_object.code = TaskSpawner._get_go_112_base_code(
				app_config,
				lambda_object.code
			)
			package_zip_data = BuilderManager._get_go112_zip(
				aws_client_factory,
				credentials,
				lambda_object
			)
		elif lambda_object.language == "ruby2.6.4":
			package_zip_data = TaskSpawner._build_ruby_264_lambda(
				app_config,
				aws_client_factory,
				credentials,
				lambda_object.code,
				lambda_object.libraries
			)
		else:
			raise InvalidLanguageException("Unknown language supplied to build Lambda with")

		# Add symlink if it's an inline execution
		if lambda_object.is_inline_execution:
			package_zip_data = add_shared_files_symlink_to_zip(
				package_zip_data
			)
		else:
			# If it's an inline execution we don't add the shared files folder because
			# we'll be live injecting them into /tmp/
			# Add shared files to Lambda package as well.
			package_zip_data = add_shared_files_to_zip(
				package_zip_data,
				lambda_object.shared_files_list
			)

		return package_zip_data

	@run_on_executor
	@emit_runtime_metrics( "set_lambda_reserved_concurrency" )
	def set_lambda_reserved_concurrency( self, credentials, arn, reserved_concurrency_count ):
		# Create Lambda client
		lambda_client = self.aws_client_factory.get_aws_client(
			"lambda",
			credentials
		)

		set_concurrency_response = lambda_client.put_function_concurrency(
			FunctionName=arn,
			ReservedConcurrentExecutions=int( reserved_concurrency_count )
		)

	@run_on_executor
	@log_exception
	@emit_runtime_metrics( "deploy_aws_lambda" )
	def deploy_aws_lambda( self, credentials, lambda_object ):
		"""
		Here we do caching to see if we've done this exact build before
		(e.g. the same language, code, and libraries). If we have an the
		previous zip package is still in S3 we can just return that.

		The zip key is {{SHA256_OF_LANG-CODE-LIBRARIES}}.zip
		"""
		# Generate libraries object for now until we modify it to be a dict/object
		libraries_object = {}
		for library in lambda_object.libraries:
			libraries_object[ str( library ) ] = "latest"

		is_inline_execution_string = "-INLINE" if lambda_object.is_inline_execution else "-NOT_INLINE"

		# Generate SHA256 hash input for caching key
		hash_input = lambda_object.language + "-" + lambda_object.code + "-" + json.dumps(
			libraries_object,
			sort_keys=True
		) + json.dumps(
			lambda_object.shared_files_list
		) + is_inline_execution_string
		hash_key = hashlib.sha256(
			hash_input
		).hexdigest()
		s3_package_zip_path = hash_key + ".zip"

		# Check to see if it's in the S3 cache
		already_exists = False

		# Create S3 client
		s3_client = self.aws_client_factory.get_aws_client(
			"s3",
			credentials
		)

		# Check if we've already deployed this exact same Lambda before
		already_exists = TaskSpawner._s3_object_exists(
			self.aws_client_factory,
			credentials,
			credentials[ "lambda_packages_bucket" ],
			s3_package_zip_path
		)

		if not already_exists:
			# Build the Lambda package .zip and return the zip data for it
			lambda_zip_package_data = TaskSpawner._build_lambda(
				self.app_config,
				self.aws_client_factory,
				credentials,
				lambda_object
			)

			# Write it the cache
			s3_client.put_object(
				Key=s3_package_zip_path,
				Bucket=credentials[ "lambda_packages_bucket" ],
				Body=lambda_zip_package_data,
			)

		lambda_deploy_result = TaskSpawner._deploy_aws_lambda(
			self.aws_client_factory,
			credentials,
			lambda_object,
			s3_package_zip_path,
		)

		# If it's an inline execution we can cache the
		# built Lambda and re-used it for future executions
		# that share the same configuration when run.
		if lambda_object.is_inline_execution:
			logit( "Caching inline execution to speed up future runs..." )
			TaskSpawner._cache_inline_lambda_execution(
				self.aws_client_factory,
				self.db_session_maker,
				self.lambda_manager,
				credentials,
				lambda_object.language,
				lambda_object.max_execution_time,
				lambda_object.memory,
				lambda_object.environment_variables,
				lambda_object.layers,
				lambda_object.libraries,
				lambda_deploy_result[ "FunctionArn" ],
				lambda_deploy_result[ "CodeSize" ]
			)

		return lambda_deploy_result

	@staticmethod
	def _get_cached_inline_execution_lambda_entries( db_session_maker, credentials ):
		# Check how many inline execution Lambdas we already have
		# saved in AWS. If it's too many we need to clean up!
		# Get the oldest saved inline execution from the stack and
		# delete it from AWS. This way we don't fill up the 75GB
		# per-account limitation!
		dbsession = db_session_maker()
		existing_inline_execution_lambdas_objects = dbsession.query(
			InlineExecutionLambda
		).filter_by(
			aws_account_id=credentials[ "id" ]
		).order_by(
			InlineExecutionLambda.last_used_timestamp.asc()
		).all()

		existing_inline_execution_lambdas = []

		for existing_inline_execution_lambdas_object in existing_inline_execution_lambdas_objects:
			existing_inline_execution_lambdas.append(
				existing_inline_execution_lambdas_object.to_dict()
			)

		dbsession.close()

		logit(
			"Number of existing Lambdas cached for inline executions: " + str( len( existing_inline_execution_lambdas_objects ) )
		)

		return existing_inline_execution_lambdas

	@staticmethod
	def _delete_cached_inline_execution_lambda(
			aws_client_factory, db_session_maker, lambda_manager, credentials, arn, lambda_uuid ):
		# TODO: Call instance method not the static one
		# noinspection PyProtectedMember
		lambda_manager._delete_lambda(
			aws_client_factory,
			credentials,
			False,
			False,
			False,
			arn
		)

		# Delete the Lambda from the database now that we've
		# deleted it from AWS.
		dbsession = db_session_maker()
		dbsession.query( InlineExecutionLambda ).filter_by(
			id=lambda_uuid
		).delete()
		dbsession.commit()
		dbsession.close()

	@staticmethod
	def _add_inline_execution_lambda_entry( db_session_maker, credentials, inline_execution_hash_key, arn, lambda_size ):
		# Add Lambda to inline execution database so we know we can
		# re-use it at a later time.
		dbsession = db_session_maker()
		inline_execution_lambda = InlineExecutionLambda()
		inline_execution_lambda.unique_hash_key = inline_execution_hash_key
		inline_execution_lambda.arn = arn
		inline_execution_lambda.size = lambda_size
		inline_execution_lambda.aws_account_id = credentials[ "id" ]
		dbsession.add( inline_execution_lambda )
		dbsession.commit()
		dbsession.close()

	@staticmethod
	def _cache_inline_lambda_execution( aws_client_factory, db_session_maker, lambda_manager, credentials, language, timeout, memory, environment_variables, layers, libraries, arn, lambda_size ):
		inline_execution_hash_key = TaskSpawner._get_inline_lambda_hash_key(
			language,
			timeout,
			memory,
			environment_variables,
			layers,
			libraries
		)

		# Maximum amount of inline execution Lambdas to leave deployed
		# at a time in AWS. This is a tradeoff between speed and storage
		# amount consumed in AWS.
		max_number_of_inline_execution_lambdas = 20

		# Pull previous database entries for inline execution Lambdas we're caching
		existing_inline_execution_lambdas = TaskSpawner._get_cached_inline_execution_lambda_entries(
			db_session_maker,
			credentials
		)

		if existing_inline_execution_lambdas and len( existing_inline_execution_lambdas ) > max_number_of_inline_execution_lambdas:
			number_of_lambdas_to_delete = len( existing_inline_execution_lambdas ) - max_number_of_inline_execution_lambdas

			logit( "Deleting #" + str( number_of_lambdas_to_delete ) + " old cached inline execution Lambda(s) from AWS..." )

			lambdas_to_delete = existing_inline_execution_lambdas[:number_of_lambdas_to_delete]

			for lambda_to_delete in lambdas_to_delete:
				logit( "Deleting '" + lambda_to_delete[ "arn" ] + "' from AWS..." )

				TaskSpawner._delete_cached_inline_execution_lambda(
					aws_client_factory,
					db_session_maker,
					lambda_manager,
					credentials,
					lambda_to_delete[ "arn" ],
					lambda_to_delete[ "id" ]
				)

		TaskSpawner._add_inline_execution_lambda_entry(
			db_session_maker,
			credentials,
			inline_execution_hash_key,
			arn,
			lambda_size
		)

	@staticmethod
	def _get_inline_lambda_hash_key( language, timeout, memory, environment_variables, lambda_layers, libraries ):
		hash_dict = {
			"language": language,
			"timeout": timeout,
			"memory": memory,
			"environment_variables": environment_variables,
			"layers": lambda_layers
		}

		# For Go we don't include the libraries in the inline Lambda
		# hash key because the final binary is built in ECS before
		# being pulled down by the inline Lambda.
		if language != "go1.12":
			hash_dict[ "libraries" ] = libraries

		hash_key = hashlib.sha256(
			json.dumps(
				hash_dict,
				sort_keys=True
			)
		).hexdigest()

		return hash_key

	@staticmethod
	def _deploy_aws_lambda( aws_client_factory, credentials, lambda_object, s3_package_zip_path ):
		# Generate environment variables data structure
		env_data = {}
		for env_pair in lambda_object.environment_variables:
			env_data[ env_pair[ "key" ] ] = env_pair[ "value" ]

		# Create Lambda client
		lambda_client = aws_client_factory.get_aws_client(
			"lambda",
			credentials
		)

		# Add pricing tag
		lambda_object.tags_dict = {
			"RefineryResource": "true"
		}

		try:
			# https://boto3.amazonaws.com/v1/documentation/api/latest/reference/services/lambda.html#Lambda.Client.create_function
			response = lambda_client.create_function(
				FunctionName=lambda_object.name,
				Runtime="provided",
				Role=lambda_object.role,
				Handler="lambda._init",
				Code={
					"S3Bucket": credentials[ "lambda_packages_bucket" ],
					"S3Key": s3_package_zip_path,
				},
				Description="A Lambda deployed by refinery",
				Timeout=int(lambda_object.max_execution_time),
				MemorySize=int(lambda_object.memory),
				Publish=True,
				VpcConfig=lambda_object.vpc_data,
				Environment={
					"Variables": env_data
				},
				Tags=lambda_object.tags_dict,
				Layers=lambda_object.layers,
			)
		except ClientError as e:
			if e.response[ "Error" ][ "Code" ] == "ResourceConflictException":
				# Delete the existing lambda
				delete_response = TaskSpawner._delete_aws_lambda(
					aws_client_factory,
					credentials,
					lambda_object.name
				)

				# Now create it since we're clear
				# TODO: THIS IS A POTENTIAL INFINITE LOOP!
				return TaskSpawner._deploy_aws_lambda(
					aws_client_factory,
					credentials,
					lambda_object,
					s3_package_zip_path
				)
			raise

		return response

	@run_on_executor
	@emit_runtime_metrics( "get_final_zip_package_path" )
	def get_final_zip_package_path( self, language, libraries ):
		return TaskSpawner._get_final_zip_package_path( language, libraries )

	@staticmethod
	def _get_final_zip_package_path( language, libraries_object ):
		hash_input = language + "-" + json.dumps( libraries_object, sort_keys=True )
		hash_key = hashlib.sha256(
			hash_input
		).hexdigest()
		final_s3_package_zip_path = hash_key + ".zip"
		return final_s3_package_zip_path

	@staticmethod
	def _get_python36_lambda_base_zip( aws_client_factory, credentials, libraries ):
		s3_client = aws_client_factory.get_aws_client(
			"s3",
			credentials
		)

		libraries_object = {}
		for library in libraries:
			libraries_object[ str( library ) ] = "latest"

		final_s3_package_zip_path = TaskSpawner._get_final_zip_package_path(
			"python3.6",
			libraries_object
		)

		object_exists = TaskSpawner._s3_object_exists(
			aws_client_factory,
			credentials,
			credentials[ "lambda_packages_bucket" ],
			final_s3_package_zip_path
		)

		if object_exists:
			return TaskSpawner._read_from_s3(
				aws_client_factory,
				credentials,
				credentials[ "lambda_packages_bucket" ],
				final_s3_package_zip_path
			)

		# Kick off CodeBuild for the libraries to get a zip artifact of
		# all of the libraries.
		build_id = TaskSpawner._start_python36_codebuild(
			aws_client_factory,
			credentials,
			libraries_object
		)

		# This continually polls for the CodeBuild build to finish
		# Once it does it returns the raw artifact zip data.
		return TaskSpawner._get_codebuild_artifact_zip_data(
			aws_client_factory,
			credentials,
			build_id,
			final_s3_package_zip_path
		)

	@staticmethod
	def _get_python27_lambda_base_zip( aws_client_factory, credentials, libraries ):
		s3_client = aws_client_factory.get_aws_client(
			"s3",
			credentials
		)

		libraries_object = {}
		for library in libraries:
			libraries_object[ str( library ) ] = "latest"

		final_s3_package_zip_path = TaskSpawner._get_final_zip_package_path(
			"python2.7",
			libraries_object
		)

		object_exists = TaskSpawner._s3_object_exists(
			aws_client_factory,
			credentials,
			credentials[ "lambda_packages_bucket" ],
			final_s3_package_zip_path
		)

		if object_exists:
			return TaskSpawner._read_from_s3(
				aws_client_factory,
				credentials,
				credentials[ "lambda_packages_bucket" ],
				final_s3_package_zip_path
			)

		# Kick off CodeBuild for the libraries to get a zip artifact of
		# all of the libraries.
		build_id = TaskSpawner._start_python27_codebuild(
			aws_client_factory,
			credentials,
			libraries_object
		)

		# This continually polls for the CodeBuild build to finish
		# Once it does it returns the raw artifact zip data.
		return TaskSpawner._get_codebuild_artifact_zip_data(
			aws_client_factory,
			credentials,
			build_id,
			final_s3_package_zip_path
		)

	@run_on_executor
	@emit_runtime_metrics( "start_python36_codebuild" )
	def start_python36_codebuild( self, credentials, libraries_object ):
		return TaskSpawner._start_python36_codebuild(
			self.aws_client_factory,
			credentials,
			libraries_object
		)

	@staticmethod
	def _start_python36_codebuild( aws_client_factory, credentials, libraries_object ):
		"""
		Returns a build ID to be polled at a later time
		"""
		codebuild_client = aws_client_factory.get_aws_client(
			"codebuild",
			credentials
		)

		s3_client = aws_client_factory.get_aws_client(
			"s3",
			credentials
		)

		requirements_text = ""
		for key, value in libraries_object.iteritems():
			if value != "latest":
				requirements_text += key + "==" + value + "\n"
			else:
				requirements_text += key + "\n"

		# Create empty zip file
		codebuild_zip = io.BytesIO( EMPTY_ZIP_DATA )

		buildspec_template = {
			"artifacts": {
				"files": [
					"**/*"
				]
			},
			"phases": {
				"build": {
					"commands": [
						"pip install --target . -r requirements.txt"
					]
				},
			},
			"run-as": "root",
			"version": 0.1
		}

		with zipfile.ZipFile( codebuild_zip, "a", zipfile.ZIP_DEFLATED ) as zip_file_handler:
			# Write buildspec.yml defining the build process
			buildspec = zipfile.ZipInfo(
				"buildspec.yml"
			)
			buildspec.external_attr = 0777 << 16L
			zip_file_handler.writestr(
				buildspec,
				yaml.dump(
					buildspec_template
				)
			)

			# Write the package.json
			requirements_txt_file = zipfile.ZipInfo(
				"requirements.txt"
			)
			requirements_txt_file.external_attr = 0777 << 16L
			zip_file_handler.writestr(
				requirements_txt_file,
				requirements_text
			)

		codebuild_zip_data = codebuild_zip.getvalue()
		codebuild_zip.close()

		# S3 object key of the build package, randomly generated.
		s3_key = "buildspecs/" + str( uuid.uuid4() ) + ".zip"

		# Write the CodeBuild build package to S3
		s3_response = s3_client.put_object(
			Bucket=credentials[ "lambda_packages_bucket" ],
			Body=codebuild_zip_data,
			Key=s3_key,
			ACL="public-read", # THIS HAS TO BE PUBLIC READ FOR SOME FUCKED UP REASON I DONT KNOW WHY
		)

		# Fire-off the build
		codebuild_response = codebuild_client.start_build(
			projectName="refinery-builds",
			sourceTypeOverride="S3",
			imageOverride="docker.io/python:3.6.9",
			sourceLocationOverride=credentials[ "lambda_packages_bucket" ] + "/" + s3_key,
		)

		build_id = codebuild_response[ "build" ][ "id" ]
		return build_id

	@run_on_executor
	@emit_runtime_metrics( "start_python27_codebuild" )
	def start_python27_codebuild( self, credentials, libraries_object ):
		return TaskSpawner._start_python27_codebuild(
			self.aws_client_factory,
			credentials,
			libraries_object
		)

	@staticmethod
	def _start_python27_codebuild( aws_client_factory, credentials, libraries_object ):
		"""
		Returns a build ID to be polled at a later time
		"""
		codebuild_client = aws_client_factory.get_aws_client(
			"codebuild",
			credentials
		)

		s3_client = aws_client_factory.get_aws_client(
			"s3",
			credentials
		)

		requirements_text = ""
		for key, value in libraries_object.iteritems():
			if value != "latest":
				requirements_text += key + "==" + value + "\n"
			else:
				requirements_text += key + "\n"

		# Create empty zip file
		codebuild_zip = io.BytesIO( EMPTY_ZIP_DATA )

		buildspec_template = {
			"artifacts": {
				"files": [
					"**/*"
				]
			},
			"phases": {
				"build": {
					"commands": [
						"pip install --target . -r requirements.txt"
					]
				},
			},
			"run-as": "root",
			"version": 0.1
		}

		with zipfile.ZipFile( codebuild_zip, "a", zipfile.ZIP_DEFLATED ) as zip_file_handler:
			# Write buildspec.yml defining the build process
			buildspec = zipfile.ZipInfo(
				"buildspec.yml"
			)
			buildspec.external_attr = 0777 << 16L
			zip_file_handler.writestr(
				buildspec,
				yaml.dump(
					buildspec_template
				)
			)

			# Write the package.json
			requirements_txt_file = zipfile.ZipInfo(
				"requirements.txt"
			)
			requirements_txt_file.external_attr = 0777 << 16L
			zip_file_handler.writestr(
				requirements_txt_file,
				requirements_text
			)

		codebuild_zip_data = codebuild_zip.getvalue()
		codebuild_zip.close()

		# S3 object key of the build package, randomly generated.
		s3_key = "buildspecs/" + str( uuid.uuid4() ) + ".zip"

		# Write the CodeBuild build package to S3
		s3_response = s3_client.put_object(
			Bucket=credentials[ "lambda_packages_bucket" ],
			Body=codebuild_zip_data,
			Key=s3_key,
			ACL="public-read", # THIS HAS TO BE PUBLIC READ FOR SOME FUCKED UP REASON I DONT KNOW WHY
		)

		# Fire-off the build
		codebuild_response = codebuild_client.start_build(
			projectName="refinery-builds",
			sourceTypeOverride="S3",
			imageOverride="docker.io/python:2.7",
			sourceLocationOverride=credentials[ "lambda_packages_bucket" ] + "/" + s3_key,
		)

		build_id = codebuild_response[ "build" ][ "id" ]
		return build_id

	@run_on_executor
	@emit_runtime_metrics( "start_ruby264_codebuild" )
	def start_ruby264_codebuild( self, credentials, libraries_object ):
		return TaskSpawner._start_ruby264_codebuild(
			self.aws_client_factory,
			credentials,
			libraries_object
		)

	@staticmethod
	def _get_gemfile( libraries_object ):
		# Generate "Gemfile" with dependencies
		# Below specifies ruby 2.6.3 because that's what AWS's CodeBuild
		# has installed.
		gemfile = """source "https://rubygems.org"\n"""
		for key, value in libraries_object.iteritems():
			if value == "latest":
				gemfile += "gem '" + key + "'\n"
			else:
				gemfile += "gem '" + key + "', '" + value + "'\n"

		return gemfile

	@staticmethod
	def _start_ruby264_codebuild( aws_client_factory, credentials, libraries_object ):
		"""
		Returns a build ID to be polled at a later time
		"""
		codebuild_client = aws_client_factory.get_aws_client(
			"codebuild",
			credentials
		)

		s3_client = aws_client_factory.get_aws_client(
			"s3",
			credentials
		)

		# Create empty zip file
		codebuild_zip = io.BytesIO( EMPTY_ZIP_DATA )

		# Generate Gemfile
		gemfile = TaskSpawner._get_gemfile( libraries_object )

		buildspec_template = {
			"artifacts": {
				"files": [
					"**/*"
				]
			},
			"phases": {
				"build": {
					"commands": [
						"mkdir installed_gems/",
						"bundle install --path ./installed_gems/"
					]
				},
				"install": {
					"runtime-versions": {
						"ruby": 2.6
					}
				}
			},
			"version": 0.2
		}

		with zipfile.ZipFile( codebuild_zip, "a", zipfile.ZIP_DEFLATED ) as zip_file_handler:
			# Write buildspec.yml defining the build process
			buildspec = zipfile.ZipInfo(
				"buildspec.yml"
			)
			buildspec.external_attr = 0777 << 16L
			zip_file_handler.writestr(
				buildspec,
				yaml.dump(
					buildspec_template
				)
			)

			# Write the package.json
			gemfile_ref = zipfile.ZipInfo(
				"Gemfile"
			)
			gemfile_ref.external_attr = 0777 << 16L
			zip_file_handler.writestr(
				gemfile_ref,
				gemfile
			)

		codebuild_zip_data = codebuild_zip.getvalue()
		codebuild_zip.close()

		# S3 object key of the build package, randomly generated.
		s3_key = "buildspecs/" + str( uuid.uuid4() ) + ".zip"

		# Write the CodeBuild build package to S3
		s3_response = s3_client.put_object(
			Bucket=credentials[ "lambda_packages_bucket" ],
			Body=codebuild_zip_data,
			Key=s3_key,
			ACL="public-read", # THIS HAS TO BE PUBLIC READ FOR SOME FUCKED UP REASON I DONT KNOW WHY
		)

		# Fire-off the build
		codebuild_response = codebuild_client.start_build(
			projectName="refinery-builds",
			sourceTypeOverride="S3",
			sourceLocationOverride=credentials[ "lambda_packages_bucket" ] + "/" + s3_key,
		)

		build_id = codebuild_response[ "build" ][ "id" ]

		return build_id

	@run_on_executor
	@emit_runtime_metrics( "start_node810_codebuild" )
	def start_node810_codebuild( self, credentials, libraries_object ):
		return TaskSpawner._start_node810_codebuild(
			self.aws_client_factory,
			credentials,
			libraries_object
		)

	@staticmethod
	def _start_node810_codebuild( aws_client_factory, credentials, libraries_object ):
		"""
		Returns a build ID to be polled at a later time
		"""
		codebuild_client = aws_client_factory.get_aws_client(
			"codebuild",
			credentials
		)

		s3_client = aws_client_factory.get_aws_client(
			"s3",
			credentials
		)

		package_json_template = {
			"name": "refinery-lambda",
			"version": "1.0.0",
			"description": "Lambda created by Refinery",
			"main": "main.js",
			"dependencies": libraries_object,
			"devDependencies": {},
			"scripts": {}
		}

		# Create empty zip file
		codebuild_zip = io.BytesIO( EMPTY_ZIP_DATA )

		buildspec_template = {
			"artifacts": {
				"files": [
					"**/*"
				]
			},
			"phases": {
				"build": {
					"commands": [
						"npm install"
					]
				},
				"install": {
					"runtime-versions": {
						"nodejs": 8
					}
				}
			},
			"version": 0.2
		}

		with zipfile.ZipFile( codebuild_zip, "a", zipfile.ZIP_DEFLATED ) as zip_file_handler:
			# Write buildspec.yml defining the build process
			buildspec = zipfile.ZipInfo(
				"buildspec.yml"
			)
			buildspec.external_attr = 0777 << 16L
			zip_file_handler.writestr(
				buildspec,
				yaml.dump(
					buildspec_template
				)
			)

			# Write the package.json
			package_json = zipfile.ZipInfo(
				"package.json"
			)
			package_json.external_attr = 0777 << 16L
			zip_file_handler.writestr(
				package_json,
				json.dumps(
					package_json_template
				)
			)

		codebuild_zip_data = codebuild_zip.getvalue()
		codebuild_zip.close()

		# S3 object key of the build package, randomly generated.
		s3_key = "buildspecs/" + str( uuid.uuid4() ) + ".zip"

		# Write the CodeBuild build package to S3
		s3_response = s3_client.put_object(
			Bucket=credentials[ "lambda_packages_bucket" ],
			Body=codebuild_zip_data,
			Key=s3_key,
			ACL="public-read", # THIS HAS TO BE PUBLIC READ FOR SOME FUCKED UP REASON I DONT KNOW WHY
		)

		# Fire-off the build
		codebuild_response = codebuild_client.start_build(
			projectName="refinery-builds",
			sourceTypeOverride="S3",
			sourceLocationOverride=credentials[ "lambda_packages_bucket" ] + "/" + s3_key,
		)

		build_id = codebuild_response[ "build" ][ "id" ]

		return build_id

	@run_on_executor
	@emit_runtime_metrics( "s3_object_exists" )
	def s3_object_exists( self, credentials, bucket_name, object_key ):
		return TaskSpawner._s3_object_exists(
			self.aws_client_factory,
			credentials,
			bucket_name,
			object_key
		)

	@staticmethod
	def _s3_object_exists( aws_client_factory, credentials, bucket_name, object_key ):
		s3_client = aws_client_factory.get_aws_client(
			"s3",
			credentials
		)

		already_exists = False
		try:
			s3_head_response = s3_client.head_object(
				Bucket=bucket_name,
				Key=object_key
			)

			# If we didn't encounter a not-found exception, it exists.
			already_exists = True
		except ClientError as e:
			pass

		return already_exists

	@staticmethod
	def _get_ruby_264_lambda_base_zip( aws_client_factory, credentials, libraries ):
		s3_client = aws_client_factory.get_aws_client(
			"s3",
			credentials
		)

		libraries_object = {}
		for library in libraries:
			libraries_object[ str( library ) ] = "latest"

		final_s3_package_zip_path = TaskSpawner._get_final_zip_package_path(
			"ruby2.6.4",
			libraries_object
		)

		if TaskSpawner._s3_object_exists( aws_client_factory, credentials, credentials[ "lambda_packages_bucket" ], final_s3_package_zip_path ):
			return TaskSpawner._read_from_s3(
				aws_client_factory,
				credentials,
				credentials[ "lambda_packages_bucket" ],
				final_s3_package_zip_path
			)

		# Kick off CodeBuild for the libraries to get a zip artifact of
		# all of the libraries.
		build_id = TaskSpawner._start_ruby264_codebuild(
			aws_client_factory,
			credentials,
			libraries_object
		)

		# This continually polls for the CodeBuild build to finish
		# Once it does it returns the raw artifact zip data.
		return TaskSpawner._get_codebuild_artifact_zip_data(
			aws_client_factory,
			credentials,
			build_id,
			final_s3_package_zip_path
		)

	@staticmethod
	def _get_nodejs_810_lambda_base_zip( aws_client_factory, credentials, libraries ):
		s3_client = aws_client_factory.get_aws_client(
			"s3",
			credentials
		)

		libraries_object = {}
		for library in libraries:
			libraries_object[ str( library ) ] = "latest"

		final_s3_package_zip_path = TaskSpawner._get_final_zip_package_path(
			"nodejs8.10",
			libraries_object
		)

		if TaskSpawner._s3_object_exists( aws_client_factory, credentials, credentials[ "lambda_packages_bucket" ], final_s3_package_zip_path ):
			return TaskSpawner._read_from_s3(
				aws_client_factory,
				credentials,
				credentials[ "lambda_packages_bucket" ],
				final_s3_package_zip_path
			)

		# Kick off CodeBuild for the libraries to get a zip artifact of
		# all of the libraries.
		build_id = TaskSpawner._start_node810_codebuild(
			aws_client_factory,
			credentials,
			libraries_object
		)

		# This continually polls for the CodeBuild build to finish
		# Once it does it returns the raw artifact zip data.
		return TaskSpawner._get_codebuild_artifact_zip_data(
			aws_client_factory,
			credentials,
			build_id,
			final_s3_package_zip_path
		)

	@run_on_executor
	@emit_runtime_metrics( "get_codebuild_artifact_zip_data" )
	def get_codebuild_artifact_zip_data( self, credentials, build_id, final_s3_package_zip_path ):
		return TaskSpawner._get_codebuild_artifact_zip_data(
			self.aws_client_factory,
			credentials,
			build_id,
			final_s3_package_zip_path
		)

	@staticmethod
	def _get_codebuild_artifact_zip_data( aws_client_factory, credentials, build_id, final_s3_package_zip_path ):
		s3_client = aws_client_factory.get_aws_client(
			"s3",
			credentials
		)

		# Wait until the codebuild is finished
		# This is pieced out so that we can also kick off codebuilds
		# without having to pull the final zip result
		TaskSpawner._finalize_codebuild(
			aws_client_factory,
			credentials,
			build_id,
			final_s3_package_zip_path
		)

		return TaskSpawner._read_from_s3(
			aws_client_factory,
			credentials,
			credentials[ "lambda_packages_bucket" ],
			final_s3_package_zip_path
		)

	@run_on_executor
	@emit_runtime_metrics( "finalize_codebuild" )
	def finalize_codebuild( self, credentials, build_id, final_s3_package_zip_path ):
		return TaskSpawner._finalize_codebuild(
			self.aws_client_factory,
			credentials,
			build_id,
			final_s3_package_zip_path
		)

	@staticmethod
	def _finalize_codebuild( aws_client_factory, credentials, build_id, final_s3_package_zip_path ):
		codebuild_client = aws_client_factory.get_aws_client(
			"codebuild",
			credentials
		)

		s3_client = aws_client_factory.get_aws_client(
			"s3",
			credentials
		)

		build_info = {}

		# Generate output artifact location from the build ID
		build_id_parts = build_id.split( ":" )
		output_artifact_path = build_id_parts[1] + "/package.zip"

		# Loop until we have the build information (up to ~2 minutes)
		for _ in xrange(50):
			# Check the status of the build we just kicked off
			codebuild_build_status_response = codebuild_client.batch_get_builds(
				ids=[
					build_id
				]
			)
			build_info = codebuild_build_status_response[ "builds" ][0]
			build_status = build_info[ "buildStatus" ]

			if build_status != "IN_PROGRESS":
				break

			logit( "Build ID " + build_id + " is still in progress, querying the status again in 2 seconds...")
			time.sleep( 2 )

		if build_status != "SUCCEEDED":
			# Pull log group
			log_group_name = build_info[ "logs" ][ "groupName" ]

			# Pull stream name
			log_stream_name = build_info[ "logs" ][ "streamName" ]

			log_output = TaskSpawner._get_lambda_cloudwatch_logs(
				aws_client_factory,
				credentials,
				log_group_name,
				log_stream_name
			)

			msg = "Build ID " + build_id + " failed with status code '" + build_status + "'!"
			raise BuildException(msg, log_output)

		# We now copy this artifact to a location with a deterministic hash name
		# so that we can query for its existence and cache previously-build packages.
		s3_copy_response = s3_client.copy_object(
			Bucket=credentials[ "lambda_packages_bucket" ],
			CopySource={
				"Bucket": credentials[ "lambda_packages_bucket" ],
				"Key": output_artifact_path
			},
			Key=final_s3_package_zip_path
		)

		return True

	@staticmethod
	def _get_php73_lambda_base_zip( aws_client_factory, credentials, libraries ):
		s3_client = aws_client_factory.get_aws_client(
			"s3",
			credentials
		)

		libraries_object = {}
		for library in libraries:
			libraries_object[ str( library ) ] = "latest"

		final_s3_package_zip_path = TaskSpawner._get_final_zip_package_path(
			"php7.3",
			libraries_object
		)

		if TaskSpawner._s3_object_exists( aws_client_factory, credentials, credentials[ "lambda_packages_bucket" ], final_s3_package_zip_path ):
			return TaskSpawner._read_from_s3(
				aws_client_factory,
				credentials,
				credentials[ "lambda_packages_bucket" ],
				final_s3_package_zip_path
			)

		# Kick off CodeBuild for the libraries to get a zip artifact of
		# all of the libraries.
		build_id = TaskSpawner._start_php73_codebuild(
			aws_client_factory,
			credentials,
			libraries_object
		)

		# This continually polls for the CodeBuild build to finish
		# Once it does it returns the raw artifact zip data.
		return TaskSpawner._get_codebuild_artifact_zip_data(
			aws_client_factory,
			credentials,
			build_id,
			final_s3_package_zip_path
		)

	@run_on_executor
	@emit_runtime_metrics( "start_php73_codebuild" )
	def start_php73_codebuild( self, credentials, libraries_object ):
		return TaskSpawner._start_php73_codebuild(
			self.aws_client_factory,
			credentials,
			libraries_object
		)

	@staticmethod
	def _start_php73_codebuild( aws_client_factory, credentials, libraries_object ):
		"""
		Returns a build ID to be polled at a later time
		"""
		codebuild_client = aws_client_factory.get_aws_client(
			"codebuild",
			credentials
		)

		s3_client = aws_client_factory.get_aws_client(
			"s3",
			credentials
		)

		commands = []

		for key, value in libraries_object.iteritems():
			commands.append(
				"composer require " + key
			)

		# Create empty zip file
		codebuild_zip = io.BytesIO( EMPTY_ZIP_DATA )

		buildspec_template = {
			"artifacts": {
				"files": [
					"**/*"
				]
			},
			"phases": {
				"build": {
					"commands": commands
				},
				"install": {
					"runtime-versions": {
						"php": 7.3
					}
				}
			},
			"version": 0.2
		}

		with zipfile.ZipFile( codebuild_zip, "a", zipfile.ZIP_DEFLATED ) as zip_file_handler:
			# Write buildspec.yml defining the build process
			buildspec = zipfile.ZipInfo(
				"buildspec.yml"
			)
			buildspec.external_attr = 0777 << 16L
			zip_file_handler.writestr(
				buildspec,
				yaml.dump(
					buildspec_template
				)
			)

		codebuild_zip_data = codebuild_zip.getvalue()
		codebuild_zip.close()

		# S3 object key of the build package, randomly generated.
		s3_key = "buildspecs/" + str( uuid.uuid4() ) + ".zip"

		# Write the CodeBuild build package to S3
		s3_response = s3_client.put_object(
			Bucket=credentials[ "lambda_packages_bucket" ],
			Body=codebuild_zip_data,
			Key=s3_key,
			ACL="public-read", # THIS HAS TO BE PUBLIC READ FOR SOME FUCKED UP REASON I DONT KNOW WHY
		)

		# Fire-off the build
		codebuild_response = codebuild_client.start_build(
			projectName="refinery-builds",
			sourceTypeOverride="S3",
			sourceLocationOverride=credentials[ "lambda_packages_bucket" ] + "/" + s3_key,
		)

		build_id = codebuild_response[ "build" ][ "id" ]

		return build_id

	@staticmethod
	def _get_php_73_base_code( app_config, code ):
		code = re.sub(
			r"function main\([^\)]+\)[^{]\{",
			"function main( $block_input ) {global $backpack;",
			code
		)

		code = code.replace(
			"require __DIR__",
			"require $_ENV[\"LAMBDA_TASK_ROOT\"]"
		)

		code = code + "\n\n" + app_config.get( "LAMDBA_BASE_CODES" )[ "php7.3" ]
		return code

	@staticmethod
	def _build_php_73_lambda( app_config, aws_client_factory, credentials, code, libraries ):
		code = TaskSpawner._get_php_73_base_code(
			app_config,
			code
		)

		# Use CodeBuilder to get a base zip of the libraries
		base_zip_data = copy.deepcopy( EMPTY_ZIP_DATA )
		if len( libraries ) > 0:
			base_zip_data = TaskSpawner._get_php73_lambda_base_zip(
				aws_client_factory,
				credentials,
				libraries
			)

		# Create a virtual file handler for the Lambda zip package
		lambda_package_zip = io.BytesIO( base_zip_data )

		with zipfile.ZipFile( lambda_package_zip, "a", zipfile.ZIP_DEFLATED ) as zip_file_handler:
			info = zipfile.ZipInfo(
				"lambda"
			)
			info.external_attr = 0777 << 16L

			# Write lambda.php into new .zip
			zip_file_handler.writestr(
				info,
				str( code )
			)

		lambda_package_zip_data = lambda_package_zip.getvalue()
		lambda_package_zip.close()

		return lambda_package_zip_data

	@staticmethod
	def _get_go_112_base_code( app_config, code ):
		code = code + "\n\n" + app_config.get( "LAMDBA_BASE_CODES" )[ "go1.12" ]
		return code

	@staticmethod
	def _get_ruby_264_base_code( app_config, code ):
		code = code + "\n\n" + app_config.get( "LAMDBA_BASE_CODES" )[ "ruby2.6.4" ]
		return code

	@staticmethod
	def _build_ruby_264_lambda( app_config, aws_client_factory, credentials, code, libraries ):
		code = TaskSpawner._get_ruby_264_base_code(
			app_config,
			code
		)

		# Use CodeBuilder to get a base zip of the libraries
		base_zip_data = copy.deepcopy( EMPTY_ZIP_DATA )

		if len( libraries ) > 0:
			base_zip_data = TaskSpawner._get_ruby_264_lambda_base_zip(
				aws_client_factory,
				credentials,
				libraries
			)

		# Create a virtual file handler for the Lambda zip package
		lambda_package_zip = io.BytesIO( base_zip_data )

		with zipfile.ZipFile( lambda_package_zip, "a", zipfile.ZIP_DEFLATED ) as zip_file_handler:
			info = zipfile.ZipInfo(
				"lambda"
			)
			info.external_attr = 0777 << 16L

			# Write lambda.py into new .zip
			zip_file_handler.writestr(
				info,
				str( code )
			)

		lambda_package_zip_data = lambda_package_zip.getvalue()
		lambda_package_zip.close()

		return lambda_package_zip_data

	@staticmethod
	def _get_nodejs_10163_base_code( app_config, code ):
		code = re.sub(
			r"function main\([^\)]+\)[^{]\{",
			"function main( blockInput ) {",
			code
		)

		code = re.sub(
			r"function mainCallback\([^\)]+\)[^{]\{",
			"function mainCallback( blockInput, callback ) {",
			code
		)

		code = code + "\n\n" + app_config.get( "LAMDBA_BASE_CODES" )[ "nodejs10.16.3" ]
		return code

	@staticmethod
	def _build_nodejs_10163_lambda( app_config, aws_client_factory, credentials, code, libraries ):
		code = TaskSpawner._get_nodejs_10163_base_code(
			app_config,
			code
		)

		# Use CodeBuilder to get a base zip of the libraries
		base_zip_data = copy.deepcopy( EMPTY_ZIP_DATA )
		if len( libraries ) > 0:
			base_zip_data = TaskSpawner._get_nodejs_10163_lambda_base_zip(
				aws_client_factory,
				credentials,
				libraries
			)

		# Create a virtual file handler for the Lambda zip package
		lambda_package_zip = io.BytesIO( base_zip_data )

		with zipfile.ZipFile( lambda_package_zip, "a", zipfile.ZIP_DEFLATED ) as zip_file_handler:
			info = zipfile.ZipInfo(
				"lambda"
			)
			info.external_attr = 0777 << 16L

			# Write lambda.py into new .zip
			zip_file_handler.writestr(
				info,
				str( code )
			)

		lambda_package_zip_data = lambda_package_zip.getvalue()
		lambda_package_zip.close()

		return lambda_package_zip_data

	@staticmethod
	def _get_nodejs_10163_lambda_base_zip( aws_client_factory, credentials, libraries ):
		s3_client = aws_client_factory.get_aws_client(
			"s3",
			credentials
		)

		libraries_object = {}
		for library in libraries:
			libraries_object[ str( library ) ] = "latest"

		final_s3_package_zip_path = TaskSpawner._get_final_zip_package_path(
			"nodejs10.20.1",
			libraries_object
		)

		if TaskSpawner._s3_object_exists( aws_client_factory, credentials, credentials[ "lambda_packages_bucket" ], final_s3_package_zip_path ):
			return TaskSpawner._read_from_s3(
				aws_client_factory,
				credentials,
				credentials[ "lambda_packages_bucket" ],
				final_s3_package_zip_path
			)

		# Kick off CodeBuild for the libraries to get a zip artifact of
		# all of the libraries.
		build_id = TaskSpawner._start_node10163_codebuild(
			aws_client_factory,
			credentials,
			libraries_object
		)

		# This continually polls for the CodeBuild build to finish
		# Once it does it returns the raw artifact zip data.
		return TaskSpawner._get_codebuild_artifact_zip_data(
			aws_client_factory,
			credentials,
			build_id,
			final_s3_package_zip_path
		)

	@run_on_executor
	@emit_runtime_metrics( "start_node10163_codebuild" )
	def start_node10163_codebuild( self, credentials, libraries_object ):
		return TaskSpawner._start_node10163_codebuild(
			self.aws_client_factory,
			credentials,
			libraries_object
		)

	@staticmethod
	def _start_node10163_codebuild( aws_client_factory, credentials, libraries_object ):
		"""
		Returns a build ID to be polled at a later time
		"""
		codebuild_client = aws_client_factory.get_aws_client(
			"codebuild",
			credentials
		)

		s3_client = aws_client_factory.get_aws_client(
			"s3",
			credentials
		)

		package_json_template = {
			"name": "refinery-lambda",
			"version": "1.0.0",
			"description": "Lambda created by Refinery",
			"main": "main.js",
			"dependencies": libraries_object,
			"devDependencies": {},
			"scripts": {}
		}

		# Create empty zip file
		codebuild_zip = io.BytesIO( EMPTY_ZIP_DATA )

		buildspec_template = {
			"artifacts": {
				"files": [
					"**/*"
				]
			},
			"phases": {
				"build": {
					"commands": [
						"npm install"
					]
				},
				"install": {
					"runtime-versions": {
						"nodejs": 10
					}
				}
			},
			"version": 0.2
		}

		with zipfile.ZipFile( codebuild_zip, "a", zipfile.ZIP_DEFLATED ) as zip_file_handler:
			# Write buildspec.yml defining the build process
			buildspec = zipfile.ZipInfo(
				"buildspec.yml"
			)
			buildspec.external_attr = 0777 << 16L
			zip_file_handler.writestr(
				buildspec,
				yaml.dump(
					buildspec_template
				)
			)

			# Write the package.json
			package_json = zipfile.ZipInfo(
				"package.json"
			)
			package_json.external_attr = 0777 << 16L
			zip_file_handler.writestr(
				package_json,
				json.dumps(
					package_json_template
				)
			)

		codebuild_zip_data = codebuild_zip.getvalue()
		codebuild_zip.close()

		# S3 object key of the build package, randomly generated.
		s3_key = "buildspecs/" + str( uuid.uuid4() ) + ".zip"

		# Write the CodeBuild build package to S3
		s3_response = s3_client.put_object(
			Bucket=credentials[ "lambda_packages_bucket" ],
			Body=codebuild_zip_data,
			Key=s3_key,
			ACL="public-read", # THIS HAS TO BE PUBLIC READ FOR SOME FUCKED UP REASON I DONT KNOW WHY
		)

		# Fire-off the build
		codebuild_response = codebuild_client.start_build(
			projectName="refinery-builds",
			sourceTypeOverride="S3",
			sourceLocationOverride=credentials[ "lambda_packages_bucket" ] + "/" + s3_key,
		)

		build_id = codebuild_response[ "build" ][ "id" ]

		return build_id

	@staticmethod
	def _get_nodejs_10201_base_code( app_config, code ):
		code = re.sub(
			r"function main\([^\)]+\)[^{]\{",
			"function main( blockInput ) {",
			code
		)

		code = re.sub(
			r"function mainCallback\([^\)]+\)[^{]\{",
			"function mainCallback( blockInput, callback ) {",
			code
		)

		code = code + "\n\n" + app_config.get( "LAMDBA_BASE_CODES" )[ "nodejs10.20.1" ]
		return code

	@staticmethod
	def _build_nodejs_10201_lambda( app_config, aws_client_factory, credentials, code, libraries ):
		code = TaskSpawner._get_nodejs_10201_base_code(
			app_config,
			code
		)

		# Use CodeBuilder to get a base zip of the libraries
		base_zip_data = copy.deepcopy( EMPTY_ZIP_DATA )
		if len( libraries ) > 0:
			base_zip_data = TaskSpawner._get_nodejs_10201_lambda_base_zip(
				aws_client_factory,
				credentials,
				libraries
			)

		# Create a virtual file handler for the Lambda zip package
		lambda_package_zip = io.BytesIO( base_zip_data )

		with zipfile.ZipFile( lambda_package_zip, "a", zipfile.ZIP_DEFLATED ) as zip_file_handler:
			info = zipfile.ZipInfo(
				"lambda"
			)
			info.external_attr = 0777 << 16L

			# Write lambda.py into new .zip
			zip_file_handler.writestr(
				info,
				str( code )
			)

		lambda_package_zip_data = lambda_package_zip.getvalue()
		lambda_package_zip.close()

		return lambda_package_zip_data

	@staticmethod
	def _get_nodejs_10201_lambda_base_zip( aws_client_factory, credentials, libraries ):
		s3_client = aws_client_factory.get_aws_client(
			"s3",
			credentials
		)

		libraries_object = {}
		for library in libraries:
			libraries_object[ str( library ) ] = "latest"

		final_s3_package_zip_path = TaskSpawner._get_final_zip_package_path(
			"nodejs10.16.3",
			libraries_object
		)

		if TaskSpawner._s3_object_exists( aws_client_factory, credentials, credentials[ "lambda_packages_bucket" ], final_s3_package_zip_path ):
			return TaskSpawner._read_from_s3(
				aws_client_factory,
				credentials,
				credentials[ "lambda_packages_bucket" ],
				final_s3_package_zip_path
			)

		# Kick off CodeBuild for the libraries to get a zip artifact of
		# all of the libraries.
		build_id = TaskSpawner._start_node10201_codebuild(
			aws_client_factory,
			credentials,
			libraries_object
		)

		# This continually polls for the CodeBuild build to finish
		# Once it does it returns the raw artifact zip data.
		return TaskSpawner._get_codebuild_artifact_zip_data(
			aws_client_factory,
			credentials,
			build_id,
			final_s3_package_zip_path
		)

	@run_on_executor
	@emit_runtime_metrics( "start_node10201_codebuild" )
	def start_node10201_codebuild( self, credentials, libraries_object ):
		return TaskSpawner._start_node10201_codebuild(
			self.aws_client_factory,
			credentials,
			libraries_object
		)

	@staticmethod
	def _start_node10201_codebuild( aws_client_factory, credentials, libraries_object ):
		"""
		Returns a build ID to be polled at a later time
		"""
		codebuild_client = aws_client_factory.get_aws_client(
			"codebuild",
			credentials
		)

		s3_client = aws_client_factory.get_aws_client(
			"s3",
			credentials
		)

		package_json_template = {
			"name": "refinery-lambda",
			"version": "1.0.0",
			"description": "Lambda created by Refinery",
			"main": "main.js",
			"dependencies": libraries_object,
			"devDependencies": {},
			"scripts": {}
		}

		# Create empty zip file
		codebuild_zip = io.BytesIO( EMPTY_ZIP_DATA )

		buildspec_template = {
			"artifacts": {
				"files": [
					"**/*"
				]
			},
			"phases": {
				"build": {
					"commands": [
						"npm install"
					]
				},
				"install": {
					"runtime-versions": {
						"nodejs": 10
					}
				}
			},
			"version": 0.2
		}

		with zipfile.ZipFile( codebuild_zip, "a", zipfile.ZIP_DEFLATED ) as zip_file_handler:
			# Write buildspec.yml defining the build process
			buildspec = zipfile.ZipInfo(
				"buildspec.yml"
			)
			buildspec.external_attr = 0777 << 16L
			zip_file_handler.writestr(
				buildspec,
				yaml.dump(
					buildspec_template
				)
			)

			# Write the package.json
			package_json = zipfile.ZipInfo(
				"package.json"
			)
			package_json.external_attr = 0777 << 16L
			zip_file_handler.writestr(
				package_json,
				json.dumps(
					package_json_template
				)
			)

		codebuild_zip_data = codebuild_zip.getvalue()
		codebuild_zip.close()

		# S3 object key of the build package, randomly generated.
		s3_key = "buildspecs/" + str( uuid.uuid4() ) + ".zip"

		# Write the CodeBuild build package to S3
		s3_response = s3_client.put_object(
			Bucket=credentials[ "lambda_packages_bucket" ],
			Body=codebuild_zip_data,
			Key=s3_key,
			ACL="public-read", # THIS HAS TO BE PUBLIC READ FOR SOME FUCKED UP REASON I DONT KNOW WHY
		)

		# Fire-off the build
		codebuild_response = codebuild_client.start_build(
			projectName="refinery-builds",
			sourceTypeOverride="S3",
			sourceLocationOverride=credentials[ "lambda_packages_bucket" ] + "/" + s3_key,
		)

		build_id = codebuild_response[ "build" ][ "id" ]

		return build_id

	@staticmethod
	def _get_nodejs_810_base_code( app_config, code ):
		code = re.sub(
			r"function main\([^\)]+\)[^{]\{",
			"function main( blockInput ) {",
			code
		)

		code = re.sub(
			r"function mainCallback\([^\)]+\)[^{]\{",
			"function mainCallback( blockInput, callback ) {",
			code
		)

		code = code + "\n\n" + app_config.get( "LAMDBA_BASE_CODES" )[ "nodejs8.10" ]
		return code

	@staticmethod
	def _build_nodejs_810_lambda( app_config, aws_client_factory, credentials, code, libraries ):
		code = TaskSpawner._get_nodejs_810_base_code(
			app_config,
			code
		)

		# Use CodeBuilder to get a base zip of the libraries
		base_zip_data = copy.deepcopy( EMPTY_ZIP_DATA )
		if len( libraries ) > 0:
			base_zip_data = TaskSpawner._get_nodejs_810_lambda_base_zip(
				aws_client_factory,
				credentials,
				libraries
			)

		# Create a virtual file handler for the Lambda zip package
		lambda_package_zip = io.BytesIO( base_zip_data )

		with zipfile.ZipFile( lambda_package_zip, "a", zipfile.ZIP_DEFLATED ) as zip_file_handler:
			info = zipfile.ZipInfo(
				"lambda"
			)
			info.external_attr = 0777 << 16L

			# Write lambda.py into new .zip
			zip_file_handler.writestr(
				info,
				str( code )
			)

		lambda_package_zip_data = lambda_package_zip.getvalue()
		lambda_package_zip.close()

		return lambda_package_zip_data

	@staticmethod
	def _get_python36_base_code( app_config, code ):
		code = code + "\n\n" + app_config.get( "LAMDBA_BASE_CODES" )[ "python3.6" ]
		return code

	@staticmethod
	def _build_python36_lambda( app_config, aws_client_factory, credentials, code, libraries ):
		code = TaskSpawner._get_python36_base_code(
			app_config,
			code
		)

		base_zip_data = copy.deepcopy( EMPTY_ZIP_DATA )
		if len( libraries ) > 0:
			base_zip_data = TaskSpawner._get_python36_lambda_base_zip(
				aws_client_factory,
				credentials,
				libraries
			)

		# Create a virtual file handler for the Lambda zip package
		lambda_package_zip = io.BytesIO( base_zip_data )

		with zipfile.ZipFile( lambda_package_zip, "a", zipfile.ZIP_DEFLATED ) as zip_file_handler:
			info = zipfile.ZipInfo(
				"lambda"
			)
			info.external_attr = 0777 << 16L

			# Write lambda.py into new .zip
			zip_file_handler.writestr(
				info,
				str( code )
			)

		lambda_package_zip_data = lambda_package_zip.getvalue()
		lambda_package_zip.close()

		return lambda_package_zip_data

	@staticmethod
	def _get_python27_base_code( app_config, code ):
		code = code + "\n\n" + app_config.get( "LAMDBA_BASE_CODES" )[ "python2.7" ]
		return code

	@staticmethod
	def _build_python27_lambda( app_config, aws_client_factory, credentials, code, libraries ):
		"""
		Build Lambda package zip and return zip data
		"""

		"""
		Inject base libraries (e.g. redis) into lambda
		and the init code.
		"""

		# Get customized base code
		code = TaskSpawner._get_python27_base_code(
			app_config,
			code
		)

		base_zip_data = copy.deepcopy( EMPTY_ZIP_DATA )
		if len( libraries ) > 0:
			base_zip_data = TaskSpawner._get_python27_lambda_base_zip(
				aws_client_factory,
				credentials,
				libraries
			)

		# Create a virtual file handler for the Lambda zip package
		lambda_package_zip = io.BytesIO( base_zip_data )

		with zipfile.ZipFile( lambda_package_zip, "a", zipfile.ZIP_DEFLATED ) as zip_file_handler:
			info = zipfile.ZipInfo(
				"lambda"
			)
			info.external_attr = 0777 << 16L

			# Write lambda.py into new .zip
			zip_file_handler.writestr(
				info,
				str( code )
			)

		lambda_package_zip_data = lambda_package_zip.getvalue()
		lambda_package_zip.close()

		return lambda_package_zip_data

	@staticmethod
	def _automatically_fix_schedule_expression( schedule_expression ):
		# Trim whitespace
		schedule_expression = schedule_expression.strip()

		# The known bad cases we want to auto-fix
		known_bad_cases = [
			"rate(1 minutes)",
			"rate(1 hours)",
			"rate(1 days)",
		]

		if schedule_expression in known_bad_cases:
			return re.sub(
				"s\)$",
				")",
				schedule_expression
			)

		# Check if they're doing the explicitly-correct non-plural case
		# If so we can just return it as-is
		for known_bad_case in known_bad_cases:
			if schedule_expression == known_bad_case.replace( "s)", ")" ):
				return schedule_expression

		# Outside of the above cases it should always be plural
		if not ( schedule_expression.endswith( "s)" ) ):
			return re.sub(
				"\)$",
				"s)",
				schedule_expression
			)

		return schedule_expression

	@run_on_executor
	@emit_runtime_metrics( "create_cloudwatch_group" )
	def create_cloudwatch_group( self, credentials, group_name, tags_dict, retention_days ):
		# Create S3 client
		cloudwatch_logs = self.aws_client_factory.get_aws_client(
			"logs",
			credentials
		)

		response = cloudwatch_logs.create_log_group(
			logGroupName=group_name,
			tags=tags_dict
		)

		retention_response = cloudwatch_logs.put_retention_policy(
			logGroupName=group_name,
			retentionInDays=retention_days
		)

		return {
			"group_name": group_name,
			"tags_dict": tags_dict
		}

	@run_on_executor
	@emit_runtime_metrics( "create_cloudwatch_rule" )
	def create_cloudwatch_rule( self, credentials, id, name, schedule_expression, description, input_string ):
		events_client = self.aws_client_factory.get_aws_client(
			"events",
			credentials,
		)

		schedule_expression = TaskSpawner._automatically_fix_schedule_expression( schedule_expression )

		# Events role ARN is able to be generated off of the account ID
		# The role name should be the same for all accounts.
		events_role_arn = "arn:aws:iam::" + str( credentials[ "account_id" ] ) + ":role/refinery_default_aws_cloudwatch_role"

		response = events_client.put_rule(
			Name=name,
			ScheduleExpression=schedule_expression, # cron(0 20 * * ? *) or rate(5 minutes)
			State="ENABLED",
			Description=description,
			RoleArn=events_role_arn
		)

		rule_arn = response[ "RuleArn" ]

		tag_add_response = events_client.tag_resource(
			ResourceARN=rule_arn,
			Tags=[
				{
					"Key": "RefineryResource",
					"Value": "true"
				},
			]
		)

		return {
			"id": id,
			"name": name,
			"arn": rule_arn,
			"input_string": input_string,
		}

	@run_on_executor
	@emit_runtime_metrics( "add_rule_target" )
	def add_rule_target( self, credentials, rule_name, target_id, target_arn, input_string ):
		# Automatically parse JSON
		try:
			input_string = json.loads(
				input_string
			)
		except:
			pass

		events_client = self.aws_client_factory.get_aws_client(
			"events",
			credentials,
		)

		lambda_client = self.aws_client_factory.get_aws_client(
			"lambda",
			credentials,
		)

		targets_data =	 {
			"Id": target_id,
			"Arn": target_arn,
			"Input": json.dumps(
				input_string
			)
		}

		rule_creation_response = events_client.put_targets(
			Rule=rule_name,
			Targets=[
				targets_data
			]
		)

		"""
		For AWS Lambda you need to add a permission to the Lambda function itself
		via the add_permission API call to allow invocation via the CloudWatch event.
		"""
		lambda_permission_add_response = lambda_client.add_permission(
			FunctionName=target_arn,
			StatementId=rule_name + "_statement",
			Action="lambda:*",
			Principal="events.amazonaws.com",
			SourceArn="arn:aws:events:" + credentials[ "region" ] + ":" + str( credentials[ "account_id" ] ) + ":rule/" + rule_name,
			#SourceAccount=self.app_config.get( "aws_account_id" ) # THIS IS A BUG IN AWS NEVER PASS THIS
		)

		return rule_creation_response

	@run_on_executor
	@emit_runtime_metrics( "create_sns_topic" )
	def create_sns_topic( self, credentials, id, topic_name ):
		sns_client = self.aws_client_factory.get_aws_client(
			"sns",
			credentials
		)

		topic_name = get_lambda_safe_name( topic_name )
		response = sns_client.create_topic(
			Name=topic_name,
			Tags=[
				{
					"Key": "RefineryResource",
					"Value": "true"
				},
			]
		)

		return {
			"id": id,
			"name": topic_name,
			"arn": response[ "TopicArn" ]
		}

	@run_on_executor
	@emit_runtime_metrics( "subscribe_lambda_to_sns_topic" )
	def subscribe_lambda_to_sns_topic( self, credentials, topic_arn, lambda_arn ):
		"""
		For AWS Lambda you need to add a permission to the Lambda function itself
		via the add_permission API call to allow invocation via the SNS event.
		"""
		lambda_client = self.aws_client_factory.get_aws_client(
			"lambda",
			credentials
		)

		sns_client = self.aws_client_factory.get_aws_client(
			"sns",
			credentials,
		)

		lambda_permission_add_response = lambda_client.add_permission(
			FunctionName=lambda_arn,
			StatementId=str( uuid.uuid4() ),
			Action="lambda:*",
			Principal="sns.amazonaws.com",
			SourceArn=topic_arn,
			#SourceAccount=self.app_config.get( "aws_account_id" ) # THIS IS A BUG IN AWS NEVER PASS THIS
		)

		sns_topic_response = sns_client.subscribe(
			TopicArn=topic_arn,
			Protocol="lambda",
			Endpoint=lambda_arn,
			Attributes={},
			ReturnSubscriptionArn=True
		)

		return {
			"statement": lambda_permission_add_response[ "Statement" ],
			"arn": sns_topic_response[ "SubscriptionArn" ]
		}

	@run_on_executor
	@emit_runtime_metrics( "create_sqs_queue" )
	def create_sqs_queue( self, credentials, id, queue_name, batch_size, visibility_timeout ):
		sqs_client = self.aws_client_factory.get_aws_client(
			"sqs",
			credentials
		)

		sqs_queue_name = get_lambda_safe_name( queue_name )

		queue_deleted = False

		while queue_deleted == False:
			try:
				sqs_response = sqs_client.create_queue(
					QueueName=sqs_queue_name,
					Attributes={
						"DelaySeconds": str( 0 ),
						"MaximumMessageSize": "262144",
						"VisibilityTimeout": str( visibility_timeout ), # Lambda max time plus ten seconds
					}
				)

				queue_deleted = True
			except sqs_client.exceptions.QueueDeletedRecently:
				logit( "SQS queue was deleted too recently, trying again in ten seconds..." )

				time.sleep( 10 )

		sqs_arn = "arn:aws:sqs:" + credentials[ "region" ] + ":" + str( credentials[ "account_id" ] ) + ":" + queue_name
		sqs_url = "https://sqs." + credentials[ "region" ] + ".amazonaws.com/" + str( credentials[ "account_id" ] ) + "/" + queue_name

		sqs_tag_queue_response = sqs_client.tag_queue(
			QueueUrl=sqs_url,
			Tags={
				"RefineryResource": "true"
			}
		)

		return {
			"id": id,
			"name": queue_name,
			"arn": sqs_arn,
			"batch_size": batch_size
		}

	@run_on_executor
	@emit_runtime_metrics( "map_sqs_to_lambda" )
	def map_sqs_to_lambda( self, credentials, sqs_arn, lambda_arn, batch_size ):
		lambda_client = self.aws_client_factory.get_aws_client(
			"lambda",
			credentials
		)

		response = lambda_client.create_event_source_mapping(
			EventSourceArn=sqs_arn,
			FunctionName=lambda_arn,
			Enabled=True,
			BatchSize=batch_size,
		)

		return response

	@run_on_executor
	@emit_runtime_metrics( "read_from_s3_and_return_input" )
	def read_from_s3_and_return_input( self, credentials, s3_bucket, path ):
		return_data = TaskSpawner._read_from_s3(
			self.aws_client_factory,
			credentials,
			s3_bucket,
			path
		)

		return {
			"s3_bucket": s3_bucket,
			"path": path,
			"body": return_data
		}

	@run_on_executor
	@emit_runtime_metrics( "read_from_s3" )
	def read_from_s3( self, credentials, s3_bucket, path ):
		return TaskSpawner._read_from_s3(
			self.aws_client_factory,
			credentials,
			s3_bucket,
			path
		)

	@staticmethod
	def _read_from_s3( aws_client_factory, credentials, s3_bucket, path ):
		s3_client = aws_client_factory.get_aws_client(
			"s3",
			credentials,
		)

		# Remove leading / because they are almost always not intended
		if path.startswith( "/" ):
			path = path[1:]

		try:
			s3_object = s3_client.get_object(
				Bucket=s3_bucket,
				Key=path
			)
		except:
			return "{}"

		return s3_object[ "Body" ].read()

	@run_on_executor
	@emit_runtime_metrics( "bulk_s3_delete" )
	def bulk_s3_delete( self, credentials, s3_bucket, s3_path_list ):
		s3_client = self.aws_client_factory.get_aws_client(
			"s3",
			credentials,
		)

		delete_data = []

		for s3_path in s3_path_list:
			delete_data.append({
				"Key": s3_path,
			})

		response = s3_client.delete_objects(
			Bucket=s3_bucket,
			Delete={
				"Objects": delete_data
			},
		)

		return response

	@run_on_executor
	@emit_runtime_metrics( "get_s3_pipeline_execution_logs" )
	def get_s3_pipeline_execution_logs( self, credentials, s3_prefix, max_results ):
		return TaskSpawner._get_all_s3_paths(
			self.aws_client_factory,
			credentials,
			credentials[ "logs_bucket" ],
			s3_prefix,
			max_results
		)

	@run_on_executor
	@emit_runtime_metrics( "get_build_packages" )
	def get_build_packages( self, credentials, s3_prefix, max_results ):
		return TaskSpawner._get_all_s3_paths(
			self.aws_client_factory,
			credentials,
			credentials[ "lambda_packages_bucket" ],
			s3_prefix,
			max_results
		)

	@run_on_executor
	@emit_runtime_metrics( "get_s3_list_from_prefix" )
	def get_s3_list_from_prefix( self, credentials, s3_bucket, s3_prefix, continuation_token, start_after ):
		s3_client = self.aws_client_factory.get_aws_client(
			"s3",
			credentials,
		)

		s3_options = {
			"Bucket": s3_bucket,
			"Prefix": s3_prefix,
			"Delimiter": "/",
			"MaxKeys": 1000,
		}

		if continuation_token:
			s3_options[ "ContinuationToken" ] = continuation_token

		if start_after:
			s3_options[ "StartAfter" ] = start_after

		object_list_response = s3_client.list_objects_v2(
			**s3_options
		)

		common_prefixes = []

		# Handle the case of no prefixs (no logs written yet)
		if not ( "CommonPrefixes" in object_list_response ):
			return {
				"common_prefixes": [],
				"continuation_token": False
			}

		for result in object_list_response[ "CommonPrefixes" ]:
			common_prefixes.append(
				result[ "Prefix" ]
			)

		if "NextContinuationToken" in object_list_response:
			continuation_token = object_list_response[ "NextContinuationToken" ]

		# Sort list of prefixs to keep then canonicalized
		# for the hash key used to determine if we need to
		# re-partition the Athena table.
		common_prefixes.sort()

		return {
			"common_prefixes": common_prefixes,
			"continuation_token": continuation_token
		}

	@staticmethod
	def _get_all_s3_paths( aws_client_factory, credentials, s3_bucket, prefix, max_results, **kwargs ):
		s3_client = aws_client_factory.get_aws_client(
			"s3",
			credentials,
		)

		return_array = []
		continuation_token = False
		if max_results == -1:  # max_results -1 means get all results
			max_keys = 1000
		elif max_results <= 1000:
			max_keys = max_results
		else:
			max_keys = 1000

		# First check to prime it
		response = s3_client.list_objects_v2(
			Bucket=s3_bucket,
			Prefix=prefix,
			MaxKeys=max_keys,  # Max keys you can request at once
			**kwargs
		)

		# Only list up to 10k pages (I hope this never happens!)
		for _ in xrange(10000):
			if continuation_token:
				# Grab another page of results
				response = s3_client.list_objects_v2(
					Bucket=s3_bucket,
					Prefix=prefix,
					MaxKeys=max_keys,  # Max keys you can request at once
					ContinuationToken=continuation_token,
					**kwargs
				)

			if not ( "Contents" in response ):
				break

			for s3_object in response[ "Contents" ]:
				return_array.append(
					s3_object[ "Key" ]
				)

			# If the length is longer than the max results amount
			# then just return the data.
			if ( max_results != -1 ) and max_results <= len( return_array ):
				break

			if not response[ "IsTruncated" ]:
				break

			continuation_token = response[ "NextContinuationToken" ]

		return return_array

	@run_on_executor
	@emit_runtime_metrics( "get_s3_pipeline_execution_ids" )
	def get_s3_pipeline_execution_ids( self, credentials, timestamp_prefix, max_results, continuation_token ):
		return TaskSpawner._get_all_s3_prefixes(
			self.aws_client_factory,
			credentials,
			credentials[ "logs_bucket" ],
			timestamp_prefix,
			max_results,
			continuation_token
		)

	@run_on_executor
	@emit_runtime_metrics( "get_s3_pipeline_timestamp_prefixes" )
	def get_s3_pipeline_timestamp_prefixes( self, credentials, project_id, max_results, continuation_token ):
		return TaskSpawner._get_all_s3_prefixes(
			self.aws_client_factory,
			credentials,
			credentials[ "logs_bucket" ],
			project_id + "/",
			max_results,
			continuation_token
		)

	@staticmethod
	def _get_all_s3_prefixes( aws_client_factory, credentials, s3_bucket, prefix, max_results, continuation_token ):
		s3_client = aws_client_factory.get_aws_client(
			"s3",
			credentials,
		)

		return_array = []
		if max_results == -1: # max_results -1 means get all results
			max_keys = 1000
		elif max_results <= 1000:
			max_keys = max_results
		else:
			max_keys = 1000

		list_objects_params = {
			"Bucket": s3_bucket,
			"Prefix": prefix,
			"MaxKeys": max_keys, # Max keys you can request at once
			"Delimiter": "/"
		}

		if continuation_token:
			list_objects_params[ "ContinuationToken" ] = continuation_token

		# First check to prime it
		response = s3_client.list_objects_v2(
			**list_objects_params
		)

		# Bound this loop to only execute MAX_LOOP_ITERATION times since we
		# cannot guarantee that the condition `continuation_token == False`
		# will ever be true.
		for _ in xrange(1000):
			if continuation_token:
				list_objects_params[ "ContinuationToken" ] = continuation_token
				# Grab another page of results
				response = s3_client.list_objects_v2(
					**list_objects_params
				)

			if "NextContinuationToken" in response:
				continuation_token = response[ "NextContinuationToken" ]
			else:
				continuation_token = False

			# No results
			if not ( "CommonPrefixes" in response ):
				break

			for s3_prefix in response[ "CommonPrefixes" ]:
				return_array.append(
					s3_prefix[ "Prefix" ]
				)

			# If the length is longer than the max results amount
			# then just return the data.
			if ( max_results != -1 ) and max_results <= len( return_array ):
				break

			if not response[ "IsTruncated" ]:
				break

		return {
			"prefixes": return_array,
			"continuation_token": continuation_token
		}

	@run_on_executor
	@emit_runtime_metrics( "get_aws_lambda_existence_info" )
	def get_aws_lambda_existence_info( self, credentials, _id, _type, lambda_name ):
		return TaskSpawner._get_aws_lambda_existence_info( self.aws_client_factory, credentials, _id, _type, lambda_name )

	@staticmethod
	def _get_aws_lambda_existence_info( aws_client_factory, credentials, _id, _type, lambda_name ):
		lambda_client = aws_client_factory.get_aws_client(
			"lambda",
			credentials
		)

		try:
			response = lambda_client.get_function(
				FunctionName=lambda_name
			)
		except lambda_client.exceptions.ResourceNotFoundException:
			return {
				"id": _id,
				"type": _type,
				"name": lambda_name,
				"exists": False
			}

		return {
			"id": _id,
			"type": _type,
			"name": lambda_name,
			"exists": True,
			"arn": response[ "Configuration" ][ "FunctionArn" ]
		}

	@run_on_executor
	@emit_runtime_metrics( "get_lambda_cloudwatch_logs" )
	def get_lambda_cloudwatch_logs( self, credentials, log_group_name, stream_id ):
		return TaskSpawner._get_lambda_cloudwatch_logs( self.aws_client_factory, credentials, log_group_name, stream_id )

	@staticmethod
	def _get_lambda_cloudwatch_logs( aws_client_factory, credentials, log_group_name, stream_id ):
		cloudwatch_logs_client = aws_client_factory.get_aws_client(
			"logs",
			credentials
		)

		if not stream_id:
			# Pull the last stream from CloudWatch
			# Streams take time to propagate so wait if needed
			streams_data = cloudwatch_logs_client.describe_log_streams(
				logGroupName=log_group_name,
				orderBy="LastEventTime",
				limit=50
			)

			stream_id = streams_data[ "logStreams" ][ 0 ][ "logStreamName" ]

		log_output = ""
		attempts_remaining = 4
		some_log_data_returned = False
		forward_token = False
		last_forward_token = False

		while attempts_remaining > 0:
			logit( "[ STATUS ] Grabbing log events from '" + log_group_name + "' at '" + stream_id + "'..." )
			get_log_events_params = {
				"logGroupName": log_group_name,
				"logStreamName": stream_id
			}

			if forward_token:
				get_log_events_params[ "nextToken" ] = forward_token

			log_data = cloudwatch_logs_client.get_log_events(
				**get_log_events_params
			)

			last_forward_token = forward_token
			forward_token = False
			forward_token = log_data[ "nextForwardToken" ]

			# If we got nothing in response we'll try again
			if len( log_data[ "events" ] ) == 0 and some_log_data_returned == False:
				attempts_remaining = attempts_remaining - 1
				time.sleep( 1 )
				continue

			# If that's the last of the log data, quit out
			if last_forward_token == forward_token:
				break

			# Indicate we've at least gotten some log data previously
			some_log_data_returned = True

			for event_data in log_data[ "events" ]:
				# Append log data
				log_output += event_data[ "message" ]

		return log_output

	@run_on_executor
	@emit_runtime_metrics( "get_cloudwatch_existence_info" )
	def get_cloudwatch_existence_info( self, credentials, _id, _type, name ):
		return TaskSpawner._get_cloudwatch_existence_info( self.aws_client_factory, credentials, _id, _type, name )

	@staticmethod
	def _get_cloudwatch_existence_info( aws_client_factory, credentials, _id, _type, name ):
		events_client = aws_client_factory.get_aws_client(
			"events",
			credentials
		)

		try:
			response = events_client.describe_rule(
				Name=name,
			)
		except events_client.exceptions.ResourceNotFoundException:
			return {
				"id": _id,
				"type": _type,
				"name": name,
				"exists": False
			}

		return {
			"id": _id,
			"type": _type,
			"name": name,
			"arn": response[ "Arn" ],
			"exists": True,
		}

	@run_on_executor
	@emit_runtime_metrics( "get_sqs_existence_info" )
	def get_sqs_existence_info( self, credentials, _id, _type, name ):
		return TaskSpawner._get_sqs_existence_info( self.aws_client_factory, credentials, _id, _type, name )

	@staticmethod
	def _get_sqs_existence_info( aws_client_factory, credentials, _id, _type, name ):
		sqs_client = aws_client_factory.get_aws_client(
			"sqs",
			credentials,
		)

		try:
			queue_url_response = sqs_client.get_queue_url(
				QueueName=name,
			)
		except sqs_client.exceptions.QueueDoesNotExist:
			return {
				"id": _id,
				"type": _type,
				"name": name,
				"exists": False
			}

		return {
			"id": _id,
			"type": _type,
			"name": name,
			"arn": "arn:aws:sqs:" + credentials[ "region" ] + ":" + str( credentials[ "account_id" ] ) + ":" + name,
			"exists": True,
		}

	@run_on_executor
	@emit_runtime_metrics( "get_sns_existence_info" )
	def get_sns_existence_info( self, credentials, _id, _type, name ):
		return TaskSpawner._get_sns_existence_info(
			self.aws_client_factory, credentials, _id, _type, name )

	@staticmethod
	def _get_sns_existence_info( aws_client_factory, credentials, _id, _type, name ):
		sns_client = aws_client_factory.get_aws_client(
			"sns",
			credentials
		)

		sns_topic_arn = "arn:aws:sns:" + credentials[ "region" ] + ":" + str( credentials[ "account_id" ] ) + ":" + name

		try:
			response = sns_client.get_topic_attributes(
				TopicArn=sns_topic_arn
			)
		except sns_client.exceptions.NotFoundException:
			return {
				"id": _id,
				"type": _type,
				"name": name,
				"exists": False
			}

		return {
			"id": _id,
			"type": _type,
			"name": name,
			"arn": sns_topic_arn,
			"exists": True,
		}

	@run_on_executor
	@emit_runtime_metrics( "create_rest_api" )
	def create_rest_api( self, credentials, name, description, version ):
		api_gateway_client = self.aws_client_factory.get_aws_client(
			"apigateway",
			credentials
		)

		response = api_gateway_client.create_rest_api(
			name=name,
			description=description,
			version=version,
			apiKeySource="HEADER",
			endpointConfiguration={
				"types": [
					"EDGE",
				]
			},
			binaryMediaTypes=[
				"*/*"
			],
			tags={
				"RefineryResource": "true"
			}
		)

		return {
			"id": response[ "id" ],
			"name": response[ "name" ],
			"description": response[ "description" ],
			"version": response[ "version" ]
		}

	@run_on_executor
	@emit_runtime_metrics( "deploy_api_gateway_to_stage" )
	def deploy_api_gateway_to_stage( self, credentials, rest_api_id, stage_name ):
		api_gateway_client = self.aws_client_factory.get_aws_client(
			"apigateway",
			credentials
		)

		deployment_response = api_gateway_client.create_deployment(
			restApiId=rest_api_id,
			stageName=stage_name,
			stageDescription="API Gateway deployment deployed via refinery",
			description="API Gateway deployment deployed via refinery"
		)

		deployment_id = deployment_response[ "id" ]

		return {
			"id": rest_api_id,
			"stage_name": stage_name,
			"deployment_id": deployment_id,
		}

	@run_on_executor
	@emit_runtime_metrics( "create_resource" )
	def create_resource( self, credentials, rest_api_id, parent_id, path_part ):
		api_gateway_client = self.aws_client_factory.get_aws_client(
			"apigateway",
			credentials
		)

		response = api_gateway_client.create_resource(
			restApiId=rest_api_id,
			parentId=parent_id,
			pathPart=path_part
		)

		return {
			"id": response[ "id" ],
			"api_gateway_id": rest_api_id,
			"parent_id": parent_id,
		}

	@run_on_executor
	@emit_runtime_metrics( "create_method" )
	def create_method( self, credentials, method_name, rest_api_id, resource_id, http_method, api_key_required ):
		api_gateway_client = self.aws_client_factory.get_aws_client(
			"apigateway",
			credentials
		)

		response = api_gateway_client.put_method(
			restApiId=rest_api_id,
			resourceId=resource_id,
			httpMethod=http_method,
			authorizationType="NONE",
			apiKeyRequired=api_key_required,
			operationName=method_name,
		)

		return {
			"method_name": method_name,
			"rest_api_id": rest_api_id,
			"resource_id": resource_id,
			"http_method": http_method,
			"api_key_required": api_key_required,
		}

	@run_on_executor
	@emit_runtime_metrics( "clean_lambda_iam_policies" )
	def clean_lambda_iam_policies( self, credentials, lambda_name ):
		lambda_client = self.aws_client_factory.get_aws_client(
			"lambda",
			credentials
		)

		api_gateway_client = self.aws_client_factory.get_aws_client(
			"apigateway",
			credentials
		)

		logit( "Cleaning up IAM policies from no-longer-existing API Gateways attached to Lambda..." )
		try:
			response = lambda_client.get_policy(
				FunctionName=lambda_name,
			)
		except ClientError as e:
			if e.response[ "Error" ][ "Code" ] == "ResourceNotFoundException":
				return {}
			raise

		existing_lambda_statements = json.loads(
			response[ "Policy" ]
		)[ "Statement" ]

		for statement in existing_lambda_statements:
			# Try to extract API gateway
			try:
				source_arn = statement[ "Condition" ][ "ArnLike" ][ "AWS:SourceArn" ]
				arn_parts = source_arn.split( ":" )
			except:
				continue

			# Make sure it's an API Gateway policy
			if not source_arn.startswith( "arn:aws:execute-api:" ):
				continue

			try:
				api_gateway_id = arn_parts[ 5 ]
				api_gateway_data = api_gateway_client.get_rest_api(
					restApiId=api_gateway_id,
				)
			except:
				logit( "API Gateway does not exist, deleting IAM policy..." )

				delete_permission_response = lambda_client.remove_permission(
					FunctionName=lambda_name,
					StatementId=statement[ "Sid" ]
				)

		return {}

	@run_on_executor
	@emit_runtime_metrics( "add_integration_response" )
	def add_integration_response( self, credentials, rest_api_id, resource_id, http_method, lambda_name ):
		api_gateway_client = self.aws_client_factory.get_aws_client(
			"apigateway",
			credentials
		)
		response = api_gateway_client.put_integration_response(
			restApiId=rest_api_id,
			resourceId=resource_id,
			httpMethod=http_method,
			statusCode="200",
			contentHandling="CONVERT_TO_TEXT"
		)

	@run_on_executor
	@emit_runtime_metrics( "link_api_method_to_lambda" )
	def link_api_method_to_lambda( self, credentials, rest_api_id, resource_id, http_method, api_path, lambda_name ):
		api_gateway_client = self.aws_client_factory.get_aws_client(
			"apigateway",
			credentials
		)

		lambda_client = self.aws_client_factory.get_aws_client(
			"lambda",
			credentials
		)

		lambda_uri = "arn:aws:apigateway:" + credentials[ "region" ] + ":lambda:path/" + lambda_client.meta.service_model.api_version + "/functions/arn:aws:lambda:" + credentials[ "region" ] + ":" + str( credentials[ "account_id" ] ) + ":function:" + lambda_name + "/invocations"

		integration_response = api_gateway_client.put_integration(
			restApiId=rest_api_id,
			resourceId=resource_id,
			httpMethod=http_method,
			type="AWS_PROXY",
			integrationHttpMethod="POST", # MUST be POST: https://github.com/boto/boto3/issues/572#issuecomment-239294381
			uri=lambda_uri,
			connectionType="INTERNET",
			timeoutInMillis=29000 # 29 seconds
		)

		"""
		For AWS Lambda you need to add a permission to the Lambda function itself
		via the add_permission API call to allow invocation via the CloudWatch event.
		"""
		source_arn = "arn:aws:execute-api:" + credentials[ "region" ] + ":" + str( credentials[ "account_id" ] ) + ":" + rest_api_id + "/*/" + http_method + api_path

		# We have to clean previous policies we added from this Lambda
		# Scan over all policies and delete any which aren't associated with
		# API Gateways that actually exist!

		lambda_permission_add_response = lambda_client.add_permission(
			FunctionName=lambda_name,
			StatementId=str( uuid.uuid4() ).replace( "_", "" ) + "_statement",
			Action="lambda:*",
			Principal="apigateway.amazonaws.com",
			SourceArn=source_arn
		)

		return {
			"api_gateway_id": rest_api_id,
			"resource_id": resource_id,
			"http_method": http_method,
			"lambda_name": lambda_name,
			"type": integration_response[ "type" ],
			"arn": integration_response[ "uri" ],
			"statement": lambda_permission_add_response[ "Statement" ]
		}
>>>>>>> e63eaa1b
<|MERGE_RESOLUTION|>--- conflicted
+++ resolved
@@ -37,14 +37,14 @@
 from tasks.email import (
     send_email,
     send_registration_confirmation_email,
-    send_authentication_email,
-    send_internal_registration_confirmation_email)
+    send_authentication_email
+)
 from tasks.aws_account import (
     unfreeze_aws_account,
     freeze_aws_account,
     create_new_sub_aws_account,
-    recreate_aws_console_account,
-    mark_account_needs_closing, do_account_cleanup)
+    recreate_aws_console_account
+)
 from tasks.stripe import (
     get_account_cards,
     get_stripe_customer_information,
@@ -82,8 +82,8 @@
 from tasks.build.ruby import start_ruby264_codebuild
 from tasks.build.nodejs import (
     start_node810_codebuild,
-    start_node10163_codebuild,
-    start_node10201_codebuild)
+    start_node10163_codebuild
+)
 from tasks.build.python import (
     start_python36_codebuild,
     start_python27_codebuild,
@@ -134,7 +134,6 @@
 
 # noinspection PyTypeChecker,SqlResolve
 class TaskSpawner(object):
-<<<<<<< HEAD
     app_config = None
     db_session_maker = None
     aws_cloudwatch_client = None
@@ -658,16 +657,7 @@
     @run_on_executor
     @emit_runtime_metrics("start_node10163_codebuild")
     def start_node10163_codebuild(self, credentials, libraries_object):
-        return start_node10163_codebuild(
-            self.aws_client_factory,
-            credentials,
-            libraries_object
-        )
-
-    @run_on_executor
-    @emit_runtime_metrics("start_node10201_codebuild")
-    def start_node10201_codebuild(self, credentials, libraries_object):
-        return start_node10201_codebuild(
+        return start_node_10163_codebuild(
             self.aws_client_factory,
             credentials,
             libraries_object
@@ -938,5664 +928,4 @@
             http_method,
             api_path,
             lambda_name
-        )
-=======
-	app_config = None
-	db_session_maker = None
-	aws_cloudwatch_client = None
-	aws_cost_explorer = None
-	aws_organization_client = None
-	aws_lambda_client = None
-	api_gateway_manager = None
-	lambda_manager = None
-	logger = None
-	schedule_trigger_manager = None
-	sns_manager = None
-	preterraform_manager = None
-	aws_client_factory = None  # type: AwsClientFactory
-	sts_client = None
-
-	# noinspection PyUnresolvedReferences
-	@pinject.copy_args_to_public_fields
-	def __init__(
-			self,
-			app_config,
-			db_session_maker,
-			aws_cloudwatch_client,
-			aws_cost_explorer,
-			aws_organization_client,
-			aws_lambda_client,
-			api_gateway_manager,
-			lambda_manager,
-			logger,
-			schedule_trigger_manager,
-			sns_manager,
-			preterraform_manager,
-			aws_client_factory,
-			sts_client,
-			loop=None
-	):
-		self.executor = futures.ThreadPoolExecutor( 60 )
-		self.loop = loop or tornado.ioloop.IOLoop.current()
-
-	@run_on_executor
-	@emit_runtime_metrics( "create_third_party_aws_lambda_execute_role" )
-	def create_third_party_aws_lambda_execute_role( self, credentials ):
-		# Create IAM client
-		iam_client = self.aws_client_factory.get_aws_client(
-			"iam",
-			credentials
-		)
-
-		assume_role_policy_doc = """
-{
-	"Version": "2012-10-17",
-	"Statement": [
-		{
-			"Sid": "",
-			"Effect": "Allow",
-			"Principal": {
-				"Service": "lambda.amazonaws.com"
-			},
-			"Action": "sts:AssumeRole"
-		}
-	]
-}
-"""
-		# Create the AWS role for the account
-		response = iam_client.create_role(
-			RoleName=THIRD_PARTY_AWS_ACCOUNT_ROLE_NAME,
-			Description="The role that all Lambdas deployed with Refinery run as",
-			MaxSessionDuration=(60 * 60),
-			AssumeRolePolicyDocument=assume_role_policy_doc
-		)
-
-		response = iam_client.attach_role_policy(
-			RoleName=THIRD_PARTY_AWS_ACCOUNT_ROLE_NAME,
-			PolicyArn="arn:aws:iam::aws:policy/AdministratorAccess"
-		)
-
-		return True
-
-	@run_on_executor
-	@emit_runtime_metrics( "get_json_from_s3" )
-	def get_json_from_s3( self, credentials, s3_bucket, s3_path ):
-		# Create S3 client
-		s3_client = self.aws_client_factory.get_aws_client(
-			"s3",
-			credentials
-		)
-
-		response = s3_client.get_object(
-			Bucket=s3_bucket,
-			Key=s3_path
-		)
-
-		return json.loads(
-			response[ "Body" ].read()
-		)
-
-	@run_on_executor
-	@emit_runtime_metrics( "write_json_to_s3" )
-	def write_json_to_s3( self, credentials, s3_bucket, s3_path, input_data ):
-		# Create S3 client
-		s3_client = self.aws_client_factory.get_aws_client(
-			"s3",
-			credentials
-		)
-
-		response = s3_client.put_object(
-			Bucket=s3_bucket,
-			Key=s3_path,
-			ACL="private",
-			Body=json.dumps(
-				input_data
-			)
-		)
-
-	@run_on_executor
-	@emit_runtime_metrics( "get_block_executions" )
-	def get_block_executions( self, credentials, project_id, execution_pipeline_id, arn, oldest_timestamp ):
-		return TaskSpawner._get_block_executions(
-			self.aws_client_factory,
-			credentials,
-			project_id,
-			execution_pipeline_id,
-			arn,
-			oldest_timestamp
-		)
-
-	@staticmethod
-	def _get_block_executions( aws_client_factory, credentials, project_id, execution_pipeline_id, arn, oldest_timestamp ):
-		project_id = re.sub( REGEX_WHITELISTS[ "project_id" ], "", project_id )
-		timestamp_datetime = datetime.datetime.fromtimestamp( oldest_timestamp )
-
-		query_template = """
-		SELECT type, id, function_name, timestamp, dt
-		FROM "refinery"."{{{project_id_table_name}}}"
-		WHERE project_id = '{{{project_id}}}' AND
-		arn = '{{{arn}}}' AND
-		execution_pipeline_id = '{{{execution_pipeline_id}}}' AND
-		dt > '{{{oldest_timestamp}}}'
-		ORDER BY type, timestamp DESC
-		"""
-
-		# Since there's no parameterized querying for Athena we're gonna get ghetto with
-		# the SQL injection mitigation. Joe, if you ever join this company or review this code
-		# I blame this all on Free even though the git blame will say otherwise.
-		query_template_data = {
-			"execution_pipeline_id": re.sub( REGEX_WHITELISTS[ "execution_pipeline_id" ], "", execution_pipeline_id ),
-			"project_id_table_name": "PRJ_" + project_id.replace( "-", "_" ),
-			"arn": re.sub( REGEX_WHITELISTS[ "arn" ], "", arn ),
-			"project_id": re.sub( REGEX_WHITELISTS[ "project_id" ], "", project_id ),
-			"oldest_timestamp": timestamp_datetime.strftime( "%Y-%m-%d-%H-%M" ),
-		}
-
-		query = pystache.render(
-			query_template,
-			query_template_data
-		)
-
-		# Query for project execution logs
-		logit( "Performing Athena query..." )
-		query_results = TaskSpawner._perform_athena_query(
-			aws_client_factory,
-			credentials,
-			query,
-			True
-		)
-
-		logit( "Processing Athena results..." )
-
-		# Format query results
-		for query_result in query_results:
-			# For the front-end
-			query_result[ "log_id" ] = query_result[ "id" ]
-			query_result[ "timestamp" ] = int( query_result[ "timestamp" ] )
-			del query_result[ "id" ]
-
-			# Generate a log path from the available data
-			# example: PROJECT_ID/dt=DATE_SHARD/EXECUTION_PIPELINE_ID/TYPE~NAME~LOG_ID~TIMESTAMP
-
-			log_file_path = project_id + "/dt=" + query_result[ "dt" ]
-			log_file_path += "/" + execution_pipeline_id + "/"
-			log_file_path += query_result[ "type" ] + "~"
-			log_file_path += query_result[ "function_name" ] + "~"
-			log_file_path += query_result[ "log_id" ] + "~"
-			log_file_path += str( query_result[ "timestamp" ] )
-
-			query_result[ "s3_key" ] = log_file_path
-
-			del query_result[ "dt" ]
-
-		logit( "Athena results have been processed.")
-
-		return query_results
-
-	@staticmethod
-	def _execution_log_query_results_to_pipeline_id_dict( query_results ):
-		"""
-		This is the final format we return from the input query
-		results (the list returned from Athena):
-
-		{
-			"{{execution_pipeline_id}}": {
-				"SUCCESS": 0,
-				"EXCEPTION": 2,
-				"CAUGHT_EXCEPTION": 10,
-				"block_executions": {
-					"{{arn}}": {
-						"SUCCESS": 0,
-						"EXCEPTION": 2,
-						"CAUGHT_EXCEPTION": 10,
-					}
-				}
-			}
-		}
-		"""
-		execution_pipeline_id_dict = {}
-
-		for query_result in query_results:
-			# If this is the first execution ID we've encountered then set that key
-			# up with the default object structure
-			if not ( query_result[ "execution_pipeline_id" ] in execution_pipeline_id_dict ):
-				execution_pipeline_id_dict[ query_result[ "execution_pipeline_id" ] ] = {
-					"SUCCESS": 0,
-					"EXCEPTION": 0,
-					"CAUGHT_EXCEPTION": 0,
-					"timestamp": int( query_result[ "timestamp" ] ),
-					"block_executions": {}
-				}
-
-			# If the timestamp is more recent that what is in the
-			# execution pipeline data then update the field with the value
-			# This is because we'd sort that by time (most recent) on the front end
-			execution_pipeline_timestamp = execution_pipeline_id_dict[ query_result[ "execution_pipeline_id" ] ][ "timestamp" ]
-			if int( query_result[ "timestamp" ] ) > execution_pipeline_timestamp:
-				execution_pipeline_timestamp = int( query_result[ "timestamp" ] )
-
-			# If this is the first ARN we've seen for this execution ID we'll set it up
-			# with the default object template as well.
-			block_executions = execution_pipeline_id_dict[ query_result[ "execution_pipeline_id" ] ][ "block_executions" ]
-			if not ( query_result[ "arn" ] in block_executions ):
-				block_executions[ query_result[ "arn" ] ] = {
-					"SUCCESS": 0,
-					"EXCEPTION": 0,
-					"CAUGHT_EXCEPTION": 0
-				}
-
-			# Convert execution count to integer
-			execution_int_count = int( query_result[ "count" ] )
-
-			# Add execution count to execution ID totals
-			execution_pipeline_id_dict[ query_result[ "execution_pipeline_id" ] ][ query_result[ "type" ]  ] += execution_int_count
-
-			# Add execution count to ARN execution totals
-			block_executions[ query_result[ "arn" ] ][ query_result[ "type" ] ] += execution_int_count
-
-		return execution_pipeline_id_dict
-
-	@run_on_executor
-	@emit_runtime_metrics( "get_project_execution_logs" )
-	def get_project_execution_logs( self, credentials, project_id, oldest_timestamp ):
-		return TaskSpawner._get_project_execution_logs(
-			self.aws_client_factory,
-			credentials,
-			project_id,
-			oldest_timestamp
-		)
-
-	@staticmethod
-	def _get_project_execution_logs( aws_client_factory, credentials, project_id, oldest_timestamp ):
-		timestamp_datetime = datetime.datetime.fromtimestamp( oldest_timestamp )
-		project_id = re.sub( REGEX_WHITELISTS[ "project_id" ], "", project_id )
-
-		query_template = """
-		SELECT arn, type, execution_pipeline_id, timestamp, dt, COUNT(*) as count
-		FROM "refinery"."{{{project_id_table_name}}}"
-		WHERE dt >= '{{{oldest_timestamp}}}'
-		GROUP BY arn, type, execution_pipeline_id, timestamp, dt ORDER BY timestamp LIMIT 100000
-		"""
-
-		query_template_data = {
-			"project_id_table_name": "PRJ_" + project_id.replace( "-", "_" ),
-			"oldest_timestamp": timestamp_datetime.strftime( "%Y-%m-%d-%H-%M" )
-		}
-
-		query = pystache.render(
-			query_template,
-			query_template_data
-		)
-
-		# Query for project execution logs
-		query_results = TaskSpawner._perform_athena_query(
-			aws_client_factory,
-			credentials,
-			query,
-			True
-		)
-
-		# Convert the Athena query results into an execution pipeline ID with the
-		# results sorted into a dictionary with the key being the execution pipeline ID
-		# and the value being an object with information about the total executions for
-		# the execution pipeline ID and the block ARN execution totals contained within
-		# that execution pipeline.
-		execution_pipeline_id_dict = TaskSpawner._execution_log_query_results_to_pipeline_id_dict(
-			query_results
-		)
-
-		return TaskSpawner._execution_pipeline_id_dict_to_frontend_format(
-			execution_pipeline_id_dict
-		)
-
-	@staticmethod
-	def _execution_pipeline_id_dict_to_frontend_format( execution_pipeline_id_dict ):
-
-		final_return_format = []
-
-		# Now convert it into the usable front-end format
-		for execution_pipeline_id, aggregate_data in execution_pipeline_id_dict.iteritems():
-			block_executions = []
-
-			for block_arn, execution_status_counts in aggregate_data[ "block_executions" ].iteritems():
-				block_executions.append({
-					"arn": block_arn,
-					"SUCCESS": execution_status_counts[ "SUCCESS" ],
-					"CAUGHT_EXCEPTION": execution_status_counts[ "CAUGHT_EXCEPTION" ],
-					"EXCEPTION": execution_status_counts[ "EXCEPTION" ],
-				})
-
-			final_return_format.append({
-				"execution_pipeline_id": execution_pipeline_id,
-				"block_executions": block_executions,
-				"execution_pipeline_totals": {
-					"SUCCESS": aggregate_data[ "SUCCESS" ],
-					"CAUGHT_EXCEPTION": aggregate_data[ "CAUGHT_EXCEPTION" ],
-					"EXCEPTION": aggregate_data[ "EXCEPTION" ],
-				},
-				"timestamp": aggregate_data[ "timestamp" ]
-			})
-
-		return final_return_format
-
-	@run_on_executor
-	@emit_runtime_metrics( "create_project_id_log_table" )
-	def create_project_id_log_table( self, credentials, project_id ):
-		return TaskSpawner._create_project_id_log_table(
-			self.aws_client_factory,
-			credentials,
-			project_id
-		)
-
-	@staticmethod
-	def _create_project_id_log_table( aws_client_factory, credentials, project_id ):
-		project_id = re.sub( REGEX_WHITELISTS[ "project_id" ], "", project_id )
-		table_name = "PRJ_" + project_id.replace( "-", "_" )
-
-		# We set case sensitivity (because of nested JSON) and to ignore malformed JSON (just in case)
-		query_template = """
-		CREATE EXTERNAL TABLE IF NOT EXISTS refinery.{{REPLACE_ME_PROJECT_TABLE_NAME}} (
-			`arn` string,
-			`aws_region` string,
-			`aws_request_id` string,
-			`function_name` string,
-			`function_version` string,
-			`group_name` string,
-			`id` string,
-			`initialization_time` int,
-			`invoked_function_arn` string,
-			`memory_limit_in_mb` int,
-			`name` string,
-			`project_id` string,
-			`stream_name` string,
-			`timestamp` int,
-			`type` string,
-			`program_output` string,
-			`input_data` string,
-			`backpack` string,
-			`return_data` string,
-			`execution_pipeline_id` string
-		)
-		PARTITIONED BY (dt string)
-		ROW FORMAT SERDE 'org.openx.data.jsonserde.JsonSerDe'
-		WITH SERDEPROPERTIES (
-			'serialization.format' = '1',
-			'ignore.malformed.json' = 'true',
-			'case.insensitive' = 'false'
-		) LOCATION 's3://refinery-lambda-logging-{{S3_BUCKET_SUFFIX}}/{{REPLACE_ME_PROJECT_ID}}/'
-		TBLPROPERTIES ('has_encrypted_data'='false');
-		"""
-
-		# Replace with the formatted Athena table name
-		query = query_template.replace(
-			"{{REPLACE_ME_PROJECT_TABLE_NAME}}",
-			table_name
-		)
-
-		# Replace with the actually project UUID
-		query = query.replace(
-			"{{REPLACE_ME_PROJECT_ID}}",
-			project_id
-		)
-
-		# Replace the S3 bucket name with the actual
-		# bucket
-		query = query.replace(
-			"{{S3_BUCKET_SUFFIX}}",
-			credentials[ "s3_bucket_suffix" ]
-		)
-
-		# Perform the table creation query
-		query_results = TaskSpawner._perform_athena_query(
-			aws_client_factory,
-			credentials,
-			query,
-			False
-		)
-
-	@run_on_executor
-	@emit_runtime_metrics( "perform_athena_query" )
-	def perform_athena_query( self, credentials, query, return_results ):
-		return TaskSpawner._perform_athena_query(
-			self.aws_client_factory,
-			credentials,
-			query,
-			return_results
-		)
-
-	@staticmethod
-	def _perform_athena_query( aws_client_factory, credentials, query, return_results ):
-		athena_client = aws_client_factory.get_aws_client(
-			"athena",
-			credentials,
-		)
-
-		output_base_path = "s3://refinery-lambda-logging-" + credentials[ "s3_bucket_suffix" ] + "/athena/"
-
-		# Start the query
-		query_start_response = athena_client.start_query_execution(
-			QueryString=query,
-			QueryExecutionContext={
-				"Database": "refinery"
-			},
-			ResultConfiguration={
-				"OutputLocation": output_base_path,
-				"EncryptionConfiguration": {
-					"EncryptionOption": "SSE_S3"
-				}
-			},
-			WorkGroup="refinery_workgroup"
-		)
-
-		# Ensure we have an execution ID to follow
-		if not ( "QueryExecutionId" in query_start_response ):
-			logit( query_start_response )
-			raise Exception( "No query execution ID in response!" )
-
-		query_execution_id = query_start_response[ "QueryExecutionId" ]
-
-		QUERY_FAILED_STATES = [
-			"CANCELLED",
-			"FAILED"
-		]
-
-		query_status_results = {}
-
-		# Max amount of times we'll attempt to query the execution
-		# status. If the counter hits zero we break out.
-		max_counter = 60
-
-		# Poll for query status
-		# For loops which do not have a discreet conditional break, we enforce
-		# an upper bound of iterations.
-		MAX_LOOP_ITERATIONS = 10000
-
-		# Bound this loop to only execute MAX_LOOP_ITERATION times since we
-		# cannot guarantee that the condition `continuation_token == False`
-		# will ever be true.
-		for _ in xrange(MAX_LOOP_ITERATIONS):
-			# Check the status of the query
-			query_status_result = athena_client.get_query_execution(
-				QueryExecutionId=query_execution_id
-			)
-
-			query_execution_results = {}
-			query_execution_status = "RUNNING"
-
-			if "QueryExecution" in query_status_result:
-				query_execution_status = query_status_result[ "QueryExecution" ][ "Status" ][ "State" ]
-
-			if query_execution_status in QUERY_FAILED_STATES:
-				logit( query_status_result )
-				raise Exception( "Athena query failed!" )
-
-			if query_execution_status == "SUCCEEDED":
-				break
-
-			time.sleep(1)
-
-			# Decrement counter
-			max_counter = max_counter - 1
-
-			if max_counter <= 0:
-				break
-
-		s3_object_location = query_status_result[ "QueryExecution" ][ "ResultConfiguration" ][ "OutputLocation" ]
-
-		# Sometimes we don't care about the result
-		# In those cases we just return the S3 path in case the caller
-		# Wants to grab the results themselves later
-		if not return_results:
-			return s3_object_location
-
-		# Get S3 bucket and path from the s3 location string
-		# s3://refinery-lambda-logging-uoits4nibdlslbq97qhfyb6ngkvzyewf/athena/
-		s3_path = s3_object_location.replace(
-			"s3://refinery-lambda-logging-" + credentials[ "s3_bucket_suffix" ],
-			""
-		)
-
-		return TaskSpawner._get_athena_results_from_s3(
-			aws_client_factory,
-			credentials,
-			"refinery-lambda-logging-" + credentials[ "s3_bucket_suffix" ],
-			s3_path
-		)
-
-	@run_on_executor
-	@emit_runtime_metrics( "get_athena_results_from_s3" )
-	def get_athena_results_from_s3( self, credentials, s3_bucket, s3_path ):
-		return TaskSpawner._get_athena_results_from_s3(
-			self.aws_client_factory,
-			credentials,
-			s3_bucket,
-			s3_path
-		)
-
-	@staticmethod
-	def _get_athena_results_from_s3( aws_client_factory, credentials, s3_bucket, s3_path ):
-		csv_data = TaskSpawner._read_from_s3(
-			aws_client_factory,
-			credentials,
-			s3_bucket,
-			s3_path
-		)
-
-		csv_handler = StringIO( csv_data )
-		csv_reader = csv.DictReader(
-			csv_handler,
-			delimiter=",",
-			quotechar='"'
-		)
-
-		return_array = []
-
-		for row in csv_reader:
-			return_array.append(
-				row
-			)
-
-		return return_array
-
-	@staticmethod
-	def _create_aws_org_sub_account( app_config, aws_organization_client, refinery_aws_account_id, email ):
-		account_name = "Refinery Customer Account " + refinery_aws_account_id
-
-		response = aws_organization_client.create_account(
-			Email=email,
-			RoleName=app_config.get( "customer_aws_admin_assume_role" ),
-			AccountName=account_name,
-			IamUserAccessToBilling="DENY"
-		)
-		account_status_data = response[ "CreateAccountStatus" ]
-		create_account_id = account_status_data[ "Id" ]
-
-		# Loop while the account is being created (up to ~5 minutes)
-		for _ in xrange(60):
-			if account_status_data[ "State" ] == "SUCCEEDED" and "AccountId" in account_status_data:
-				return {
-					"account_name": account_name,
-					"account_id": account_status_data[ "AccountId" ],
-				}
-
-			if account_status_data[ "State" ] == "FAILED":
-				logit( "The account creation has failed!", "error" )
-				logit( "Full account creation response is the following: ", "error" )
-				logit( account_status_data )
-				return False
-
-			logit( "Current AWS account creation status is '" + account_status_data[ "State" ] + "', waiting 5 seconds before checking again..." )
-			time.sleep( 5 )
-
-			# Poll AWS again to see if the account creation has progressed
-			response = aws_organization_client.describe_create_account_status(
-				CreateAccountRequestId=create_account_id
-			)
-			account_status_data = response[ "CreateAccountStatus" ]
-
-	@run_on_executor
-	@emit_runtime_metrics( "get_assume_role_credentials" )
-	def get_assume_role_credentials( self, aws_account_id, session_lifetime ):
-		return TaskSpawner._get_assume_role_credentials(
-			self.app_config,
-			self.sts_client,
-			aws_account_id,
-			session_lifetime
-		)
-
-	@staticmethod
-	def _get_assume_role_credentials( app_config, sts_client, aws_account_id, session_lifetime ):
-		# Generate ARN for the sub-account AWS administrator role
-		sub_account_admin_role_arn = "arn:aws:iam::" + str( aws_account_id ) + ":role/" + app_config.get( "customer_aws_admin_assume_role" )
-
-		# Session lifetime must be a minimum of 15 minutes
-		# https://boto3.amazonaws.com/v1/documentation/api/latest/reference/services/sts.html#STS.Client.assume_role
-		min_session_lifetime_seconds = 900
-		if session_lifetime < min_session_lifetime_seconds:
-			session_lifetime = min_session_lifetime_seconds
-
-		role_session_name = "Refinery-Managed-Account-Support-" + get_urand_password( 12 )
-
-		response = sts_client.assume_role(
-			RoleArn=sub_account_admin_role_arn,
-			RoleSessionName=role_session_name,
-			DurationSeconds=session_lifetime
-		)
-
-		return {
-			"access_key_id": response[ "Credentials" ][ "AccessKeyId" ],
-			"secret_access_key": response[ "Credentials" ][ "SecretAccessKey" ],
-			"session_token": response[ "Credentials" ][ "SessionToken" ],
-			"expiration_date": response[ "Credentials" ][ "Expiration" ],
-			"assumed_role_id": response[ "AssumedRoleUser" ][ "AssumedRoleId" ],
-			"role_session_name": role_session_name,
-			"arn": response[ "AssumedRoleUser" ][ "Arn" ],
-		}
-
-	@staticmethod
-	def _create_new_console_user( app_config, access_key_id, secret_access_key, session_token, username, password ):
-		# Create a Boto3 session with the assumed role credentials
-		# This allows us to create a client which will be authenticated
-		# as the account we assumed the role of.
-		iam_session = boto3.Session(
-			aws_access_key_id=access_key_id,
-			aws_secret_access_key=secret_access_key,
-			aws_session_token=session_token
-		)
-
-		# IAM client spawned from the assumed role session
-		iam_client = iam_session.client( "iam" )
-
-		# Create an IAM user
-		create_user_response = iam_client.create_user(
-			UserName=username
-		)
-
-		# Create IAM policy for the user
-		create_policy_response = iam_client.create_policy(
-			PolicyName="RefineryCustomerPolicy",
-			PolicyDocument=json.dumps( app_config.get( "CUSTOMER_IAM_POLICY" ) ),
-			Description="Refinery Labs managed AWS customer account policy."
-		)
-
-		# Attaches limited access policy to the AWS account to scope
-		# down the permissions the Refinery customer can perform in
-		# the AWS console.
-		attach_policy_response = iam_client.attach_user_policy(
-			UserName=username,
-			PolicyArn=create_policy_response[ "Policy" ][ "Arn" ]
-		)
-
-		# Allow the IAM user to access the account through the console
-		create_login_profile_response = iam_client.create_login_profile(
-			UserName=username,
-			Password=password,
-			PasswordResetRequired=False,
-		)
-
-		return {
-			"username": username,
-			"password": password,
-			"arn": create_user_response[ "User" ][ "Arn" ]
-		}
-
-	@run_on_executor
-	@emit_runtime_metrics( "create_new_sub_aws_account" )
-	def create_new_sub_aws_account( self, account_type, aws_account_id ):
-		return TaskSpawner._create_new_sub_aws_account(
-			self.app_config,
-			self.db_session_maker,
-			self.aws_organization_client,
-			self.sts_client,
-			account_type,
-			aws_account_id
-		)
-
-	@staticmethod
-	def _create_new_sub_aws_account( app_config, db_session_maker, aws_organization_client, sts_client, account_type, aws_account_id ):
-		# Create a unique ID for the Refinery AWS account
-		aws_unique_account_id = get_urand_password( 16 ).lower()
-
-		# Store the AWS account in the database
-		new_aws_account = AWSAccount()
-		new_aws_account.account_label = ""
-		new_aws_account.region = app_config.get( "region_name" )
-		new_aws_account.s3_bucket_suffix = str( get_urand_password( 32 ) ).lower()
-		new_aws_account.iam_admin_username = "refinery-customer"
-		new_aws_account.iam_admin_password = get_urand_password( 32 )
-		new_aws_account.redis_hostname = ""
-		new_aws_account.redis_password = get_urand_password( 64 )
-		new_aws_account.redis_port = 6379
-		new_aws_account.redis_secret_prefix = get_urand_password( 40 )
-		new_aws_account.terraform_state = ""
-		new_aws_account.ssh_public_key = ""
-		new_aws_account.ssh_private_key = ""
-		new_aws_account.aws_account_email = app_config.get( "customer_aws_email_prefix" ) + aws_unique_account_id + app_config.get( "customer_aws_email_suffix" )
-		new_aws_account.terraform_state_versions = []
-		new_aws_account.aws_account_status = "CREATED"
-		new_aws_account.account_type = account_type
-
-		# Create AWS sub-account
-		logit( "Creating AWS sub-account '" + str( new_aws_account.aws_account_email ) + "'..." )
-
-		# Only create a sub-account if this is a MANAGED AWS account and skip
-		# this step if we're onboarding a THIRDPARTY AWS account (e.g. self-hosted)
-		if account_type == "MANAGED":
-			# Create sub-AWS account
-			account_creation_response = TaskSpawner._create_aws_org_sub_account(
-				app_config,
-				aws_organization_client,
-				aws_unique_account_id,
-				str( new_aws_account.aws_account_email ),
-			)
-
-			if account_creation_response == False:
-				raise Exception( "Account creation failed, quitting out!" )
-
-			new_aws_account.account_id = account_creation_response[ "account_id" ]
-			logit( "Sub-account created! AWS account ID is " + new_aws_account.account_id + "." )
-		elif account_type == "THIRDPARTY":
-			new_aws_account.account_id = aws_account_id
-			logit( "Using provided AWS Account ID " + new_aws_account.account_id + "." )
-
-		assumed_role_credentials = {}
-
-		# Try to assume the role up to 10 times
-		for _ in xrange(10):
-			logit( "Attempting to assume the sub-account's administrator role..." )
-
-			try:
-				# We then assume the administrator role for the sub-account we created
-				assumed_role_credentials = TaskSpawner._get_assume_role_credentials(
-					app_config,
-					sts_client,
-					str( new_aws_account.account_id ),
-					3600 # One hour - TODO CHANGEME
-				)
-				break
-			except botocore.exceptions.ClientError as boto_error:
-				logit( "Assume role boto error:" + repr( boto_error ), "error" )
-				# If it's not an AccessDenied exception it's not what we except so we re-raise
-				if boto_error.response[ "Error" ][ "Code" ] != "AccessDenied":
-					logit( "Unexpected Boto3 response: " + boto_error.response[ "Error" ][ "Code" ] )
-					logit( boto_error.response )
-					raise boto_error
-
-				# Otherwise it's what we accept and we just need to wait.
-				logit( "Got an Access Denied error, role is likely not propogated yet. Trying again in 5 seconds..." )
-				time.sleep( 5 )
-
-		logit( "Successfully assumed the sub-account's administrator role." )
-		logit( "Minting a new AWS Console User account for the customer to use..." )
-
-		# Using the credentials from the assumed role we mint an IAM console
-		# user for Refinery customers to use to log into their managed AWS account.
-		create_console_user_results = TaskSpawner._create_new_console_user(
-			app_config,
-			assumed_role_credentials[ "access_key_id" ],
-			assumed_role_credentials[ "secret_access_key" ],
-			assumed_role_credentials[ "session_token" ],
-			str( new_aws_account.iam_admin_username ),
-			str( new_aws_account.iam_admin_password )
-		)
-
-		# Add AWS account to database
-		dbsession = db_session_maker()
-		dbsession.add( new_aws_account )
-		dbsession.commit()
-		dbsession.close()
-
-		logit( "New AWS account created successfully and stored in database as 'CREATED'!" )
-
-		return True
-
-	@run_on_executor
-	@emit_runtime_metrics( "terraform_configure_aws_account" )
-	def terraform_configure_aws_account( self, aws_account_dict ):
-		return TaskSpawner._terraform_configure_aws_account(
-			self.aws_client_factory,
-			self.app_config,
-			self.preterraform_manager,
-			self.sts_client,
-			aws_account_dict
-		)
-
-	@run_on_executor
-	@emit_runtime_metrics( "write_terraform_base_files" )
-	def write_terraform_base_files( self, aws_account_dict ):
-		return TaskSpawner._write_terraform_base_files(
-			self.app_config,
-			self.sts_client,
-			aws_account_dict
-		)
-
-	@staticmethod
-	def _write_terraform_base_files( app_config, sts_client, aws_account_dict ):
-		# Create a temporary working directory for the work.
-		# Even if there's some exception thrown during the process
-		# we will still delete the underlying state.
-		temporary_dir = "/tmp/" + str( uuid.uuid4() ) + "/"
-
-		result = False
-
-		terraform_configuration_data = {}
-
-		try:
-			# Recursively copy files to the directory
-			shutil.copytree(
-				"/work/install/",
-				temporary_dir
-			)
-
-			terraform_configuration_data = TaskSpawner.__write_terraform_base_files(
-				app_config,
-				sts_client,
-				aws_account_dict,
-				temporary_dir
-			)
-		except Exception as e:
-			logit( "An exception occurred while writing terraform base files for AWS account ID " + aws_account_dict[ "account_id" ] )
-			logit( e )
-
-			# Delete the temporary directory reguardless.
-			shutil.rmtree( temporary_dir )
-
-			raise
-
-		return terraform_configuration_data
-
-	@staticmethod
-	def __write_terraform_base_files( app_config, sts_client, aws_account_data, base_dir ):
-		logit( "Setting up the base Terraform files (AWS Acc. ID '" + aws_account_data[ "account_id" ] + "')..." )
-
-		# Get some temporary assume role credentials for the account
-		assumed_role_credentials = TaskSpawner._get_assume_role_credentials(
-			app_config,
-			sts_client,
-			str( aws_account_data[ "account_id" ] ),
-			3600 # One hour - TODO CHANGEME
-		)
-
-		sub_account_admin_role_arn = "arn:aws:iam::" + str( aws_account_data[ "account_id" ] ) + ":role/" + app_config.get( "customer_aws_admin_assume_role" )
-
-		# Write out the terraform configuration data
-		terraform_configuration_data = {
-			"session_token": assumed_role_credentials[ "session_token" ],
-			"role_session_name": assumed_role_credentials[ "role_session_name" ],
-			"assume_role_arn": sub_account_admin_role_arn,
-			"access_key": assumed_role_credentials[ "access_key_id" ],
-			"secret_key": assumed_role_credentials[ "secret_access_key" ],
-			"region": app_config.get( "region_name" ),
-			"s3_bucket_suffix": aws_account_data[ "s3_bucket_suffix" ],
-			"redis_secrets": {
-				"password": aws_account_data[ "redis_password" ],
-				"secret_prefix": aws_account_data[ "redis_secret_prefix" ],
-			}
-		}
-
-		logit( "Writing Terraform input variables to file..." )
-
-		# Write configuration data to a file for Terraform to use.
-		with open( base_dir + "customer_config.json", "w" ) as file_handler:
-			file_handler.write(
-				json.dumps(
-					terraform_configuration_data
-				)
-			)
-
-		# Write the latest terraform state to terraform.tfstate
-		# If we have any state at all.
-		if aws_account_data[ "terraform_state" ] != "":
-			# First we write the current version to the database as a version to keep track
-
-			terraform_state_file_path = base_dir + "terraform.tfstate"
-
-			logit( "A previous terraform state file exists! Writing it to '" + terraform_state_file_path + "'..." )
-
-			with open( terraform_state_file_path, "w" ) as file_handler:
-				file_handler.write(
-					aws_account_data[ "terraform_state" ]
-				)
-
-		logit( "The base terraform files have been created successfully at " + base_dir )
-
-		terraform_configuration_data[ "base_dir" ] = base_dir
-
-		return terraform_configuration_data
-
-	@run_on_executor
-	@emit_runtime_metrics( "terraform_apply" )
-	def terraform_apply( self, aws_account_data, refresh_terraform_state=True ):
-		"""
-		This applies the latest terraform config to an account.
-
-		THIS IS DANGEROUS, MAKE SURE YOU DID A FLEET TERRAFORM PLAN
-		FIRST. NO EXCUSES, THIS IS ONE OF THE FEW WAYS TO BREAK PROD
-		FOR OUR CUSTOMERS.
-
-		-mandatory
-
-		:param: refresh_terraform_state This value tells Terraform if it should refresh the state before running plan
-		"""
-		return TaskSpawner._terraform_apply(
-			self.aws_client_factory,
-			self.app_config,
-			self.preterraform_manager,
-			self.sts_client,
-			aws_account_data,
-			refresh_terraform_state
-		)
-
-	@staticmethod
-	def _terraform_apply( aws_client_factory, app_config, preterraform_manager, sts_client, aws_account_data, refresh_terraform_state ):
-		logit( "Ensuring existence of ECS service-linked role before continuing with terraform apply..." )
-		preterraform_manager._ensure_ecs_service_linked_role_exists(
-			aws_client_factory,
-			aws_account_data
-		)
-
-		# The return data
-		return_data = {
-			"success": True,
-			"stdout": "",
-			"stderr": "",
-			"original_tfstate": str(
-				copy.copy(
-					aws_account_data[ "terraform_state" ]
-				)
-			),
-			"new_tfstate": "",
-		}
-
-		terraform_configuration_data = TaskSpawner._write_terraform_base_files(
-			app_config,
-			sts_client,
-			aws_account_data
-		)
-		temporary_directory = terraform_configuration_data[ "base_dir" ]
-
-		try:
-			logit( "Performing 'terraform apply' to AWS Account " + aws_account_data[ "account_id" ] + "..." )
-
-			refresh_state_parameter = "true" if refresh_terraform_state else "false"
-
-			# Terraform plan
-			process_handler = subprocess.Popen(
-				[
-					temporary_directory + "terraform",
-					"apply",
-					"-refresh=" + refresh_state_parameter,
-					"-auto-approve",
-					"-var-file",
-					temporary_directory + "customer_config.json",
-					],
-				stdout=subprocess.PIPE,
-				stderr=subprocess.PIPE,
-				shell=False,
-				universal_newlines=True,
-				cwd=temporary_directory,
-			)
-			process_stdout, process_stderr = process_handler.communicate()
-			return_data[ "stdout" ] = process_stdout
-			return_data[ "stderr" ] = process_stderr
-
-			# Pull the latest terraform state and return it
-			# We need to do this regardless of if an error occurred.
-			with open( temporary_directory + "terraform.tfstate", "r" ) as file_handler:
-				return_data[ "new_tfstate" ] = file_handler.read()
-
-			if process_stderr.strip() != "":
-				logit( "The 'terraform apply' has failed!", "error" )
-				logit( process_stderr, "error" )
-				logit( process_stdout, "error" )
-
-				# Alert us of the provisioning error so we can response to it
-				TaskSpawner._send_terraform_provisioning_error(
-					app_config,
-					aws_account_data[ "account_id" ],
-					str( process_stderr )
-				)
-
-				return_data[ "success" ] = False
-		finally:
-			# Ensure we clear the temporary directory no matter what
-			shutil.rmtree( temporary_directory )
-
-		logit( "'terraform apply' completed, returning results..." )
-
-		return return_data
-
-	@run_on_executor
-	@emit_runtime_metrics( "terraform_plan" )
-	def terraform_plan( self, aws_account_data, refresh_terraform_state=True ):
-		"""
-		This does a terraform plan to an account and sends an email
-		with the results. This allows us to see the impact of a new
-		terraform change before we roll it out across our customer's
-		AWS accounts.
-		:param: refresh_terraform_state This value tells Terraform if it should refresh the state before running plan
-		"""
-		return TaskSpawner._terraform_plan(
-			self.app_config,
-			self.sts_client,
-			aws_account_data,
-			refresh_terraform_state
-		)
-
-	@staticmethod
-	def _terraform_plan( app_config, sts_client, aws_account_data, refresh_terraform_state ):
-		terraform_configuration_data = TaskSpawner._write_terraform_base_files(
-			app_config,
-			sts_client,
-			aws_account_data
-		)
-		temporary_directory = terraform_configuration_data[ "base_dir" ]
-
-		try:
-			logit( "Performing 'terraform plan' to AWS account " + aws_account_data[ "account_id" ] + "..." )
-
-			refresh_state_parameter = "true" if refresh_terraform_state else "false"
-
-			# Terraform plan
-			process_handler = subprocess.Popen(
-				[
-					temporary_directory + "terraform",
-					"plan",
-					"-refresh=" + refresh_state_parameter,
-					"-var-file",
-					temporary_directory + "customer_config.json",
-					],
-				stdout=subprocess.PIPE,
-				stderr=subprocess.PIPE,
-				shell=False,
-				universal_newlines=True,
-				cwd=temporary_directory,
-			)
-			process_stdout, process_stderr = process_handler.communicate()
-
-			if process_stderr.strip() != "":
-				logit( "The 'terraform plan' has failed!", "error" )
-				logit( process_stderr, "error" )
-				logit( process_stdout, "error" )
-
-				raise Exception( "Terraform plan failed." )
-		finally:
-			# Ensure we clear the temporary directory no matter what
-			shutil.rmtree( temporary_directory )
-
-		logit( "Terraform plan completed successfully, returning output." )
-		return process_stdout
-
-	@staticmethod
-	def _terraform_configure_aws_account( aws_client_factory, app_config, preterraform_manager, sts_client, aws_account_data ):
-		logit( "Ensuring existence of ECS service-linked role before continuing with AWS account configuration..." )
-		preterraform_manager._ensure_ecs_service_linked_role_exists(
-			aws_client_factory,
-			aws_account_data
-		)
-
-		terraform_configuration_data = TaskSpawner._write_terraform_base_files(
-			app_config,
-			sts_client,
-			aws_account_data
-		)
-		base_dir = terraform_configuration_data[ "base_dir" ]
-
-		try:
-			logit( "Setting up AWS account with terraform (AWS Acc. ID '" + aws_account_data[ "account_id" ] + "')..." )
-
-			# Terraform apply
-			process_handler = subprocess.Popen(
-				[
-					base_dir + "terraform",
-					"apply",
-					"-auto-approve",
-					"-var-file",
-					base_dir + "customer_config.json",
-					],
-				stdout=subprocess.PIPE,
-				stderr=subprocess.PIPE,
-				shell=False,
-				universal_newlines=True,
-				cwd=base_dir,
-			)
-			process_stdout, process_stderr = process_handler.communicate()
-
-			if process_stderr.strip() != "":
-				logit( "The Terraform provisioning has failed!", "error" )
-				logit( process_stderr, "error" )
-				logit( process_stdout, "error" )
-
-				# Alert us of the provisioning error so we can get ahead of
-				# it with AWS support.
-				TaskSpawner._send_terraform_provisioning_error(
-					app_config,
-					aws_account_data[ "account_id" ],
-					str( process_stderr )
-				)
-
-				raise Exception( "Terraform provisioning failed, AWS account marked as \"CORRUPT\"" )
-
-			logit( "Running 'terraform output' to pull the account details..." )
-
-			# Print Terraform output as JSON so we can read it.
-			process_handler = subprocess.Popen(
-				[
-					base_dir + "terraform",
-					"output",
-					"-json"
-				],
-				stdout=subprocess.PIPE,
-				stderr=subprocess.PIPE,
-				shell=False,
-				universal_newlines=True,
-				cwd=base_dir,
-			)
-			process_stdout, process_stderr = process_handler.communicate()
-
-			# Parse Terraform JSON output
-			terraform_provisioned_account_details = json.loads(
-				process_stdout
-			)
-
-			logit( "Pulled Terraform output successfully." )
-
-			# Pull the terraform state and pull it so we can later
-			# make terraform changes to user accounts.
-			terraform_state = ""
-			with open( base_dir + "terraform.tfstate", "r" ) as file_handler:
-				terraform_state = file_handler.read()
-
-			terraform_configuration_data[ "terraform_state" ] = terraform_state
-			terraform_configuration_data[ "redis_hostname" ] = terraform_provisioned_account_details[ "redis_elastic_ip" ][ "value" ]
-			terraform_configuration_data[ "ssh_public_key" ] = terraform_provisioned_account_details[ "refinery_redis_ssh_key_public_key_openssh" ][ "value" ]
-			terraform_configuration_data[ "ssh_private_key" ] = terraform_provisioned_account_details[ "refinery_redis_ssh_key_private_key_pem" ][ "value" ]
-		finally:
-			# Ensure we clear the temporary directory no matter what
-			shutil.rmtree( base_dir )
-
-		return terraform_configuration_data
-
-	@run_on_executor
-	@emit_runtime_metrics( "unfreeze_aws_account" )
-	def unfreeze_aws_account( self, credentials ):
-		return TaskSpawner._unfreeze_aws_account(
-			self.aws_client_factory,
-			credentials
-		)
-
-	@staticmethod
-	def _unfreeze_aws_account( aws_client_factory, credentials ):
-		"""
-		Unfreezes a previously-frozen AWS account, this is for situations
-		where a user has gone over their free-trial or billing limit leading
-		to their account getting frozen. By calling this the account will be
-		re-enabled for regular Refinery use.
-		* De-throttle all AWS Lambdas
-		* Turn on EC2 instances (redis)
-		"""
-		logit( "Unfreezing AWS account..." )
-
-		lambda_client = aws_client_factory.get_aws_client(
-			"lambda",
-			credentials
-		)
-
-		ec2_client = aws_client_factory.get_aws_client(
-			"ec2",
-			credentials
-		)
-
-		# Pull all Lambda ARN(s)
-		lambda_arns = TaskSpawner._get_lambda_arns(
-			aws_client_factory,
-			credentials
-		)
-
-		# Remove function throttle from each Lambda
-		for lambda_arn in lambda_arns:
-			lambda_client.delete_function_concurrency(
-				FunctionName=lambda_arn
-			)
-
-		# Start EC2 instance(s)
-		ec2_instance_ids = TaskSpawner._get_ec2_instance_ids( aws_client_factory, credentials )
-
-		# Max attempts
-		remaining_attempts = 20
-
-		# Prevents issue if a freeze happens too quickly after an un-freeze
-		while remaining_attempts > 0:
-			try:
-				start_instance_response = ec2_client.start_instances(
-					InstanceIds=ec2_instance_ids
-				)
-			except botocore.exceptions.ClientError as boto_error:
-				if boto_error.response[ "Error" ][ "Code" ] != "IncorrectInstanceState":
-					raise
-
-				logit( "EC2 instance isn't ready to be started yet!" )
-				logit( "Waiting 2 seconds and trying again..." )
-				time.sleep(2)
-
-			remaining_attempts = remaining_attempts - 1
-
-		return True
-
-	@staticmethod
-	def _get_lambda_arns( aws_client_factory, credentials ):
-		lambda_client = aws_client_factory.get_aws_client(
-			"lambda",
-			credentials
-		)
-
-		# Now we throttle all of the user's Lambdas so none will execute
-		# First we pull all of the user's Lambdas
-		lambda_list_params = {
-			"MaxItems": 50,
-		}
-
-		# The list of Lambda ARNs
-		lambda_arn_list = []
-
-		# Don't list more than 200 pages of Lambdas (I hope this is never happens!)
-		for _ in xrange(200):
-			lambda_functions_response = lambda_client.list_functions(
-				**lambda_list_params
-			)
-
-			for lambda_function_data in lambda_functions_response[ "Functions" ]:
-				lambda_arn_list.append(
-					lambda_function_data[ "FunctionArn" ]
-				)
-
-			# Only do another loop if we have more results
-			if not ( "NextMarker" in lambda_functions_response ):
-				break
-
-			lambda_list_params[ "Marker" ] = lambda_functions_response[ "NextMarker" ]
-
-		# Iterate over list of Lambda ARNs and set concurrency to zero for all
-		for lambda_arn in lambda_arn_list:
-			lambda_client.put_function_concurrency(
-				FunctionName=lambda_arn,
-				ReservedConcurrentExecutions=0
-			)
-
-		return lambda_arn_list
-
-	@staticmethod
-	def _get_ec2_instance_ids( aws_client_factory, credentials ):
-		ec2_client = aws_client_factory.get_aws_client(
-			"ec2",
-			credentials
-		)
-
-		# Turn off all EC2 instances (AKA just redis)
-		ec2_describe_instances_response = ec2_client.describe_instances(
-			MaxResults=1000
-		)
-
-		# List of EC2 instance IDs
-		ec2_instance_ids = []
-
-		for ec2_instance_data in ec2_describe_instances_response[ "Reservations" ][0][ "Instances" ]:
-			ec2_instance_ids.append(
-				ec2_instance_data[ "InstanceId" ]
-			)
-
-		return ec2_instance_ids
-
-	@run_on_executor
-	@emit_runtime_metrics( "freeze_aws_account" )
-	def freeze_aws_account( self, credentials ):
-		return TaskSpawner._freeze_aws_account( self.app_config, self.aws_client_factory, self.db_session_maker, credentials )
-
-	@staticmethod
-	def _freeze_aws_account( app_config, aws_client_factory, db_session_maker, credentials ):
-		"""
-		Freezes an AWS sub-account when the user has gone past
-		their free trial or when they have gone tardy on their bill.
-
-		This is different from closing an AWS sub-account in that it preserves
-		the underlying resources in the account. Generally this is the
-		"warning shot" before we later close the account and delete it all.
-
-		The steps are as follows:
-		* Disable AWS console access by changing the password
-		* Revoke all active AWS console sessions - TODO
-		* Iterate over all deployed Lambdas and throttle them
-		* Stop all active CodeBuilds
-		* Turn-off EC2 instances (redis)
-		"""
-		logit( "Freezing AWS account..." )
-
-		iam_client = aws_client_factory.get_aws_client(
-			"iam",
-			credentials
-		)
-
-		lambda_client = aws_client_factory.get_aws_client(
-			"lambda",
-			credentials
-		)
-
-		codebuild_client = aws_client_factory.get_aws_client(
-			"codebuild",
-			credentials
-		)
-
-		ec2_client = aws_client_factory.get_aws_client(
-			"ec2",
-			credentials
-		)
-
-		# Rotate and log out users from the AWS console
-		new_console_user_password = TaskSpawner._recreate_aws_console_account(
-			app_config,
-			aws_client_factory,
-			credentials,
-			True
-		)
-
-		# Update the console login in the database
-		dbsession = db_session_maker()
-		aws_account = dbsession.query( AWSAccount ).filter_by(
-			account_id=credentials[ "account_id" ]
-		).first()
-		aws_account.iam_admin_password = new_console_user_password
-		dbsession.commit()
-
-		# Get Lambda ARNs
-		lambda_arn_list = TaskSpawner._get_lambda_arns( aws_client_factory, credentials )
-
-		# List all CodeBuild builds and stop any that are running
-		codebuild_build_ids = []
-		codebuild_list_params = {}
-
-		# Bound this loop to only execute MAX_LOOP_ITERATION times
-		for _ in xrange(1000):
-			codebuild_list_response = codebuild_client.list_builds(
-				**codebuild_list_params
-			)
-
-			for build_id in codebuild_list_response[ "ids" ]:
-				codebuild_build_ids.append(
-					build_id
-				)
-
-			if not ( "nextToken" in codebuild_list_response ):
-				break
-
-			codebuild_list_params[ "nextToken" ] = codebuild_list_response[ "nextToken" ]
-
-		# We now scan these builds to see if they are currently running.
-		# We can do this in batches of 100
-		active_build_ids = []
-		chunk_size = 100
-
-		while len( codebuild_build_ids ) > 0:
-			chunk_of_build_ids = codebuild_build_ids[:chunk_size]
-			remaining_build_ids = codebuild_build_ids[chunk_size:]
-			codebuild_build_ids = remaining_build_ids
-
-			# Pull the information for the build ID chunk
-			builds_info_response = codebuild_client.batch_get_builds(
-				ids=chunk_of_build_ids,
-			)
-
-			# Iterate over the builds info response to find live build IDs
-			for build_info in builds_info_response[ "builds" ]:
-				if build_info[ "buildStatus" ] == "IN_PROGRESS":
-					active_build_ids.append(
-						build_info[ "id" ]
-					)
-
-		# Run through all active builds and stop them in their place
-		for active_build_id in active_build_ids:
-			stop_build_response = codebuild_client.stop_build(
-				id=active_build_id
-			)
-
-		ec2_instance_ids = TaskSpawner._get_ec2_instance_ids( aws_client_factory, credentials )
-
-		stop_instance_response = ec2_client.stop_instances(
-			InstanceIds=ec2_instance_ids
-		)
-
-		dbsession.close()
-		return False
-
-	@run_on_executor
-	@emit_runtime_metrics( "recreate_aws_console_account" )
-	def recreate_aws_console_account( self, credentials, rotate_password, force_continue=False ):
-		return TaskSpawner._recreate_aws_console_account(
-			self.app_config,
-			self.aws_client_factory,
-			credentials,
-			rotate_password,
-			force_continue=force_continue
-		)
-
-	@staticmethod
-	def _recreate_aws_console_account( app_config, aws_client_factory, credentials, rotate_password, force_continue=False ):
-		iam_client = aws_client_factory.get_aws_client(
-			"iam",
-			credentials
-		)
-
-		# The only way to revoke an AWS Console user's session
-		# is to delete the console user and create a new one.
-
-		# Generate the IAM policy ARN
-		iam_policy_arn = "arn:aws:iam::" + credentials[ "account_id" ] + ":policy/RefineryCustomerPolicy"
-
-		logit( "Deleting AWS console user..." )
-
-		# TODO check responses from these calls?
-
-		try:
-			# Delete the current AWS console user
-			delete_user_profile_response = iam_client.delete_login_profile(
-				UserName=credentials[ "iam_admin_username" ],
-			)
-
-			# Remove the policy from the user
-			detach_user_policy = iam_client.detach_user_policy(
-				UserName=credentials[ "iam_admin_username" ],
-				PolicyArn=iam_policy_arn
-			)
-
-			# Delete the IAM user
-			delete_user_response = iam_client.delete_user(
-				UserName=credentials[ "iam_admin_username" ],
-			)
-		except Exception as e:
-			logit( "Unable to delete IAM user during recreate process" )
-
-			# Raise the exception again unless the flag is set to force continuation
-			if force_continue is False:
-				raise e
-
-		logit( "Re-creating the AWS console user..." )
-
-		# Create the IAM user again
-		delete_user_response = iam_client.create_user(
-			UserName=credentials[ "iam_admin_username" ],
-		)
-
-		# Create the IAM user again
-		delete_policy_response = iam_client.delete_policy(
-			PolicyArn=iam_policy_arn
-		)
-
-		# Create IAM policy for the user
-		create_policy_response = iam_client.create_policy(
-			PolicyName="RefineryCustomerPolicy",
-			PolicyDocument=json.dumps( app_config.get( "CUSTOMER_IAM_POLICY" ) ),
-			Description="Refinery Labs managed AWS customer account policy."
-		)
-
-		# Attach the limiting IAM policy to it.
-		attach_policy_response = iam_client.attach_user_policy(
-			UserName=credentials[ "iam_admin_username" ],
-			PolicyArn=iam_policy_arn
-		)
-
-		# Generate a new user console password
-		new_console_user_password = get_urand_password( 32 )
-
-		if rotate_password == False:
-			new_console_user_password = credentials[ "iam_admin_password" ]
-
-		# Create the console user again.
-		create_user_response = iam_client.create_login_profile(
-			UserName=credentials[ "iam_admin_username" ],
-			Password=new_console_user_password,
-			PasswordResetRequired=False
-		)
-
-		return new_console_user_password
-
-	@run_on_executor
-	@emit_runtime_metrics( "send_email" )
-	def send_email( self, to_email_string, subject_string, message_text_string, message_html_string ):
-		"""
-		to_email_string: "example@refinery.io"
-		subject_string: "Your important email"
-		message_text_string: "You have an important email here!"
-		message_html_string: "<h1>ITS IMPORTANT AF!</h1>"
-		"""
-		return TaskSpawner._send_email(
-			self.app_config,
-			to_email_string,
-			subject_string,
-			message_text_string,
-			message_html_string
-		)
-
-	@staticmethod
-	def _send_email( app_config, to_email_string, subject_string, message_text_string, message_html_string ):
-		logit( "Sending email to '" + to_email_string + "' with subject '" + subject_string + "'..." )
-
-		requests_options = {
-			"auth": ( "api", app_config.get( "mailgun_api_key" ) ),
-			"data": {
-				"from": app_config.get( "from_email" ),
-				"h:Reply-To": "support@refinery.io",
-				"to": [
-					to_email_string
-				],
-				"subject": subject_string,
-			}
-		}
-
-		if message_text_string:
-			requests_options[ "data" ][ "text" ] = message_text_string
-
-		if message_html_string:
-			requests_options[ "data" ][ "html" ] = message_html_string
-
-		response = requests.post(
-			"https://api.mailgun.net/v3/mail.refinery.io/messages",
-			**requests_options
-		)
-
-		return response.text
-
-	@staticmethod
-	def _send_terraform_provisioning_error( app_config, aws_account_id, error_output ):
-		TaskSpawner._send_email(
-			app_config,
-			app_config.get( "alerts_email" ),
-			"[AWS Account Provisioning Error] The Refinery AWS Account #" + aws_account_id + " Encountered a Fatal Error During Terraform Provisioning",
-			pystache.render(
-				app_config.get( "EMAIL_TEMPLATES" )[ "terraform_provisioning_error_alert" ],
-				{
-					"aws_account_id": aws_account_id,
-					"error_output": error_output,
-				}
-			),
-			False,
-		)
-
-	@staticmethod
-	def _send_account_freeze_email( app_config, aws_account_id, amount_accumulated, organization_admin_email ):
-		TaskSpawner._send_email(
-			app_config,
-			app_config.get( "alerts_email" ),
-			"[Freeze Alert] The Refinery AWS Account #" + aws_account_id + " has been frozen for going over its account limit!",
-			False,
-			pystache.render(
-				app_config.get( "EMAIL_TEMPLATES" )[ "account_frozen_alert" ],
-				{
-					"aws_account_id": aws_account_id,
-					"free_trial_billing_limit": app_config.get( "free_trial_billing_limit" ),
-					"amount_accumulated": amount_accumulated,
-					"organization_admin_email": organization_admin_email,
-				}
-			),
-		)
-
-	@run_on_executor
-	@emit_runtime_metrics( "send_registration_confirmation_email" )
-	def send_registration_confirmation_email( self, email_address, auth_token ):
-		registration_confirmation_link = self.app_config.get( "web_origin" ) + "/authentication/email/" + auth_token
-
-		TaskSpawner._send_email(
-			self.app_config,
-			email_address,
-			"Refinery.io - Confirm your Refinery registration",
-			pystache.render(
-				self.app_config.get( "EMAIL_TEMPLATES" )[ "registration_confirmation_text" ],
-				{
-					"registration_confirmation_link": registration_confirmation_link,
-				}
-			),
-			pystache.render(
-				self.app_config.get( "EMAIL_TEMPLATES" )[ "registration_confirmation" ],
-				{
-					"registration_confirmation_link": registration_confirmation_link,
-				}
-			),
-		)
-
-	@run_on_executor
-	@emit_runtime_metrics( "send_internal_registration_confirmation_email" )
-	def send_internal_registration_confirmation_email( self, customer_email_address, customer_name, customer_phone ):
-		TaskSpawner._send_email(
-			self.app_config,
-			self.app_config.get( "internal_signup_notification_email" ),
-			"Refinery User Signup, " + customer_email_address,
-			pystache.render(
-				self.app_config.get( "EMAIL_TEMPLATES" )[ "internal_registration_notification_text" ],
-				{
-					"customer_email_address": customer_email_address,
-					"customer_name": customer_name,
-					"customer_phone": customer_phone
-				}
-			),
-			pystache.render(
-				self.app_config.get( "EMAIL_TEMPLATES" )[ "internal_registration_notification" ],
-				{
-					"customer_email_address": customer_email_address,
-					"customer_name": customer_name,
-					"customer_phone": customer_phone
-				}
-			),
-			)
-
-	@run_on_executor
-	@emit_runtime_metrics( "send_authentication_email" )
-	def send_authentication_email( self, email_address, auth_token ):
-		authentication_link = self.app_config.get( "web_origin" ) + "/authentication/email/" + auth_token
-
-		TaskSpawner._send_email(
-			self.app_config,
-			email_address,
-			"Refinery.io - Login by email confirmation",
-			pystache.render(
-				self.app_config.get( "EMAIL_TEMPLATES" )[ "authentication_email_text" ],
-				{
-					"email_authentication_link": authentication_link,
-				}
-			),
-			pystache.render(
-				self.app_config.get( "EMAIL_TEMPLATES" )[ "authentication_email" ],
-				{
-					"email_authentication_link": authentication_link,
-				}
-			),
-		)
-
-	@run_on_executor
-	@emit_runtime_metrics( "stripe_create_customer" )
-	def stripe_create_customer( self, email, name, phone_number, source_token, metadata_dict ):
-		# Create a customer in Stripe
-		customer = stripe.Customer.create(
-			email=email,
-			name=name,
-			phone=phone_number,
-			source=source_token,
-			metadata=metadata_dict
-		)
-
-		return customer[ "id" ]
-
-	@run_on_executor
-	@emit_runtime_metrics( "associate_card_token_with_customer_account" )
-	def associate_card_token_with_customer_account( self, stripe_customer_id, card_token ):
-		# Add the card to the customer's account.
-		new_card = stripe.Customer.create_source(
-			stripe_customer_id,
-			source=card_token
-		)
-
-		return new_card[ "id" ]
-
-	@run_on_executor
-	@emit_runtime_metrics( "get_account_cards" )
-	def get_account_cards( self, stripe_customer_id ):
-		return TaskSpawner._get_account_cards( stripe_customer_id )
-
-	@staticmethod
-	def _get_account_cards( stripe_customer_id ):
-		# Pull all of the metadata for the cards the customer
-		# has on file with Stripe
-		cards = stripe.Customer.list_sources(
-			stripe_customer_id,
-			object="card",
-			limit=100,
-		)
-
-		# Pull the user's default card and add that
-		# metadata to the card
-		customer_info = TaskSpawner._get_stripe_customer_information(
-			stripe_customer_id
-		)
-
-		for card in cards:
-			is_primary = False
-			if card[ "id" ] == customer_info[ "default_source" ]:
-				is_primary = True
-			card[ "is_primary" ] = is_primary
-
-		return cards[ "data" ]
-
-	@run_on_executor
-	@emit_runtime_metrics( "get_stripe_customer_information" )
-	def get_stripe_customer_information( self, stripe_customer_id ):
-		return TaskSpawner._get_stripe_customer_information( stripe_customer_id )
-
-	@staticmethod
-	def _get_stripe_customer_information( stripe_customer_id ):
-		return stripe.Customer.retrieve(
-			stripe_customer_id
-		)
-
-	@run_on_executor
-	@emit_runtime_metrics( "set_stripe_customer_default_payment_source" )
-	def set_stripe_customer_default_payment_source( self, stripe_customer_id, card_id ):
-		customer_update_response = stripe.Customer.modify(
-			stripe_customer_id,
-			default_source=card_id,
-		)
-
-		logit( customer_update_response )
-
-	@run_on_executor
-	@emit_runtime_metrics( "delete_card_from_account" )
-	def delete_card_from_account( self, stripe_customer_id, card_id ):
-		# We first have to pull the customers information so we
-		# can verify that they are not deleting their default
-		# payment source from Stripe.
-		customer_information = TaskSpawner._get_stripe_customer_information(
-			stripe_customer_id
-		)
-
-		# Throw an exception if this is the default source for the user
-		if customer_information[ "default_source" ] == card_id:
-			raise CardIsPrimaryException()
-
-		# Delete the card from STripe
-		delete_response = stripe.Customer.delete_source(
-			stripe_customer_id,
-			card_id
-		)
-
-		return True
-
-	@run_on_executor
-	@emit_runtime_metrics( "generate_managed_accounts_invoices" )
-	def generate_managed_accounts_invoices( self, start_date_string, end_date_string ):
-		"""
-		Bills ultimately belong to the organization but are paid by
-		the ADMINS of the organization. So we generate the invoices and
-		then send them to the admins on the account for payment.
-
-		Note that this is purely for accounts which are "managed" meaning
-		we own the billing of the sub-AWS accounts and we upcharge and
-		bill the customer.
-		"""
-		# Pull a list of organizations to generate invoices for
-		dbsession = self.db_session_maker()
-		organizations = dbsession.query( Organization )
-
-		organization_ids = []
-
-		for organization in organizations:
-			organization_dict = organization.to_dict()
-			organization_ids.append(
-				organization_dict[ "id" ]
-			)
-
-		dbsession.close()
-
-		# List of invoices to send out at the end
-		"""
-		{
-			# To send invoice emails
-			"admin_stripe_id": "...",
-			"aws_account_bills": [],
-		}
-		"""
-		invoice_list = []
-
-		# Setting for if Refinery should just finalize the invoices
-		# or if manual approve/editing is enabled. One is more careful
-		# than the others.
-		finalize_invoices_enabled = json.loads(
-			self.app_config.get( "stripe_finalize_invoices" )
-		)
-
-		# Iterate over each organization
-		for organization_id in organization_ids:
-			dbsession = self.db_session_maker()
-			organization = dbsession.query( Organization ).filter_by(
-				id=organization_id
-			).first()
-
-			organization_dict = organization.to_dict()
-
-			# If the organization is disabled we just skip it
-			if organization.disabled == True:
-				continue
-
-			# If the organization is billing exempt, we skip it
-			if organization.billing_exempt == True:
-				continue
-
-			# Check if the organization billing admin has validated
-			# their email address. If not it means they never finished
-			# the signup process so we can skip them.
-			if organization.billing_admin_user.email_verified == False:
-				continue
-
-			current_organization_invoice_data = {
-				"admin_stripe_id": "...",
-				"aws_account_bills": [],
-			}
-
-			# Pull the organization billing admin and send them
-			# the invoice email so they can pay it.
-			current_organization_invoice_data[ "admin_stripe_id" ] = organization.billing_admin_user.payment_id
-
-			# Get AWS accounts from organization
-			organization_aws_accounts = []
-			for aws_account in organization.aws_accounts:
-				organization_aws_accounts.append(
-					aws_account.to_dict()
-				)
-			dbsession.close()
-
-			# Pull billing information for each AWS account
-			for aws_account_dict in organization_aws_accounts:
-				billing_information = TaskSpawner._get_sub_account_billing_data(
-					self.app_config,
-					self.db_session_maker,
-					self.aws_cost_explorer,
-					self.aws_client_factory,
-					aws_account_dict[ "account_id" ],
-					aws_account_dict[ "account_type" ],
-					start_date_string,
-					end_date_string,
-					"monthly",
-					False
-				)
-
-				current_organization_invoice_data[ "aws_account_bills" ].append({
-					"aws_account_label": aws_account_dict[ "account_label" ],
-					"aws_account_id": aws_account_dict[ "account_id" ],
-					"billing_information": billing_information,
-				})
-
-			if "admin_stripe_id" in current_organization_invoice_data and current_organization_invoice_data[ "admin_stripe_id" ]:
-				invoice_list.append(
-					current_organization_invoice_data
-				)
-
-		for invoice_data in invoice_list:
-			for aws_account_billing_data in invoice_data[ "aws_account_bills" ]:
-				# We send one bill per managed AWS account if they have multiple
-
-				for service_cost_data in aws_account_billing_data[ "billing_information" ][ "service_breakdown" ]:
-					line_item_cents = int(
-						float( service_cost_data[ "total" ] ) * 100
-					)
-
-					# If the item costs zero cents don't add it to the bill.
-					if line_item_cents > 0:
-						# Don't add "Managed" to the base-service fee.
-						if "Fee" in service_cost_data[ "service_name" ]:
-							service_description = service_cost_data[ "service_name" ]
-						else:
-							service_description = "Managed " + service_cost_data[ "service_name" ]
-
-						if aws_account_billing_data[ "aws_account_label" ].strip() != "":
-							service_description = service_description + " (Cloud Account: '" + aws_account_billing_data[ "aws_account_label" ] + "')"
-
-						stripe.InvoiceItem.create(
-							# Stripe bills in cents!
-							amount=line_item_cents,
-							currency=str( service_cost_data[ "unit" ] ).lower(),
-							customer=invoice_data[ "admin_stripe_id" ],
-							description=service_description,
-						)
-
-				invoice_creation_params = {
-					"customer": invoice_data[ "admin_stripe_id" ],
-					"auto_advance": True,
-					"billing": "charge_automatically",
-					"metadata": {
-						"aws_account_id": aws_account_billing_data[ "aws_account_id" ]
-					}
-				}
-
-				try:
-					customer_invoice = stripe.Invoice.create(
-						**invoice_creation_params
-					)
-
-					if finalize_invoices_enabled:
-						customer_invoice.send_invoice()
-				except Exception as e:
-					logit( "Exception occurred while creating customer invoice, parameters were the following: " )
-					logit( invoice_creation_params )
-					logit( e )
-
-		# Notify finance department that they have an hour to review the invoices
-		return TaskSpawner._send_email(
-			self.app_config,
-			self.app_config.get( "billing_alert_email" ),
-			"[URGENT][IMPORTANT]: Monthly customer invoice generation has completed. One hour to auto-finalization.",
-			False,
-			"The monthly Stripe invoice generation has completed. You have <b>one hour</b> to review invoices before they go out to customers.<br /><a href=\"https://dashboard.stripe.com/invoices\"><b>Click here to review the generated invoices</b></a><br /><br />",
-		)
-
-	@run_on_executor
-	@emit_runtime_metrics( "pull_current_month_running_account_totals" )
-	def pull_current_month_running_account_totals( self ):
-		"""
-		This runs through all of the sub-AWS accounts managed
-		by Refinery and returns an array like the following:
-		{
-			"aws_account_id": "00000000000",
-			"billing_total": "12.39",
-			"unit": "USD",
-		}
-		"""
-		date_info = get_current_month_start_and_end_date_strings()
-
-		metric_name = "NetUnblendedCost"
-		aws_account_running_cost_list = []
-
-		ce_params = {
-			"TimePeriod": {
-				"Start": date_info[ "month_start_date" ],
-				"End": date_info[ "next_month_first_day" ],
-			},
-			"Granularity": "MONTHLY",
-			"Metrics": [
-				metric_name
-			],
-			"GroupBy": [
-				{
-					"Type": "DIMENSION",
-					"Key": "LINKED_ACCOUNT"
-				}
-			]
-		}
-
-		ce_response = {}
-
-		# Bound this loop to only execute MAX_LOOP_ITERATION times
-		for _ in xrange(1000):
-			ce_response = self.aws_cost_explorer.get_cost_and_usage(
-				**ce_params
-			)
-			account_billing_results = ce_response[ "ResultsByTime" ][0][ "Groups" ]
-
-			for account_billing_result in account_billing_results:
-				aws_account_running_cost_list.append({
-					"aws_account_id": account_billing_result[ "Keys" ][0],
-					"billing_total": account_billing_result[ "Metrics" ][ metric_name ][ "Amount" ],
-					"unit": account_billing_result[ "Metrics" ][ metric_name ][ "Unit" ],
-				})
-
-			# Stop here if there are no more pages to iterate through.
-			if ( "NextPageToken" in ce_response ) == False:
-				break
-
-			# If we have a next page token, then add it to our
-			# parameters for the next paginated calls.
-			ce_params[ "NextPageToken" ] = ce_response[ "NextPageToken" ]
-
-		return aws_account_running_cost_list
-
-	@run_on_executor
-	@emit_runtime_metrics( "enforce_account_limits" )
-	def enforce_account_limits( self, aws_account_running_cost_list ):
-		"""
-		{
-			"aws_account_id": "00000000000",
-			"billing_total": "12.39",
-			"unit": "USD",
-		}
-		"""
-		dbsession = self.db_session_maker()
-
-		# Pull the configured free trial account limits
-		free_trial_user_max_amount = float( self.app_config.get( "free_trial_billing_limit" ) )
-
-		# Iterate over the input list and pull the related accounts
-		for aws_account_info in aws_account_running_cost_list:
-			# Pull relevant AWS account
-			aws_account = dbsession.query( AWSAccount ).filter_by(
-				account_id=aws_account_info[ "aws_account_id" ],
-				aws_account_status="IN_USE",
-			).first()
-
-			# If there's no related AWS account in the database
-			# we just skip over it because it's likely a non-customer
-			# AWS account
-			if aws_account is None:
-				continue
-
-			# Pull related organization
-			owner_organization = dbsession.query( Organization ).filter_by(
-				id=aws_account.organization_id
-			).first()
-
-			# Check if the user is a free trial user
-			user_trial_info = get_user_free_trial_information( owner_organization.billing_admin_user )
-
-			# If they are a free trial user, check if their usage has
-			# exceeded the allowed limits
-			exceeds_free_trial_limit = float( aws_account_info[ "billing_total" ] ) >= free_trial_user_max_amount
-			if user_trial_info[ "is_using_trial" ] and exceeds_free_trial_limit:
-				logit( "[ STATUS ] Enumerated user has exceeded their free trial.")
-				logit( "[ STATUS ] Taking action against free-trial account..." )
-				freeze_result = TaskSpawner._freeze_aws_account(
-					self.app_config,
-					self.aws_client_factory,
-					self.db_session_maker,
-					aws_account.to_dict()
-				)
-
-				# Send account frozen email to us to know that it happened
-				TaskSpawner._send_account_freeze_email(
-					self.app_config,
-					aws_account_info[ "aws_account_id" ],
-					aws_account_info[ "billing_total" ],
-					owner_organization.billing_admin_user.email
-				)
-
-		dbsession.close()
-
-	@run_on_executor
-	@emit_runtime_metrics( "get_sub_account_month_billing_data" )
-	def get_sub_account_month_billing_data( self, account_id, account_type, billing_month, use_cache ):
-		# Parse the billing month into a datetime object
-		billing_month_datetime = datetime.datetime.strptime(
-			billing_month,
-			"%Y-%m"
-		)
-
-		# Get first day of the month
-		billing_start_date = billing_month_datetime.strftime( "%Y-%m-%d" )
-
-		# Get the first day of the next month
-		# This is some magic to ensure we end up on the next month since a month
-		# never has 32 days.
-		next_month_date = billing_month_datetime + datetime.timedelta( days=32 )
-		billing_end_date = next_month_date.strftime( "%Y-%m-01" )
-
-		return TaskSpawner._get_sub_account_billing_data(
-			self.app_config,
-			self.db_session_maker,
-			self.aws_cost_explorer,
-			self.aws_client_factory,
-			account_id,
-			account_type,
-			billing_start_date,
-			billing_end_date,
-			"monthly",
-			use_cache
-		)
-
-	@run_on_executor
-	@emit_runtime_metrics( "mark_account_needs_closing" )
-	def mark_account_needs_closing( self, email ):
-		dbsession = self.db_session_maker()
-
-		row = dbsession.query(User, Organization, AWSAccount).filter(
-			User.organization_id == Organization.id
-		).filter(
-			Organization.id == AWSAccount.organization_id
-		).filter(
-			AWSAccount.aws_account_status == "IN_USE",
-			AWSAccount.account_type == "MANAGED",
-			User.email == email
-		).first()
-
-		if row is None:
-			logit('unable to find user with email: ' + email)
-			return False
-
-		aws_account = row[2]
-		aws_account.aws_account_status = "NEEDS_CLOSING"
-
-		dbsession.commit()
-		dbsession.close()
-		return True
-
-	@run_on_executor
-	@emit_runtime_metrics( "do_account_cleanup" )
-	def do_account_cleanup( self ):
-		"""
-		When an account has been closed on refinery, the AWS account associated with it has gone stale.
-		In order to prevent any future charges of this account, we close it out using a script which:
-		1) Resets the root AWS account password (required to do anything with the account)
-		2) Waits for the mailgun API to receive the email
-		3) Logs into the root AWS account
-		4) Marks account to be closed
-		"""
-		delete_account_lambda_arn = self.app_config.get( "delete_account_lambda_arn" )
-
-		dbsession = self.db_session_maker()
-
-		# find all organizations which have been marked as 'disabled'
-		rows = dbsession.query(User, Organization, AWSAccount).filter(
-			User.organization_id == Organization.id
-		).filter(
-			Organization.id == AWSAccount.organization_id
-		).filter(
-			AWSAccount.aws_account_status == "NEEDS_CLOSING",
-			AWSAccount.account_type == "MANAGED"
-		).all()
-
-		# load all of the results to be processed
-		accounts = [
-			(row[2].id, row[2].aws_account_email) for row in rows]
-		dbsession.close()
-
-		removed_accounts = 0
-		for aws_account in accounts:
-			account_id = aws_account[0]
-			email = aws_account[1]
-
-			response = self.aws_lambda_client.invoke(
-				FunctionName=delete_account_lambda_arn,
-				InvocationType="RequestResponse",
-				LogType="Tail",
-				Payload=json.dumps({
-					"email": email
-				})
-			)
-
-			if response["ResponseMetadata"]["HTTPStatusCode"] != 200:
-				logit("failed to remove account: " + email)
-			else:
-				# mark the account as closed
-				dbsession = self.db_session_maker()
-				account = dbsession.query(AWSAccount).filter(
-					AWSAccount.id == account_id
-				).first()
-				account.aws_account_status = "CLOSED"
-				dbsession.commit()
-				dbsession.close()
-
-				removed_accounts += 1
-
-		return removed_accounts
-
-	@staticmethod
-	def _get_sub_account_billing_data( app_config, db_session_maker, aws_cost_explorer, aws_client_factory, account_id, account_type, start_date, end_date, granularity, use_cache ):
-		"""
-		Pull the service breakdown list and return it along with the totals.
-		Note that this data is not marked up. This function does the work of marking it up.
-		{
-			"bill_total": {
-				"total": "283.92",
-				"unit": "USD"
-			},
-			"service_breakdown": [
-				{
-					"service_name": "AWS Cost Explorer",
-					"total": "1.14",
-					"unit": "USD"
-				},
-			...
-		"""
-		service_breakdown_list = TaskSpawner._get_sub_account_service_breakdown_list(
-			app_config,
-			db_session_maker,
-			aws_cost_explorer,
-			aws_client_factory,
-			account_id,
-			account_type,
-			start_date,
-			end_date,
-			granularity,
-			use_cache
-		)
-
-		return_data = {
-			"bill_total": {
-				"total": 0,
-				"unit": "USD",
-			},
-			"service_breakdown": []
-		}
-
-		total_amount = 0.00
-
-		# Remove some of the AWS branding from the billing
-		remove_aws_branding_words = [
-			"AWS",
-			"Amazon",
-		]
-
-		# Keywords which remove the item from the billing line
-		not_billed_words = [
-			"Elastic Compute Cloud",
-			"EC2"
-		]
-
-		markup_multiplier = 1 + ( int( app_config.get( "mark_up_percent" ) ) / 100 )
-
-		# Markup multiplier
-		if account_type == "THIRDPARTY":
-			# For the self-hosted (THIRDPARTY) accounts the multiplier is just 1
-			# this is because we normally double the AWS pricing and pay half to AWS.
-			# In the THIRDPARTY situation, the customer pays AWS directly and we just
-			# take our cut off the top.
-			markup_multiplier = 1
-
-		# Check if this is the first billing month
-		is_first_account_billing_month = is_organization_first_month(
-			db_session_maker,
-			account_id
-		)
-
-		for service_breakdown_info in service_breakdown_list:
-			# Remove branding words from service name
-			service_name = service_breakdown_info[ "service_name" ]
-			for aws_branding_word in remove_aws_branding_words:
-				service_name = service_name.replace(
-					aws_branding_word,
-					""
-				).strip()
-
-			# If it's an AWS EC2-related billing item we strike it
-			# because it's part of our $5 base fee
-			should_be_ignored = False
-			for not_billed_word in not_billed_words:
-				if not_billed_word in service_name:
-					should_be_ignored = True
-
-			# If it matches our keywords we'll strike it from
-			# the bill
-			if should_be_ignored:
-				continue
-
-			# Mark up the total for the service
-			service_total = float( service_breakdown_info[ "total" ] )
-
-			# Don't add it as a line item if it's zero
-			if service_total > 0:
-				service_total = get_billing_rounded_float(
-					service_total
-				) * markup_multiplier
-
-				return_data[ "service_breakdown" ].append({
-					"service_name": service_name,
-					"unit": service_breakdown_info[ "unit" ],
-					"total": ( "%.2f" % service_total ),
-				})
-
-				total_amount = total_amount + service_total
-
-		# This is where we upgrade the billing total if it's not at least $5/mo
-		# $5/mo is our floor price.
-		if total_amount < 5.00 and is_first_account_billing_month == False:
-			amount_to_add = ( 5.00 - total_amount )
-			return_data[ "service_breakdown" ].append({
-				"service_name": "Floor Fee (Bills are minimum $5/month, see refinery.io/pricing for more information).",
-				"unit": "usd",
-				"total": ( "%.2f" % amount_to_add ),
-			})
-			total_amount = 5.00
-
-		return_data[ "bill_total" ] = ( "%.2f" % total_amount )
-
-		return return_data
-
-	@staticmethod
-	def _get_sub_account_service_breakdown_list( app_config, db_session_maker, aws_cost_explorer, aws_client_factory, account_id, account_type, start_date, end_date, granularity, use_cache ):
-		"""
-		Return format:
-
-		[
-			{
-				"service_name": "EC2 - Other",
-				"unit": "USD",
-				"total": "10.0245523",
-			}
-			...
-		]
-		"""
-		dbsession = db_session_maker()
-		# Pull related AWS account and get the database ID for it
-		aws_account = dbsession.query( AWSAccount ).filter_by(
-			account_id=account_id,
-		).first()
-
-		# If the use_cache is enabled we'll check the database for an
-		# already cached bill.
-		# The oldest a cached bill can be is 24 hours, otherwise a new
-		# one will be generated and cached. This allows our customers to
-		# always have a daily service total if they want it.
-		if use_cache:
-			current_timestamp = int( time.time() )
-			# Basically 24 hours before the current time.
-			oldest_usable_cached_result_timestamp = current_timestamp - ( 60 * 60 * 24 )
-			billing_collection = dbsession.query( CachedBillingCollection ).filter_by(
-				billing_start_date=start_date,
-				billing_end_date=end_date,
-				billing_granularity=granularity,
-				aws_account_id=aws_account.id
-			).filter(
-				CachedBillingCollection.timestamp >= oldest_usable_cached_result_timestamp
-			).order_by(
-				CachedBillingCollection.timestamp.desc()
-			).first()
-
-			# If billing collection exists format and return it
-			if billing_collection:
-				# Create a service breakdown list from database data
-				service_breakdown_list = []
-
-				for billing_item in billing_collection.billing_items:
-					service_breakdown_list.append({
-						"service_name": billing_item.service_name,
-						"unit": billing_item.unit,
-						"total": billing_item.total,
-					})
-
-				dbsession.close()
-				return service_breakdown_list
-
-		# Pull the raw billing data via the AWS CostExplorer API
-		# Note that this returned data is not marked up.
-		# This also costs us 1 cent each time we make this request
-		# Which is why we implement caching for user billing.
-		service_breakdown_list = TaskSpawner._api_get_sub_account_billing_data(
-			app_config,
-			db_session_maker,
-			aws_cost_explorer,
-			aws_client_factory,
-			account_id,
-			account_type,
-			start_date,
-			end_date,
-			granularity,
-		)
-
-		# Since we've queried this data we'll cache it for future
-		# retrievals.
-		new_billing_collection = CachedBillingCollection()
-		new_billing_collection.billing_start_date = start_date
-		new_billing_collection.billing_end_date = end_date
-		new_billing_collection.billing_granularity = granularity
-		new_billing_collection.aws_account_id = aws_account.id
-
-		# Add all of the line items as billing items
-		for service_breakdown_data in service_breakdown_list:
-			billing_item = CachedBillingItem()
-			billing_item.service_name = service_breakdown_data[ "service_name" ]
-			billing_item.unit = service_breakdown_data[ "unit" ]
-			billing_item.total = service_breakdown_data[ "total" ]
-			new_billing_collection.billing_items.append(
-				billing_item
-			)
-
-		dbsession.add( new_billing_collection )
-		dbsession.commit()
-		dbsession.close()
-
-		return service_breakdown_list
-
-	@staticmethod
-	def _api_get_sub_account_billing_data( app_config, db_session_maker, aws_cost_explorer, aws_client_factory, account_id, account_type, start_date, end_date, granularity ):
-		"""
-		account_id: 994344292413
-		start_date: 2017-05-01
-		end_date: 2017-06-01
-		granularity: "daily" || "hourly" || "monthly"
-		"""
-		metric_name = "NetUnblendedCost"
-
-		and_statements = [
-			{
-				"Not": {
-					"Dimensions": {
-						"Key": "RECORD_TYPE",
-						"Values": [
-							"Credit"
-						]
-					}
-				}
-			}
-		]
-
-		billing_client = None
-		if account_type == "MANAGED":
-			and_statements.append({
-				"Dimensions": {
-					"Key": "LINKED_ACCOUNT",
-					"Values": [
-						str( account_id )
-					]
-				}
-			})
-			billing_client = aws_cost_explorer
-		elif account_type == "THIRDPARTY":
-			# For third party we need to do an assume role into the account
-			dbsession = db_session_maker()
-			aws_account = dbsession.query( AWSAccount ).filter_by(
-				account_id=account_id
-			).first()
-			aws_account_dict = aws_account.to_dict()
-			dbsession.close()
-
-			billing_client = aws_client_factory.get_aws_client(
-				"ce",
-				aws_account_dict
-			)
-
-			and_statements.append({
-				"Tags": {
-					"Key": "RefineryResource",
-					"Values": [
-						"true"
-					]
-				}
-			})
-
-		if billing_client is None:
-			raise Exception("billing_client not set due to unhandled account type: {}".format(account_type))
-
-		usage_parameters = {
-			"TimePeriod": {
-				"Start": start_date,
-				"End": end_date,
-			},
-			"Filter": {
-				"And": and_statements
-			},
-			"Granularity": granularity.upper(),
-			"Metrics": [ metric_name ],
-			"GroupBy": [
-				{
-					"Type": "DIMENSION",
-					"Key": "SERVICE"
-				}
-			]
-		}
-
-		logit( "Parameters: " )
-		logit( usage_parameters )
-
-		try:
-			response = billing_client.get_cost_and_usage(
-				**usage_parameters
-			)
-		except ClientError as e:
-			TaskSpawner._send_email(
-				app_config,
-				app_config.get( "alerts_email" ),
-				"[Billing Notification] The Refinery AWS Account #" + account_id + " Encountered An Error When Calculating the Bill",
-				"See HTML email.",
-				pystache.render(
-					app_config.get( "EMAIL_TEMPLATES" )[ "billing_error_email" ],
-					{
-						"account_id": account_id,
-						"code": e.response[ "Error" ][ "Code" ],
-						"message": e.response[ "Error" ][ "Message" ],
-					}
-				),
-				)
-			return []
-
-		logit( "Cost and usage resonse: " )
-		logit( response )
-
-		cost_groups = response[ "ResultsByTime" ][0][ "Groups" ]
-
-		service_breakdown_list = []
-
-		for cost_group in cost_groups:
-			cost_group_name = cost_group[ "Keys" ][0]
-			unit = cost_group[ "Metrics" ][ metric_name ][ "Unit" ]
-			total = cost_group[ "Metrics" ][ metric_name ][ "Amount" ]
-			service_breakdown_list.append({
-				"service_name": cost_group_name,
-				"unit": unit,
-				"total": total,
-			})
-
-		return service_breakdown_list
-
-	@run_on_executor
-	@emit_runtime_metrics( "get_sub_account_billing_forecast" )
-	def get_sub_account_billing_forecast( self, account_id, start_date, end_date, granularity ):
-		"""
-		account_id: 994344292413
-		start_date: 2017-05-01
-		end_date: 2017-06-01
-		granularity: monthly"
-		"""
-		metric_name = "NET_UNBLENDED_COST"
-
-		# Markup multiplier
-		markup_multiplier = 1 + ( int( self.app_config.get( "mark_up_percent" ) ) / 100 )
-
-		forcecast_parameters = {
-			"TimePeriod": {
-				"Start": start_date,
-				"End": end_date,
-			},
-			"Filter": {
-				"Dimensions": {
-					"Key": "LINKED_ACCOUNT",
-					"Values": [
-						str( account_id )
-					]
-				}
-			},
-			"Granularity": granularity.upper(),
-			"Metric": metric_name
-		}
-
-		response = self.aws_cost_explorer.get_cost_forecast(
-			**forcecast_parameters
-		)
-
-		forecast_total = float( response[ "Total" ][ "Amount" ] ) * markup_multiplier
-		forecast_total_string = numpy.format_float_positional( forecast_total )
-		forecast_unit = response[ "Total" ][ "Unit" ]
-
-		return {
-			"forecasted_total": forecast_total_string,
-			"unit": forecast_unit
-		}
-
-	@run_on_executor
-	@emit_runtime_metrics( "check_if_layer_exists" )
-	def check_if_layer_exists( self, credentials, layer_name ):
-		lambda_client = self.aws_client_factory.get_aws_client( "lambda", credentials )
-
-		try:
-			response = lambda_client.get_layer_version(
-				LayerName=layer_name,
-				VersionNumber=1
-			)
-		except ClientError as e:
-			if e.response[ "Error" ][ "Code" ] == "ResourceNotFoundException":
-				return False
-
-		return True
-
-	@run_on_executor
-	@emit_runtime_metrics( "create_lambda_layer" )
-	def create_lambda_layer( self, credentials, layer_name, description, s3_bucket, s3_object_key ):
-		lambda_client = self.aws_client_factory.get_aws_client( "lambda", credentials )
-
-		response = lambda_client.publish_layer_version(
-			LayerName="RefineryManagedLayer_" + layer_name,
-			Description=description,
-			Content={
-				"S3Bucket": s3_bucket,
-				"S3Key": s3_object_key,
-			},
-			CompatibleRuntimes=[
-				"python2.7",
-				"provided",
-			],
-			LicenseInfo="See layer contents for license information."
-		)
-
-		return {
-			"sha256": response[ "Content" ][ "CodeSha256" ],
-			"size": response[ "Content" ][ "CodeSize" ],
-			"version": response[ "Version" ],
-			"layer_arn": response[ "LayerArn" ],
-			"layer_version_arn": response[ "LayerVersionArn" ],
-			"created_date": response[ "CreatedDate" ]
-		}
-
-	@run_on_executor
-	@emit_runtime_metrics( "warm_up_lambda" )
-	def warm_up_lambda( self, credentials, arn, warmup_concurrency_level ):
-		lambda_client = self.aws_client_factory.get_aws_client(
-			"lambda",
-			credentials
-		)
-		response = lambda_client.invoke(
-			FunctionName=arn,
-			InvocationType="Event",
-			LogType="Tail",
-			Payload=json.dumps({
-				"_refinery": {
-					"warmup": warmup_concurrency_level,
-				}
-			})
-		)
-
-	@run_on_executor
-	@emit_runtime_metrics( "execute_aws_lambda" )
-	def execute_aws_lambda( self, credentials, arn, input_data ):
-		return TaskSpawner._execute_aws_lambda(
-			self.aws_client_factory,
-			credentials,
-			arn,
-			input_data
-		)
-
-	@staticmethod
-	def _execute_aws_lambda( aws_client_factory, credentials, arn, input_data ):
-		lambda_client = aws_client_factory.get_aws_client( "lambda", credentials )
-		response = lambda_client.invoke(
-			FunctionName=arn,
-			InvocationType="RequestResponse",
-			LogType="Tail",
-			Payload=json.dumps(
-				input_data
-			)
-		)
-
-		full_response = response[ "Payload" ].read()
-
-		# Decode it all the way
-		try:
-			full_response = json.loads(
-				json.loads(
-					full_response
-				)
-			)
-		except:
-			pass
-
-		prettify_types = [
-			dict,
-			list
-		]
-
-		if type( full_response ) in prettify_types:
-			full_response = json.dumps(
-				full_response,
-				indent=4
-			)
-
-		if type( full_response ) != str:
-			full_response = str( full_response )
-
-		# Detect from response if it was an error
-		is_error = False
-
-		if "FunctionError" in response:
-			is_error = True
-
-		log_output = base64.b64decode(
-			response[ "LogResult" ]
-		)
-
-		# Strip the Lambda stuff from the output
-		if "RequestId:" in log_output:
-			log_lines = log_output.split( "\n" )
-			returned_log_lines = []
-
-			for log_line in log_lines:
-				if log_line.startswith( "START RequestId: " ):
-					continue
-
-				if log_line.startswith( "END RequestId: " ):
-					continue
-
-				if log_line.startswith( "REPORT RequestId: " ):
-					continue
-
-				if log_line.startswith( "XRAY TraceId: " ):
-					continue
-
-				if "START RequestId: " in log_line:
-					log_line = log_line.split( "START RequestId: " )[0]
-
-				if "END RequestId: " in log_line:
-					log_line = log_line.split( "END RequestId: " )[0]
-
-				if "REPORT RequestId: " in log_line:
-					log_line = log_line.split( "REPORT RequestId: " )[0]
-
-				if "XRAY TraceId: " in log_line:
-					log_line = log_line.split( "XRAY TraceId: " )[0]
-
-				returned_log_lines.append(
-					log_line
-				)
-
-			log_output = "\n".join( returned_log_lines )
-
-		# Mark truncated if logs are not complete
-		truncated = True
-		if "START RequestId: " in log_output and "END RequestId: " in log_output:
-			truncated = False
-
-		return {
-			"truncated": truncated,
-			"arn": arn,
-			"version": response[ "ExecutedVersion" ],
-			"status_code": response[ "StatusCode" ],
-			"logs": log_output,
-			"is_error": is_error,
-			"returned_data": full_response,
-		}
-
-	@run_on_executor
-	@emit_runtime_metrics( "delete_aws_lambda" )
-	def delete_aws_lambda( self, credentials, arn_or_name ):
-		return TaskSpawner._delete_aws_lambda(
-			self.aws_client_factory,
-			credentials,
-			arn_or_name
-		)
-
-	@staticmethod
-	def _delete_aws_lambda( aws_client_factory, credentials, arn_or_name ):
-		lambda_client = aws_client_factory.get_aws_client( "lambda", credentials )
-		return lambda_client.delete_function(
-			FunctionName=arn_or_name
-		)
-
-	@run_on_executor
-	@emit_runtime_metrics( "update_lambda_environment_variables" )
-	def update_lambda_environment_variables( self, credentials, func_name, environment_variables ):
-		lambda_client = self.aws_client_factory.get_aws_client( "lambda", credentials )
-
-		# Generate environment variables data structure
-		env_data = {}
-		for env_pair in environment_variables:
-			env_data[ env_pair[ "key" ] ] = env_pair[ "value" ]
-
-		response = lambda_client.update_function_configuration(
-			FunctionName=func_name,
-			Environment={
-				"Variables": env_data
-			},
-		)
-
-		return response
-
-	@staticmethod
-	def _build_lambda( app_config, aws_client_factory, credentials, lambda_object ):
-		logit( "Building Lambda " + lambda_object.language + " with libraries: " + str( lambda_object.libraries ), "info" )
-		if not ( lambda_object.language in LAMBDA_SUPPORTED_LANGUAGES ):
-			raise Exception( "Error, this language '" + lambda_object.language + "' is not yet supported by refinery!" )
-
-		if lambda_object.language == "python2.7":
-			package_zip_data = TaskSpawner._build_python27_lambda(
-				app_config,
-				aws_client_factory,
-				credentials,
-				lambda_object.code,
-				lambda_object.libraries
-			)
-		elif lambda_object.language == "python3.6":
-			package_zip_data = TaskSpawner._build_python36_lambda(
-				app_config,
-				aws_client_factory,
-				credentials,
-				lambda_object.code,
-				lambda_object.libraries
-			)
-		elif lambda_object.language == "php7.3":
-			package_zip_data = TaskSpawner._build_php_73_lambda(
-				app_config,
-				aws_client_factory,
-				credentials,
-				lambda_object.code,
-				lambda_object.libraries
-			)
-		elif lambda_object.language == "nodejs8.10":
-			package_zip_data = TaskSpawner._build_nodejs_810_lambda(
-				app_config,
-				aws_client_factory,
-				credentials,
-				lambda_object.code,
-				lambda_object.libraries
-			)
-		elif lambda_object.language == "nodejs10.16.3":
-			package_zip_data = TaskSpawner._build_nodejs_10163_lambda(
-				app_config,
-				aws_client_factory,
-				credentials,
-				lambda_object.code,
-				lambda_object.libraries
-			)
-		elif lambda_object.language == "nodejs10.20.1":
-			package_zip_data = TaskSpawner._build_nodejs_10201_lambda(
-				app_config,
-				aws_client_factory,
-				credentials,
-				lambda_object.code,
-				lambda_object.libraries
-			)
-		elif lambda_object.language == "go1.12":
-			lambda_object.code = TaskSpawner._get_go_112_base_code(
-				app_config,
-				lambda_object.code
-			)
-			package_zip_data = BuilderManager._get_go112_zip(
-				aws_client_factory,
-				credentials,
-				lambda_object
-			)
-		elif lambda_object.language == "ruby2.6.4":
-			package_zip_data = TaskSpawner._build_ruby_264_lambda(
-				app_config,
-				aws_client_factory,
-				credentials,
-				lambda_object.code,
-				lambda_object.libraries
-			)
-		else:
-			raise InvalidLanguageException("Unknown language supplied to build Lambda with")
-
-		# Add symlink if it's an inline execution
-		if lambda_object.is_inline_execution:
-			package_zip_data = add_shared_files_symlink_to_zip(
-				package_zip_data
-			)
-		else:
-			# If it's an inline execution we don't add the shared files folder because
-			# we'll be live injecting them into /tmp/
-			# Add shared files to Lambda package as well.
-			package_zip_data = add_shared_files_to_zip(
-				package_zip_data,
-				lambda_object.shared_files_list
-			)
-
-		return package_zip_data
-
-	@run_on_executor
-	@emit_runtime_metrics( "set_lambda_reserved_concurrency" )
-	def set_lambda_reserved_concurrency( self, credentials, arn, reserved_concurrency_count ):
-		# Create Lambda client
-		lambda_client = self.aws_client_factory.get_aws_client(
-			"lambda",
-			credentials
-		)
-
-		set_concurrency_response = lambda_client.put_function_concurrency(
-			FunctionName=arn,
-			ReservedConcurrentExecutions=int( reserved_concurrency_count )
-		)
-
-	@run_on_executor
-	@log_exception
-	@emit_runtime_metrics( "deploy_aws_lambda" )
-	def deploy_aws_lambda( self, credentials, lambda_object ):
-		"""
-		Here we do caching to see if we've done this exact build before
-		(e.g. the same language, code, and libraries). If we have an the
-		previous zip package is still in S3 we can just return that.
-
-		The zip key is {{SHA256_OF_LANG-CODE-LIBRARIES}}.zip
-		"""
-		# Generate libraries object for now until we modify it to be a dict/object
-		libraries_object = {}
-		for library in lambda_object.libraries:
-			libraries_object[ str( library ) ] = "latest"
-
-		is_inline_execution_string = "-INLINE" if lambda_object.is_inline_execution else "-NOT_INLINE"
-
-		# Generate SHA256 hash input for caching key
-		hash_input = lambda_object.language + "-" + lambda_object.code + "-" + json.dumps(
-			libraries_object,
-			sort_keys=True
-		) + json.dumps(
-			lambda_object.shared_files_list
-		) + is_inline_execution_string
-		hash_key = hashlib.sha256(
-			hash_input
-		).hexdigest()
-		s3_package_zip_path = hash_key + ".zip"
-
-		# Check to see if it's in the S3 cache
-		already_exists = False
-
-		# Create S3 client
-		s3_client = self.aws_client_factory.get_aws_client(
-			"s3",
-			credentials
-		)
-
-		# Check if we've already deployed this exact same Lambda before
-		already_exists = TaskSpawner._s3_object_exists(
-			self.aws_client_factory,
-			credentials,
-			credentials[ "lambda_packages_bucket" ],
-			s3_package_zip_path
-		)
-
-		if not already_exists:
-			# Build the Lambda package .zip and return the zip data for it
-			lambda_zip_package_data = TaskSpawner._build_lambda(
-				self.app_config,
-				self.aws_client_factory,
-				credentials,
-				lambda_object
-			)
-
-			# Write it the cache
-			s3_client.put_object(
-				Key=s3_package_zip_path,
-				Bucket=credentials[ "lambda_packages_bucket" ],
-				Body=lambda_zip_package_data,
-			)
-
-		lambda_deploy_result = TaskSpawner._deploy_aws_lambda(
-			self.aws_client_factory,
-			credentials,
-			lambda_object,
-			s3_package_zip_path,
-		)
-
-		# If it's an inline execution we can cache the
-		# built Lambda and re-used it for future executions
-		# that share the same configuration when run.
-		if lambda_object.is_inline_execution:
-			logit( "Caching inline execution to speed up future runs..." )
-			TaskSpawner._cache_inline_lambda_execution(
-				self.aws_client_factory,
-				self.db_session_maker,
-				self.lambda_manager,
-				credentials,
-				lambda_object.language,
-				lambda_object.max_execution_time,
-				lambda_object.memory,
-				lambda_object.environment_variables,
-				lambda_object.layers,
-				lambda_object.libraries,
-				lambda_deploy_result[ "FunctionArn" ],
-				lambda_deploy_result[ "CodeSize" ]
-			)
-
-		return lambda_deploy_result
-
-	@staticmethod
-	def _get_cached_inline_execution_lambda_entries( db_session_maker, credentials ):
-		# Check how many inline execution Lambdas we already have
-		# saved in AWS. If it's too many we need to clean up!
-		# Get the oldest saved inline execution from the stack and
-		# delete it from AWS. This way we don't fill up the 75GB
-		# per-account limitation!
-		dbsession = db_session_maker()
-		existing_inline_execution_lambdas_objects = dbsession.query(
-			InlineExecutionLambda
-		).filter_by(
-			aws_account_id=credentials[ "id" ]
-		).order_by(
-			InlineExecutionLambda.last_used_timestamp.asc()
-		).all()
-
-		existing_inline_execution_lambdas = []
-
-		for existing_inline_execution_lambdas_object in existing_inline_execution_lambdas_objects:
-			existing_inline_execution_lambdas.append(
-				existing_inline_execution_lambdas_object.to_dict()
-			)
-
-		dbsession.close()
-
-		logit(
-			"Number of existing Lambdas cached for inline executions: " + str( len( existing_inline_execution_lambdas_objects ) )
-		)
-
-		return existing_inline_execution_lambdas
-
-	@staticmethod
-	def _delete_cached_inline_execution_lambda(
-			aws_client_factory, db_session_maker, lambda_manager, credentials, arn, lambda_uuid ):
-		# TODO: Call instance method not the static one
-		# noinspection PyProtectedMember
-		lambda_manager._delete_lambda(
-			aws_client_factory,
-			credentials,
-			False,
-			False,
-			False,
-			arn
-		)
-
-		# Delete the Lambda from the database now that we've
-		# deleted it from AWS.
-		dbsession = db_session_maker()
-		dbsession.query( InlineExecutionLambda ).filter_by(
-			id=lambda_uuid
-		).delete()
-		dbsession.commit()
-		dbsession.close()
-
-	@staticmethod
-	def _add_inline_execution_lambda_entry( db_session_maker, credentials, inline_execution_hash_key, arn, lambda_size ):
-		# Add Lambda to inline execution database so we know we can
-		# re-use it at a later time.
-		dbsession = db_session_maker()
-		inline_execution_lambda = InlineExecutionLambda()
-		inline_execution_lambda.unique_hash_key = inline_execution_hash_key
-		inline_execution_lambda.arn = arn
-		inline_execution_lambda.size = lambda_size
-		inline_execution_lambda.aws_account_id = credentials[ "id" ]
-		dbsession.add( inline_execution_lambda )
-		dbsession.commit()
-		dbsession.close()
-
-	@staticmethod
-	def _cache_inline_lambda_execution( aws_client_factory, db_session_maker, lambda_manager, credentials, language, timeout, memory, environment_variables, layers, libraries, arn, lambda_size ):
-		inline_execution_hash_key = TaskSpawner._get_inline_lambda_hash_key(
-			language,
-			timeout,
-			memory,
-			environment_variables,
-			layers,
-			libraries
-		)
-
-		# Maximum amount of inline execution Lambdas to leave deployed
-		# at a time in AWS. This is a tradeoff between speed and storage
-		# amount consumed in AWS.
-		max_number_of_inline_execution_lambdas = 20
-
-		# Pull previous database entries for inline execution Lambdas we're caching
-		existing_inline_execution_lambdas = TaskSpawner._get_cached_inline_execution_lambda_entries(
-			db_session_maker,
-			credentials
-		)
-
-		if existing_inline_execution_lambdas and len( existing_inline_execution_lambdas ) > max_number_of_inline_execution_lambdas:
-			number_of_lambdas_to_delete = len( existing_inline_execution_lambdas ) - max_number_of_inline_execution_lambdas
-
-			logit( "Deleting #" + str( number_of_lambdas_to_delete ) + " old cached inline execution Lambda(s) from AWS..." )
-
-			lambdas_to_delete = existing_inline_execution_lambdas[:number_of_lambdas_to_delete]
-
-			for lambda_to_delete in lambdas_to_delete:
-				logit( "Deleting '" + lambda_to_delete[ "arn" ] + "' from AWS..." )
-
-				TaskSpawner._delete_cached_inline_execution_lambda(
-					aws_client_factory,
-					db_session_maker,
-					lambda_manager,
-					credentials,
-					lambda_to_delete[ "arn" ],
-					lambda_to_delete[ "id" ]
-				)
-
-		TaskSpawner._add_inline_execution_lambda_entry(
-			db_session_maker,
-			credentials,
-			inline_execution_hash_key,
-			arn,
-			lambda_size
-		)
-
-	@staticmethod
-	def _get_inline_lambda_hash_key( language, timeout, memory, environment_variables, lambda_layers, libraries ):
-		hash_dict = {
-			"language": language,
-			"timeout": timeout,
-			"memory": memory,
-			"environment_variables": environment_variables,
-			"layers": lambda_layers
-		}
-
-		# For Go we don't include the libraries in the inline Lambda
-		# hash key because the final binary is built in ECS before
-		# being pulled down by the inline Lambda.
-		if language != "go1.12":
-			hash_dict[ "libraries" ] = libraries
-
-		hash_key = hashlib.sha256(
-			json.dumps(
-				hash_dict,
-				sort_keys=True
-			)
-		).hexdigest()
-
-		return hash_key
-
-	@staticmethod
-	def _deploy_aws_lambda( aws_client_factory, credentials, lambda_object, s3_package_zip_path ):
-		# Generate environment variables data structure
-		env_data = {}
-		for env_pair in lambda_object.environment_variables:
-			env_data[ env_pair[ "key" ] ] = env_pair[ "value" ]
-
-		# Create Lambda client
-		lambda_client = aws_client_factory.get_aws_client(
-			"lambda",
-			credentials
-		)
-
-		# Add pricing tag
-		lambda_object.tags_dict = {
-			"RefineryResource": "true"
-		}
-
-		try:
-			# https://boto3.amazonaws.com/v1/documentation/api/latest/reference/services/lambda.html#Lambda.Client.create_function
-			response = lambda_client.create_function(
-				FunctionName=lambda_object.name,
-				Runtime="provided",
-				Role=lambda_object.role,
-				Handler="lambda._init",
-				Code={
-					"S3Bucket": credentials[ "lambda_packages_bucket" ],
-					"S3Key": s3_package_zip_path,
-				},
-				Description="A Lambda deployed by refinery",
-				Timeout=int(lambda_object.max_execution_time),
-				MemorySize=int(lambda_object.memory),
-				Publish=True,
-				VpcConfig=lambda_object.vpc_data,
-				Environment={
-					"Variables": env_data
-				},
-				Tags=lambda_object.tags_dict,
-				Layers=lambda_object.layers,
-			)
-		except ClientError as e:
-			if e.response[ "Error" ][ "Code" ] == "ResourceConflictException":
-				# Delete the existing lambda
-				delete_response = TaskSpawner._delete_aws_lambda(
-					aws_client_factory,
-					credentials,
-					lambda_object.name
-				)
-
-				# Now create it since we're clear
-				# TODO: THIS IS A POTENTIAL INFINITE LOOP!
-				return TaskSpawner._deploy_aws_lambda(
-					aws_client_factory,
-					credentials,
-					lambda_object,
-					s3_package_zip_path
-				)
-			raise
-
-		return response
-
-	@run_on_executor
-	@emit_runtime_metrics( "get_final_zip_package_path" )
-	def get_final_zip_package_path( self, language, libraries ):
-		return TaskSpawner._get_final_zip_package_path( language, libraries )
-
-	@staticmethod
-	def _get_final_zip_package_path( language, libraries_object ):
-		hash_input = language + "-" + json.dumps( libraries_object, sort_keys=True )
-		hash_key = hashlib.sha256(
-			hash_input
-		).hexdigest()
-		final_s3_package_zip_path = hash_key + ".zip"
-		return final_s3_package_zip_path
-
-	@staticmethod
-	def _get_python36_lambda_base_zip( aws_client_factory, credentials, libraries ):
-		s3_client = aws_client_factory.get_aws_client(
-			"s3",
-			credentials
-		)
-
-		libraries_object = {}
-		for library in libraries:
-			libraries_object[ str( library ) ] = "latest"
-
-		final_s3_package_zip_path = TaskSpawner._get_final_zip_package_path(
-			"python3.6",
-			libraries_object
-		)
-
-		object_exists = TaskSpawner._s3_object_exists(
-			aws_client_factory,
-			credentials,
-			credentials[ "lambda_packages_bucket" ],
-			final_s3_package_zip_path
-		)
-
-		if object_exists:
-			return TaskSpawner._read_from_s3(
-				aws_client_factory,
-				credentials,
-				credentials[ "lambda_packages_bucket" ],
-				final_s3_package_zip_path
-			)
-
-		# Kick off CodeBuild for the libraries to get a zip artifact of
-		# all of the libraries.
-		build_id = TaskSpawner._start_python36_codebuild(
-			aws_client_factory,
-			credentials,
-			libraries_object
-		)
-
-		# This continually polls for the CodeBuild build to finish
-		# Once it does it returns the raw artifact zip data.
-		return TaskSpawner._get_codebuild_artifact_zip_data(
-			aws_client_factory,
-			credentials,
-			build_id,
-			final_s3_package_zip_path
-		)
-
-	@staticmethod
-	def _get_python27_lambda_base_zip( aws_client_factory, credentials, libraries ):
-		s3_client = aws_client_factory.get_aws_client(
-			"s3",
-			credentials
-		)
-
-		libraries_object = {}
-		for library in libraries:
-			libraries_object[ str( library ) ] = "latest"
-
-		final_s3_package_zip_path = TaskSpawner._get_final_zip_package_path(
-			"python2.7",
-			libraries_object
-		)
-
-		object_exists = TaskSpawner._s3_object_exists(
-			aws_client_factory,
-			credentials,
-			credentials[ "lambda_packages_bucket" ],
-			final_s3_package_zip_path
-		)
-
-		if object_exists:
-			return TaskSpawner._read_from_s3(
-				aws_client_factory,
-				credentials,
-				credentials[ "lambda_packages_bucket" ],
-				final_s3_package_zip_path
-			)
-
-		# Kick off CodeBuild for the libraries to get a zip artifact of
-		# all of the libraries.
-		build_id = TaskSpawner._start_python27_codebuild(
-			aws_client_factory,
-			credentials,
-			libraries_object
-		)
-
-		# This continually polls for the CodeBuild build to finish
-		# Once it does it returns the raw artifact zip data.
-		return TaskSpawner._get_codebuild_artifact_zip_data(
-			aws_client_factory,
-			credentials,
-			build_id,
-			final_s3_package_zip_path
-		)
-
-	@run_on_executor
-	@emit_runtime_metrics( "start_python36_codebuild" )
-	def start_python36_codebuild( self, credentials, libraries_object ):
-		return TaskSpawner._start_python36_codebuild(
-			self.aws_client_factory,
-			credentials,
-			libraries_object
-		)
-
-	@staticmethod
-	def _start_python36_codebuild( aws_client_factory, credentials, libraries_object ):
-		"""
-		Returns a build ID to be polled at a later time
-		"""
-		codebuild_client = aws_client_factory.get_aws_client(
-			"codebuild",
-			credentials
-		)
-
-		s3_client = aws_client_factory.get_aws_client(
-			"s3",
-			credentials
-		)
-
-		requirements_text = ""
-		for key, value in libraries_object.iteritems():
-			if value != "latest":
-				requirements_text += key + "==" + value + "\n"
-			else:
-				requirements_text += key + "\n"
-
-		# Create empty zip file
-		codebuild_zip = io.BytesIO( EMPTY_ZIP_DATA )
-
-		buildspec_template = {
-			"artifacts": {
-				"files": [
-					"**/*"
-				]
-			},
-			"phases": {
-				"build": {
-					"commands": [
-						"pip install --target . -r requirements.txt"
-					]
-				},
-			},
-			"run-as": "root",
-			"version": 0.1
-		}
-
-		with zipfile.ZipFile( codebuild_zip, "a", zipfile.ZIP_DEFLATED ) as zip_file_handler:
-			# Write buildspec.yml defining the build process
-			buildspec = zipfile.ZipInfo(
-				"buildspec.yml"
-			)
-			buildspec.external_attr = 0777 << 16L
-			zip_file_handler.writestr(
-				buildspec,
-				yaml.dump(
-					buildspec_template
-				)
-			)
-
-			# Write the package.json
-			requirements_txt_file = zipfile.ZipInfo(
-				"requirements.txt"
-			)
-			requirements_txt_file.external_attr = 0777 << 16L
-			zip_file_handler.writestr(
-				requirements_txt_file,
-				requirements_text
-			)
-
-		codebuild_zip_data = codebuild_zip.getvalue()
-		codebuild_zip.close()
-
-		# S3 object key of the build package, randomly generated.
-		s3_key = "buildspecs/" + str( uuid.uuid4() ) + ".zip"
-
-		# Write the CodeBuild build package to S3
-		s3_response = s3_client.put_object(
-			Bucket=credentials[ "lambda_packages_bucket" ],
-			Body=codebuild_zip_data,
-			Key=s3_key,
-			ACL="public-read", # THIS HAS TO BE PUBLIC READ FOR SOME FUCKED UP REASON I DONT KNOW WHY
-		)
-
-		# Fire-off the build
-		codebuild_response = codebuild_client.start_build(
-			projectName="refinery-builds",
-			sourceTypeOverride="S3",
-			imageOverride="docker.io/python:3.6.9",
-			sourceLocationOverride=credentials[ "lambda_packages_bucket" ] + "/" + s3_key,
-		)
-
-		build_id = codebuild_response[ "build" ][ "id" ]
-		return build_id
-
-	@run_on_executor
-	@emit_runtime_metrics( "start_python27_codebuild" )
-	def start_python27_codebuild( self, credentials, libraries_object ):
-		return TaskSpawner._start_python27_codebuild(
-			self.aws_client_factory,
-			credentials,
-			libraries_object
-		)
-
-	@staticmethod
-	def _start_python27_codebuild( aws_client_factory, credentials, libraries_object ):
-		"""
-		Returns a build ID to be polled at a later time
-		"""
-		codebuild_client = aws_client_factory.get_aws_client(
-			"codebuild",
-			credentials
-		)
-
-		s3_client = aws_client_factory.get_aws_client(
-			"s3",
-			credentials
-		)
-
-		requirements_text = ""
-		for key, value in libraries_object.iteritems():
-			if value != "latest":
-				requirements_text += key + "==" + value + "\n"
-			else:
-				requirements_text += key + "\n"
-
-		# Create empty zip file
-		codebuild_zip = io.BytesIO( EMPTY_ZIP_DATA )
-
-		buildspec_template = {
-			"artifacts": {
-				"files": [
-					"**/*"
-				]
-			},
-			"phases": {
-				"build": {
-					"commands": [
-						"pip install --target . -r requirements.txt"
-					]
-				},
-			},
-			"run-as": "root",
-			"version": 0.1
-		}
-
-		with zipfile.ZipFile( codebuild_zip, "a", zipfile.ZIP_DEFLATED ) as zip_file_handler:
-			# Write buildspec.yml defining the build process
-			buildspec = zipfile.ZipInfo(
-				"buildspec.yml"
-			)
-			buildspec.external_attr = 0777 << 16L
-			zip_file_handler.writestr(
-				buildspec,
-				yaml.dump(
-					buildspec_template
-				)
-			)
-
-			# Write the package.json
-			requirements_txt_file = zipfile.ZipInfo(
-				"requirements.txt"
-			)
-			requirements_txt_file.external_attr = 0777 << 16L
-			zip_file_handler.writestr(
-				requirements_txt_file,
-				requirements_text
-			)
-
-		codebuild_zip_data = codebuild_zip.getvalue()
-		codebuild_zip.close()
-
-		# S3 object key of the build package, randomly generated.
-		s3_key = "buildspecs/" + str( uuid.uuid4() ) + ".zip"
-
-		# Write the CodeBuild build package to S3
-		s3_response = s3_client.put_object(
-			Bucket=credentials[ "lambda_packages_bucket" ],
-			Body=codebuild_zip_data,
-			Key=s3_key,
-			ACL="public-read", # THIS HAS TO BE PUBLIC READ FOR SOME FUCKED UP REASON I DONT KNOW WHY
-		)
-
-		# Fire-off the build
-		codebuild_response = codebuild_client.start_build(
-			projectName="refinery-builds",
-			sourceTypeOverride="S3",
-			imageOverride="docker.io/python:2.7",
-			sourceLocationOverride=credentials[ "lambda_packages_bucket" ] + "/" + s3_key,
-		)
-
-		build_id = codebuild_response[ "build" ][ "id" ]
-		return build_id
-
-	@run_on_executor
-	@emit_runtime_metrics( "start_ruby264_codebuild" )
-	def start_ruby264_codebuild( self, credentials, libraries_object ):
-		return TaskSpawner._start_ruby264_codebuild(
-			self.aws_client_factory,
-			credentials,
-			libraries_object
-		)
-
-	@staticmethod
-	def _get_gemfile( libraries_object ):
-		# Generate "Gemfile" with dependencies
-		# Below specifies ruby 2.6.3 because that's what AWS's CodeBuild
-		# has installed.
-		gemfile = """source "https://rubygems.org"\n"""
-		for key, value in libraries_object.iteritems():
-			if value == "latest":
-				gemfile += "gem '" + key + "'\n"
-			else:
-				gemfile += "gem '" + key + "', '" + value + "'\n"
-
-		return gemfile
-
-	@staticmethod
-	def _start_ruby264_codebuild( aws_client_factory, credentials, libraries_object ):
-		"""
-		Returns a build ID to be polled at a later time
-		"""
-		codebuild_client = aws_client_factory.get_aws_client(
-			"codebuild",
-			credentials
-		)
-
-		s3_client = aws_client_factory.get_aws_client(
-			"s3",
-			credentials
-		)
-
-		# Create empty zip file
-		codebuild_zip = io.BytesIO( EMPTY_ZIP_DATA )
-
-		# Generate Gemfile
-		gemfile = TaskSpawner._get_gemfile( libraries_object )
-
-		buildspec_template = {
-			"artifacts": {
-				"files": [
-					"**/*"
-				]
-			},
-			"phases": {
-				"build": {
-					"commands": [
-						"mkdir installed_gems/",
-						"bundle install --path ./installed_gems/"
-					]
-				},
-				"install": {
-					"runtime-versions": {
-						"ruby": 2.6
-					}
-				}
-			},
-			"version": 0.2
-		}
-
-		with zipfile.ZipFile( codebuild_zip, "a", zipfile.ZIP_DEFLATED ) as zip_file_handler:
-			# Write buildspec.yml defining the build process
-			buildspec = zipfile.ZipInfo(
-				"buildspec.yml"
-			)
-			buildspec.external_attr = 0777 << 16L
-			zip_file_handler.writestr(
-				buildspec,
-				yaml.dump(
-					buildspec_template
-				)
-			)
-
-			# Write the package.json
-			gemfile_ref = zipfile.ZipInfo(
-				"Gemfile"
-			)
-			gemfile_ref.external_attr = 0777 << 16L
-			zip_file_handler.writestr(
-				gemfile_ref,
-				gemfile
-			)
-
-		codebuild_zip_data = codebuild_zip.getvalue()
-		codebuild_zip.close()
-
-		# S3 object key of the build package, randomly generated.
-		s3_key = "buildspecs/" + str( uuid.uuid4() ) + ".zip"
-
-		# Write the CodeBuild build package to S3
-		s3_response = s3_client.put_object(
-			Bucket=credentials[ "lambda_packages_bucket" ],
-			Body=codebuild_zip_data,
-			Key=s3_key,
-			ACL="public-read", # THIS HAS TO BE PUBLIC READ FOR SOME FUCKED UP REASON I DONT KNOW WHY
-		)
-
-		# Fire-off the build
-		codebuild_response = codebuild_client.start_build(
-			projectName="refinery-builds",
-			sourceTypeOverride="S3",
-			sourceLocationOverride=credentials[ "lambda_packages_bucket" ] + "/" + s3_key,
-		)
-
-		build_id = codebuild_response[ "build" ][ "id" ]
-
-		return build_id
-
-	@run_on_executor
-	@emit_runtime_metrics( "start_node810_codebuild" )
-	def start_node810_codebuild( self, credentials, libraries_object ):
-		return TaskSpawner._start_node810_codebuild(
-			self.aws_client_factory,
-			credentials,
-			libraries_object
-		)
-
-	@staticmethod
-	def _start_node810_codebuild( aws_client_factory, credentials, libraries_object ):
-		"""
-		Returns a build ID to be polled at a later time
-		"""
-		codebuild_client = aws_client_factory.get_aws_client(
-			"codebuild",
-			credentials
-		)
-
-		s3_client = aws_client_factory.get_aws_client(
-			"s3",
-			credentials
-		)
-
-		package_json_template = {
-			"name": "refinery-lambda",
-			"version": "1.0.0",
-			"description": "Lambda created by Refinery",
-			"main": "main.js",
-			"dependencies": libraries_object,
-			"devDependencies": {},
-			"scripts": {}
-		}
-
-		# Create empty zip file
-		codebuild_zip = io.BytesIO( EMPTY_ZIP_DATA )
-
-		buildspec_template = {
-			"artifacts": {
-				"files": [
-					"**/*"
-				]
-			},
-			"phases": {
-				"build": {
-					"commands": [
-						"npm install"
-					]
-				},
-				"install": {
-					"runtime-versions": {
-						"nodejs": 8
-					}
-				}
-			},
-			"version": 0.2
-		}
-
-		with zipfile.ZipFile( codebuild_zip, "a", zipfile.ZIP_DEFLATED ) as zip_file_handler:
-			# Write buildspec.yml defining the build process
-			buildspec = zipfile.ZipInfo(
-				"buildspec.yml"
-			)
-			buildspec.external_attr = 0777 << 16L
-			zip_file_handler.writestr(
-				buildspec,
-				yaml.dump(
-					buildspec_template
-				)
-			)
-
-			# Write the package.json
-			package_json = zipfile.ZipInfo(
-				"package.json"
-			)
-			package_json.external_attr = 0777 << 16L
-			zip_file_handler.writestr(
-				package_json,
-				json.dumps(
-					package_json_template
-				)
-			)
-
-		codebuild_zip_data = codebuild_zip.getvalue()
-		codebuild_zip.close()
-
-		# S3 object key of the build package, randomly generated.
-		s3_key = "buildspecs/" + str( uuid.uuid4() ) + ".zip"
-
-		# Write the CodeBuild build package to S3
-		s3_response = s3_client.put_object(
-			Bucket=credentials[ "lambda_packages_bucket" ],
-			Body=codebuild_zip_data,
-			Key=s3_key,
-			ACL="public-read", # THIS HAS TO BE PUBLIC READ FOR SOME FUCKED UP REASON I DONT KNOW WHY
-		)
-
-		# Fire-off the build
-		codebuild_response = codebuild_client.start_build(
-			projectName="refinery-builds",
-			sourceTypeOverride="S3",
-			sourceLocationOverride=credentials[ "lambda_packages_bucket" ] + "/" + s3_key,
-		)
-
-		build_id = codebuild_response[ "build" ][ "id" ]
-
-		return build_id
-
-	@run_on_executor
-	@emit_runtime_metrics( "s3_object_exists" )
-	def s3_object_exists( self, credentials, bucket_name, object_key ):
-		return TaskSpawner._s3_object_exists(
-			self.aws_client_factory,
-			credentials,
-			bucket_name,
-			object_key
-		)
-
-	@staticmethod
-	def _s3_object_exists( aws_client_factory, credentials, bucket_name, object_key ):
-		s3_client = aws_client_factory.get_aws_client(
-			"s3",
-			credentials
-		)
-
-		already_exists = False
-		try:
-			s3_head_response = s3_client.head_object(
-				Bucket=bucket_name,
-				Key=object_key
-			)
-
-			# If we didn't encounter a not-found exception, it exists.
-			already_exists = True
-		except ClientError as e:
-			pass
-
-		return already_exists
-
-	@staticmethod
-	def _get_ruby_264_lambda_base_zip( aws_client_factory, credentials, libraries ):
-		s3_client = aws_client_factory.get_aws_client(
-			"s3",
-			credentials
-		)
-
-		libraries_object = {}
-		for library in libraries:
-			libraries_object[ str( library ) ] = "latest"
-
-		final_s3_package_zip_path = TaskSpawner._get_final_zip_package_path(
-			"ruby2.6.4",
-			libraries_object
-		)
-
-		if TaskSpawner._s3_object_exists( aws_client_factory, credentials, credentials[ "lambda_packages_bucket" ], final_s3_package_zip_path ):
-			return TaskSpawner._read_from_s3(
-				aws_client_factory,
-				credentials,
-				credentials[ "lambda_packages_bucket" ],
-				final_s3_package_zip_path
-			)
-
-		# Kick off CodeBuild for the libraries to get a zip artifact of
-		# all of the libraries.
-		build_id = TaskSpawner._start_ruby264_codebuild(
-			aws_client_factory,
-			credentials,
-			libraries_object
-		)
-
-		# This continually polls for the CodeBuild build to finish
-		# Once it does it returns the raw artifact zip data.
-		return TaskSpawner._get_codebuild_artifact_zip_data(
-			aws_client_factory,
-			credentials,
-			build_id,
-			final_s3_package_zip_path
-		)
-
-	@staticmethod
-	def _get_nodejs_810_lambda_base_zip( aws_client_factory, credentials, libraries ):
-		s3_client = aws_client_factory.get_aws_client(
-			"s3",
-			credentials
-		)
-
-		libraries_object = {}
-		for library in libraries:
-			libraries_object[ str( library ) ] = "latest"
-
-		final_s3_package_zip_path = TaskSpawner._get_final_zip_package_path(
-			"nodejs8.10",
-			libraries_object
-		)
-
-		if TaskSpawner._s3_object_exists( aws_client_factory, credentials, credentials[ "lambda_packages_bucket" ], final_s3_package_zip_path ):
-			return TaskSpawner._read_from_s3(
-				aws_client_factory,
-				credentials,
-				credentials[ "lambda_packages_bucket" ],
-				final_s3_package_zip_path
-			)
-
-		# Kick off CodeBuild for the libraries to get a zip artifact of
-		# all of the libraries.
-		build_id = TaskSpawner._start_node810_codebuild(
-			aws_client_factory,
-			credentials,
-			libraries_object
-		)
-
-		# This continually polls for the CodeBuild build to finish
-		# Once it does it returns the raw artifact zip data.
-		return TaskSpawner._get_codebuild_artifact_zip_data(
-			aws_client_factory,
-			credentials,
-			build_id,
-			final_s3_package_zip_path
-		)
-
-	@run_on_executor
-	@emit_runtime_metrics( "get_codebuild_artifact_zip_data" )
-	def get_codebuild_artifact_zip_data( self, credentials, build_id, final_s3_package_zip_path ):
-		return TaskSpawner._get_codebuild_artifact_zip_data(
-			self.aws_client_factory,
-			credentials,
-			build_id,
-			final_s3_package_zip_path
-		)
-
-	@staticmethod
-	def _get_codebuild_artifact_zip_data( aws_client_factory, credentials, build_id, final_s3_package_zip_path ):
-		s3_client = aws_client_factory.get_aws_client(
-			"s3",
-			credentials
-		)
-
-		# Wait until the codebuild is finished
-		# This is pieced out so that we can also kick off codebuilds
-		# without having to pull the final zip result
-		TaskSpawner._finalize_codebuild(
-			aws_client_factory,
-			credentials,
-			build_id,
-			final_s3_package_zip_path
-		)
-
-		return TaskSpawner._read_from_s3(
-			aws_client_factory,
-			credentials,
-			credentials[ "lambda_packages_bucket" ],
-			final_s3_package_zip_path
-		)
-
-	@run_on_executor
-	@emit_runtime_metrics( "finalize_codebuild" )
-	def finalize_codebuild( self, credentials, build_id, final_s3_package_zip_path ):
-		return TaskSpawner._finalize_codebuild(
-			self.aws_client_factory,
-			credentials,
-			build_id,
-			final_s3_package_zip_path
-		)
-
-	@staticmethod
-	def _finalize_codebuild( aws_client_factory, credentials, build_id, final_s3_package_zip_path ):
-		codebuild_client = aws_client_factory.get_aws_client(
-			"codebuild",
-			credentials
-		)
-
-		s3_client = aws_client_factory.get_aws_client(
-			"s3",
-			credentials
-		)
-
-		build_info = {}
-
-		# Generate output artifact location from the build ID
-		build_id_parts = build_id.split( ":" )
-		output_artifact_path = build_id_parts[1] + "/package.zip"
-
-		# Loop until we have the build information (up to ~2 minutes)
-		for _ in xrange(50):
-			# Check the status of the build we just kicked off
-			codebuild_build_status_response = codebuild_client.batch_get_builds(
-				ids=[
-					build_id
-				]
-			)
-			build_info = codebuild_build_status_response[ "builds" ][0]
-			build_status = build_info[ "buildStatus" ]
-
-			if build_status != "IN_PROGRESS":
-				break
-
-			logit( "Build ID " + build_id + " is still in progress, querying the status again in 2 seconds...")
-			time.sleep( 2 )
-
-		if build_status != "SUCCEEDED":
-			# Pull log group
-			log_group_name = build_info[ "logs" ][ "groupName" ]
-
-			# Pull stream name
-			log_stream_name = build_info[ "logs" ][ "streamName" ]
-
-			log_output = TaskSpawner._get_lambda_cloudwatch_logs(
-				aws_client_factory,
-				credentials,
-				log_group_name,
-				log_stream_name
-			)
-
-			msg = "Build ID " + build_id + " failed with status code '" + build_status + "'!"
-			raise BuildException(msg, log_output)
-
-		# We now copy this artifact to a location with a deterministic hash name
-		# so that we can query for its existence and cache previously-build packages.
-		s3_copy_response = s3_client.copy_object(
-			Bucket=credentials[ "lambda_packages_bucket" ],
-			CopySource={
-				"Bucket": credentials[ "lambda_packages_bucket" ],
-				"Key": output_artifact_path
-			},
-			Key=final_s3_package_zip_path
-		)
-
-		return True
-
-	@staticmethod
-	def _get_php73_lambda_base_zip( aws_client_factory, credentials, libraries ):
-		s3_client = aws_client_factory.get_aws_client(
-			"s3",
-			credentials
-		)
-
-		libraries_object = {}
-		for library in libraries:
-			libraries_object[ str( library ) ] = "latest"
-
-		final_s3_package_zip_path = TaskSpawner._get_final_zip_package_path(
-			"php7.3",
-			libraries_object
-		)
-
-		if TaskSpawner._s3_object_exists( aws_client_factory, credentials, credentials[ "lambda_packages_bucket" ], final_s3_package_zip_path ):
-			return TaskSpawner._read_from_s3(
-				aws_client_factory,
-				credentials,
-				credentials[ "lambda_packages_bucket" ],
-				final_s3_package_zip_path
-			)
-
-		# Kick off CodeBuild for the libraries to get a zip artifact of
-		# all of the libraries.
-		build_id = TaskSpawner._start_php73_codebuild(
-			aws_client_factory,
-			credentials,
-			libraries_object
-		)
-
-		# This continually polls for the CodeBuild build to finish
-		# Once it does it returns the raw artifact zip data.
-		return TaskSpawner._get_codebuild_artifact_zip_data(
-			aws_client_factory,
-			credentials,
-			build_id,
-			final_s3_package_zip_path
-		)
-
-	@run_on_executor
-	@emit_runtime_metrics( "start_php73_codebuild" )
-	def start_php73_codebuild( self, credentials, libraries_object ):
-		return TaskSpawner._start_php73_codebuild(
-			self.aws_client_factory,
-			credentials,
-			libraries_object
-		)
-
-	@staticmethod
-	def _start_php73_codebuild( aws_client_factory, credentials, libraries_object ):
-		"""
-		Returns a build ID to be polled at a later time
-		"""
-		codebuild_client = aws_client_factory.get_aws_client(
-			"codebuild",
-			credentials
-		)
-
-		s3_client = aws_client_factory.get_aws_client(
-			"s3",
-			credentials
-		)
-
-		commands = []
-
-		for key, value in libraries_object.iteritems():
-			commands.append(
-				"composer require " + key
-			)
-
-		# Create empty zip file
-		codebuild_zip = io.BytesIO( EMPTY_ZIP_DATA )
-
-		buildspec_template = {
-			"artifacts": {
-				"files": [
-					"**/*"
-				]
-			},
-			"phases": {
-				"build": {
-					"commands": commands
-				},
-				"install": {
-					"runtime-versions": {
-						"php": 7.3
-					}
-				}
-			},
-			"version": 0.2
-		}
-
-		with zipfile.ZipFile( codebuild_zip, "a", zipfile.ZIP_DEFLATED ) as zip_file_handler:
-			# Write buildspec.yml defining the build process
-			buildspec = zipfile.ZipInfo(
-				"buildspec.yml"
-			)
-			buildspec.external_attr = 0777 << 16L
-			zip_file_handler.writestr(
-				buildspec,
-				yaml.dump(
-					buildspec_template
-				)
-			)
-
-		codebuild_zip_data = codebuild_zip.getvalue()
-		codebuild_zip.close()
-
-		# S3 object key of the build package, randomly generated.
-		s3_key = "buildspecs/" + str( uuid.uuid4() ) + ".zip"
-
-		# Write the CodeBuild build package to S3
-		s3_response = s3_client.put_object(
-			Bucket=credentials[ "lambda_packages_bucket" ],
-			Body=codebuild_zip_data,
-			Key=s3_key,
-			ACL="public-read", # THIS HAS TO BE PUBLIC READ FOR SOME FUCKED UP REASON I DONT KNOW WHY
-		)
-
-		# Fire-off the build
-		codebuild_response = codebuild_client.start_build(
-			projectName="refinery-builds",
-			sourceTypeOverride="S3",
-			sourceLocationOverride=credentials[ "lambda_packages_bucket" ] + "/" + s3_key,
-		)
-
-		build_id = codebuild_response[ "build" ][ "id" ]
-
-		return build_id
-
-	@staticmethod
-	def _get_php_73_base_code( app_config, code ):
-		code = re.sub(
-			r"function main\([^\)]+\)[^{]\{",
-			"function main( $block_input ) {global $backpack;",
-			code
-		)
-
-		code = code.replace(
-			"require __DIR__",
-			"require $_ENV[\"LAMBDA_TASK_ROOT\"]"
-		)
-
-		code = code + "\n\n" + app_config.get( "LAMDBA_BASE_CODES" )[ "php7.3" ]
-		return code
-
-	@staticmethod
-	def _build_php_73_lambda( app_config, aws_client_factory, credentials, code, libraries ):
-		code = TaskSpawner._get_php_73_base_code(
-			app_config,
-			code
-		)
-
-		# Use CodeBuilder to get a base zip of the libraries
-		base_zip_data = copy.deepcopy( EMPTY_ZIP_DATA )
-		if len( libraries ) > 0:
-			base_zip_data = TaskSpawner._get_php73_lambda_base_zip(
-				aws_client_factory,
-				credentials,
-				libraries
-			)
-
-		# Create a virtual file handler for the Lambda zip package
-		lambda_package_zip = io.BytesIO( base_zip_data )
-
-		with zipfile.ZipFile( lambda_package_zip, "a", zipfile.ZIP_DEFLATED ) as zip_file_handler:
-			info = zipfile.ZipInfo(
-				"lambda"
-			)
-			info.external_attr = 0777 << 16L
-
-			# Write lambda.php into new .zip
-			zip_file_handler.writestr(
-				info,
-				str( code )
-			)
-
-		lambda_package_zip_data = lambda_package_zip.getvalue()
-		lambda_package_zip.close()
-
-		return lambda_package_zip_data
-
-	@staticmethod
-	def _get_go_112_base_code( app_config, code ):
-		code = code + "\n\n" + app_config.get( "LAMDBA_BASE_CODES" )[ "go1.12" ]
-		return code
-
-	@staticmethod
-	def _get_ruby_264_base_code( app_config, code ):
-		code = code + "\n\n" + app_config.get( "LAMDBA_BASE_CODES" )[ "ruby2.6.4" ]
-		return code
-
-	@staticmethod
-	def _build_ruby_264_lambda( app_config, aws_client_factory, credentials, code, libraries ):
-		code = TaskSpawner._get_ruby_264_base_code(
-			app_config,
-			code
-		)
-
-		# Use CodeBuilder to get a base zip of the libraries
-		base_zip_data = copy.deepcopy( EMPTY_ZIP_DATA )
-
-		if len( libraries ) > 0:
-			base_zip_data = TaskSpawner._get_ruby_264_lambda_base_zip(
-				aws_client_factory,
-				credentials,
-				libraries
-			)
-
-		# Create a virtual file handler for the Lambda zip package
-		lambda_package_zip = io.BytesIO( base_zip_data )
-
-		with zipfile.ZipFile( lambda_package_zip, "a", zipfile.ZIP_DEFLATED ) as zip_file_handler:
-			info = zipfile.ZipInfo(
-				"lambda"
-			)
-			info.external_attr = 0777 << 16L
-
-			# Write lambda.py into new .zip
-			zip_file_handler.writestr(
-				info,
-				str( code )
-			)
-
-		lambda_package_zip_data = lambda_package_zip.getvalue()
-		lambda_package_zip.close()
-
-		return lambda_package_zip_data
-
-	@staticmethod
-	def _get_nodejs_10163_base_code( app_config, code ):
-		code = re.sub(
-			r"function main\([^\)]+\)[^{]\{",
-			"function main( blockInput ) {",
-			code
-		)
-
-		code = re.sub(
-			r"function mainCallback\([^\)]+\)[^{]\{",
-			"function mainCallback( blockInput, callback ) {",
-			code
-		)
-
-		code = code + "\n\n" + app_config.get( "LAMDBA_BASE_CODES" )[ "nodejs10.16.3" ]
-		return code
-
-	@staticmethod
-	def _build_nodejs_10163_lambda( app_config, aws_client_factory, credentials, code, libraries ):
-		code = TaskSpawner._get_nodejs_10163_base_code(
-			app_config,
-			code
-		)
-
-		# Use CodeBuilder to get a base zip of the libraries
-		base_zip_data = copy.deepcopy( EMPTY_ZIP_DATA )
-		if len( libraries ) > 0:
-			base_zip_data = TaskSpawner._get_nodejs_10163_lambda_base_zip(
-				aws_client_factory,
-				credentials,
-				libraries
-			)
-
-		# Create a virtual file handler for the Lambda zip package
-		lambda_package_zip = io.BytesIO( base_zip_data )
-
-		with zipfile.ZipFile( lambda_package_zip, "a", zipfile.ZIP_DEFLATED ) as zip_file_handler:
-			info = zipfile.ZipInfo(
-				"lambda"
-			)
-			info.external_attr = 0777 << 16L
-
-			# Write lambda.py into new .zip
-			zip_file_handler.writestr(
-				info,
-				str( code )
-			)
-
-		lambda_package_zip_data = lambda_package_zip.getvalue()
-		lambda_package_zip.close()
-
-		return lambda_package_zip_data
-
-	@staticmethod
-	def _get_nodejs_10163_lambda_base_zip( aws_client_factory, credentials, libraries ):
-		s3_client = aws_client_factory.get_aws_client(
-			"s3",
-			credentials
-		)
-
-		libraries_object = {}
-		for library in libraries:
-			libraries_object[ str( library ) ] = "latest"
-
-		final_s3_package_zip_path = TaskSpawner._get_final_zip_package_path(
-			"nodejs10.20.1",
-			libraries_object
-		)
-
-		if TaskSpawner._s3_object_exists( aws_client_factory, credentials, credentials[ "lambda_packages_bucket" ], final_s3_package_zip_path ):
-			return TaskSpawner._read_from_s3(
-				aws_client_factory,
-				credentials,
-				credentials[ "lambda_packages_bucket" ],
-				final_s3_package_zip_path
-			)
-
-		# Kick off CodeBuild for the libraries to get a zip artifact of
-		# all of the libraries.
-		build_id = TaskSpawner._start_node10163_codebuild(
-			aws_client_factory,
-			credentials,
-			libraries_object
-		)
-
-		# This continually polls for the CodeBuild build to finish
-		# Once it does it returns the raw artifact zip data.
-		return TaskSpawner._get_codebuild_artifact_zip_data(
-			aws_client_factory,
-			credentials,
-			build_id,
-			final_s3_package_zip_path
-		)
-
-	@run_on_executor
-	@emit_runtime_metrics( "start_node10163_codebuild" )
-	def start_node10163_codebuild( self, credentials, libraries_object ):
-		return TaskSpawner._start_node10163_codebuild(
-			self.aws_client_factory,
-			credentials,
-			libraries_object
-		)
-
-	@staticmethod
-	def _start_node10163_codebuild( aws_client_factory, credentials, libraries_object ):
-		"""
-		Returns a build ID to be polled at a later time
-		"""
-		codebuild_client = aws_client_factory.get_aws_client(
-			"codebuild",
-			credentials
-		)
-
-		s3_client = aws_client_factory.get_aws_client(
-			"s3",
-			credentials
-		)
-
-		package_json_template = {
-			"name": "refinery-lambda",
-			"version": "1.0.0",
-			"description": "Lambda created by Refinery",
-			"main": "main.js",
-			"dependencies": libraries_object,
-			"devDependencies": {},
-			"scripts": {}
-		}
-
-		# Create empty zip file
-		codebuild_zip = io.BytesIO( EMPTY_ZIP_DATA )
-
-		buildspec_template = {
-			"artifacts": {
-				"files": [
-					"**/*"
-				]
-			},
-			"phases": {
-				"build": {
-					"commands": [
-						"npm install"
-					]
-				},
-				"install": {
-					"runtime-versions": {
-						"nodejs": 10
-					}
-				}
-			},
-			"version": 0.2
-		}
-
-		with zipfile.ZipFile( codebuild_zip, "a", zipfile.ZIP_DEFLATED ) as zip_file_handler:
-			# Write buildspec.yml defining the build process
-			buildspec = zipfile.ZipInfo(
-				"buildspec.yml"
-			)
-			buildspec.external_attr = 0777 << 16L
-			zip_file_handler.writestr(
-				buildspec,
-				yaml.dump(
-					buildspec_template
-				)
-			)
-
-			# Write the package.json
-			package_json = zipfile.ZipInfo(
-				"package.json"
-			)
-			package_json.external_attr = 0777 << 16L
-			zip_file_handler.writestr(
-				package_json,
-				json.dumps(
-					package_json_template
-				)
-			)
-
-		codebuild_zip_data = codebuild_zip.getvalue()
-		codebuild_zip.close()
-
-		# S3 object key of the build package, randomly generated.
-		s3_key = "buildspecs/" + str( uuid.uuid4() ) + ".zip"
-
-		# Write the CodeBuild build package to S3
-		s3_response = s3_client.put_object(
-			Bucket=credentials[ "lambda_packages_bucket" ],
-			Body=codebuild_zip_data,
-			Key=s3_key,
-			ACL="public-read", # THIS HAS TO BE PUBLIC READ FOR SOME FUCKED UP REASON I DONT KNOW WHY
-		)
-
-		# Fire-off the build
-		codebuild_response = codebuild_client.start_build(
-			projectName="refinery-builds",
-			sourceTypeOverride="S3",
-			sourceLocationOverride=credentials[ "lambda_packages_bucket" ] + "/" + s3_key,
-		)
-
-		build_id = codebuild_response[ "build" ][ "id" ]
-
-		return build_id
-
-	@staticmethod
-	def _get_nodejs_10201_base_code( app_config, code ):
-		code = re.sub(
-			r"function main\([^\)]+\)[^{]\{",
-			"function main( blockInput ) {",
-			code
-		)
-
-		code = re.sub(
-			r"function mainCallback\([^\)]+\)[^{]\{",
-			"function mainCallback( blockInput, callback ) {",
-			code
-		)
-
-		code = code + "\n\n" + app_config.get( "LAMDBA_BASE_CODES" )[ "nodejs10.20.1" ]
-		return code
-
-	@staticmethod
-	def _build_nodejs_10201_lambda( app_config, aws_client_factory, credentials, code, libraries ):
-		code = TaskSpawner._get_nodejs_10201_base_code(
-			app_config,
-			code
-		)
-
-		# Use CodeBuilder to get a base zip of the libraries
-		base_zip_data = copy.deepcopy( EMPTY_ZIP_DATA )
-		if len( libraries ) > 0:
-			base_zip_data = TaskSpawner._get_nodejs_10201_lambda_base_zip(
-				aws_client_factory,
-				credentials,
-				libraries
-			)
-
-		# Create a virtual file handler for the Lambda zip package
-		lambda_package_zip = io.BytesIO( base_zip_data )
-
-		with zipfile.ZipFile( lambda_package_zip, "a", zipfile.ZIP_DEFLATED ) as zip_file_handler:
-			info = zipfile.ZipInfo(
-				"lambda"
-			)
-			info.external_attr = 0777 << 16L
-
-			# Write lambda.py into new .zip
-			zip_file_handler.writestr(
-				info,
-				str( code )
-			)
-
-		lambda_package_zip_data = lambda_package_zip.getvalue()
-		lambda_package_zip.close()
-
-		return lambda_package_zip_data
-
-	@staticmethod
-	def _get_nodejs_10201_lambda_base_zip( aws_client_factory, credentials, libraries ):
-		s3_client = aws_client_factory.get_aws_client(
-			"s3",
-			credentials
-		)
-
-		libraries_object = {}
-		for library in libraries:
-			libraries_object[ str( library ) ] = "latest"
-
-		final_s3_package_zip_path = TaskSpawner._get_final_zip_package_path(
-			"nodejs10.16.3",
-			libraries_object
-		)
-
-		if TaskSpawner._s3_object_exists( aws_client_factory, credentials, credentials[ "lambda_packages_bucket" ], final_s3_package_zip_path ):
-			return TaskSpawner._read_from_s3(
-				aws_client_factory,
-				credentials,
-				credentials[ "lambda_packages_bucket" ],
-				final_s3_package_zip_path
-			)
-
-		# Kick off CodeBuild for the libraries to get a zip artifact of
-		# all of the libraries.
-		build_id = TaskSpawner._start_node10201_codebuild(
-			aws_client_factory,
-			credentials,
-			libraries_object
-		)
-
-		# This continually polls for the CodeBuild build to finish
-		# Once it does it returns the raw artifact zip data.
-		return TaskSpawner._get_codebuild_artifact_zip_data(
-			aws_client_factory,
-			credentials,
-			build_id,
-			final_s3_package_zip_path
-		)
-
-	@run_on_executor
-	@emit_runtime_metrics( "start_node10201_codebuild" )
-	def start_node10201_codebuild( self, credentials, libraries_object ):
-		return TaskSpawner._start_node10201_codebuild(
-			self.aws_client_factory,
-			credentials,
-			libraries_object
-		)
-
-	@staticmethod
-	def _start_node10201_codebuild( aws_client_factory, credentials, libraries_object ):
-		"""
-		Returns a build ID to be polled at a later time
-		"""
-		codebuild_client = aws_client_factory.get_aws_client(
-			"codebuild",
-			credentials
-		)
-
-		s3_client = aws_client_factory.get_aws_client(
-			"s3",
-			credentials
-		)
-
-		package_json_template = {
-			"name": "refinery-lambda",
-			"version": "1.0.0",
-			"description": "Lambda created by Refinery",
-			"main": "main.js",
-			"dependencies": libraries_object,
-			"devDependencies": {},
-			"scripts": {}
-		}
-
-		# Create empty zip file
-		codebuild_zip = io.BytesIO( EMPTY_ZIP_DATA )
-
-		buildspec_template = {
-			"artifacts": {
-				"files": [
-					"**/*"
-				]
-			},
-			"phases": {
-				"build": {
-					"commands": [
-						"npm install"
-					]
-				},
-				"install": {
-					"runtime-versions": {
-						"nodejs": 10
-					}
-				}
-			},
-			"version": 0.2
-		}
-
-		with zipfile.ZipFile( codebuild_zip, "a", zipfile.ZIP_DEFLATED ) as zip_file_handler:
-			# Write buildspec.yml defining the build process
-			buildspec = zipfile.ZipInfo(
-				"buildspec.yml"
-			)
-			buildspec.external_attr = 0777 << 16L
-			zip_file_handler.writestr(
-				buildspec,
-				yaml.dump(
-					buildspec_template
-				)
-			)
-
-			# Write the package.json
-			package_json = zipfile.ZipInfo(
-				"package.json"
-			)
-			package_json.external_attr = 0777 << 16L
-			zip_file_handler.writestr(
-				package_json,
-				json.dumps(
-					package_json_template
-				)
-			)
-
-		codebuild_zip_data = codebuild_zip.getvalue()
-		codebuild_zip.close()
-
-		# S3 object key of the build package, randomly generated.
-		s3_key = "buildspecs/" + str( uuid.uuid4() ) + ".zip"
-
-		# Write the CodeBuild build package to S3
-		s3_response = s3_client.put_object(
-			Bucket=credentials[ "lambda_packages_bucket" ],
-			Body=codebuild_zip_data,
-			Key=s3_key,
-			ACL="public-read", # THIS HAS TO BE PUBLIC READ FOR SOME FUCKED UP REASON I DONT KNOW WHY
-		)
-
-		# Fire-off the build
-		codebuild_response = codebuild_client.start_build(
-			projectName="refinery-builds",
-			sourceTypeOverride="S3",
-			sourceLocationOverride=credentials[ "lambda_packages_bucket" ] + "/" + s3_key,
-		)
-
-		build_id = codebuild_response[ "build" ][ "id" ]
-
-		return build_id
-
-	@staticmethod
-	def _get_nodejs_810_base_code( app_config, code ):
-		code = re.sub(
-			r"function main\([^\)]+\)[^{]\{",
-			"function main( blockInput ) {",
-			code
-		)
-
-		code = re.sub(
-			r"function mainCallback\([^\)]+\)[^{]\{",
-			"function mainCallback( blockInput, callback ) {",
-			code
-		)
-
-		code = code + "\n\n" + app_config.get( "LAMDBA_BASE_CODES" )[ "nodejs8.10" ]
-		return code
-
-	@staticmethod
-	def _build_nodejs_810_lambda( app_config, aws_client_factory, credentials, code, libraries ):
-		code = TaskSpawner._get_nodejs_810_base_code(
-			app_config,
-			code
-		)
-
-		# Use CodeBuilder to get a base zip of the libraries
-		base_zip_data = copy.deepcopy( EMPTY_ZIP_DATA )
-		if len( libraries ) > 0:
-			base_zip_data = TaskSpawner._get_nodejs_810_lambda_base_zip(
-				aws_client_factory,
-				credentials,
-				libraries
-			)
-
-		# Create a virtual file handler for the Lambda zip package
-		lambda_package_zip = io.BytesIO( base_zip_data )
-
-		with zipfile.ZipFile( lambda_package_zip, "a", zipfile.ZIP_DEFLATED ) as zip_file_handler:
-			info = zipfile.ZipInfo(
-				"lambda"
-			)
-			info.external_attr = 0777 << 16L
-
-			# Write lambda.py into new .zip
-			zip_file_handler.writestr(
-				info,
-				str( code )
-			)
-
-		lambda_package_zip_data = lambda_package_zip.getvalue()
-		lambda_package_zip.close()
-
-		return lambda_package_zip_data
-
-	@staticmethod
-	def _get_python36_base_code( app_config, code ):
-		code = code + "\n\n" + app_config.get( "LAMDBA_BASE_CODES" )[ "python3.6" ]
-		return code
-
-	@staticmethod
-	def _build_python36_lambda( app_config, aws_client_factory, credentials, code, libraries ):
-		code = TaskSpawner._get_python36_base_code(
-			app_config,
-			code
-		)
-
-		base_zip_data = copy.deepcopy( EMPTY_ZIP_DATA )
-		if len( libraries ) > 0:
-			base_zip_data = TaskSpawner._get_python36_lambda_base_zip(
-				aws_client_factory,
-				credentials,
-				libraries
-			)
-
-		# Create a virtual file handler for the Lambda zip package
-		lambda_package_zip = io.BytesIO( base_zip_data )
-
-		with zipfile.ZipFile( lambda_package_zip, "a", zipfile.ZIP_DEFLATED ) as zip_file_handler:
-			info = zipfile.ZipInfo(
-				"lambda"
-			)
-			info.external_attr = 0777 << 16L
-
-			# Write lambda.py into new .zip
-			zip_file_handler.writestr(
-				info,
-				str( code )
-			)
-
-		lambda_package_zip_data = lambda_package_zip.getvalue()
-		lambda_package_zip.close()
-
-		return lambda_package_zip_data
-
-	@staticmethod
-	def _get_python27_base_code( app_config, code ):
-		code = code + "\n\n" + app_config.get( "LAMDBA_BASE_CODES" )[ "python2.7" ]
-		return code
-
-	@staticmethod
-	def _build_python27_lambda( app_config, aws_client_factory, credentials, code, libraries ):
-		"""
-		Build Lambda package zip and return zip data
-		"""
-
-		"""
-		Inject base libraries (e.g. redis) into lambda
-		and the init code.
-		"""
-
-		# Get customized base code
-		code = TaskSpawner._get_python27_base_code(
-			app_config,
-			code
-		)
-
-		base_zip_data = copy.deepcopy( EMPTY_ZIP_DATA )
-		if len( libraries ) > 0:
-			base_zip_data = TaskSpawner._get_python27_lambda_base_zip(
-				aws_client_factory,
-				credentials,
-				libraries
-			)
-
-		# Create a virtual file handler for the Lambda zip package
-		lambda_package_zip = io.BytesIO( base_zip_data )
-
-		with zipfile.ZipFile( lambda_package_zip, "a", zipfile.ZIP_DEFLATED ) as zip_file_handler:
-			info = zipfile.ZipInfo(
-				"lambda"
-			)
-			info.external_attr = 0777 << 16L
-
-			# Write lambda.py into new .zip
-			zip_file_handler.writestr(
-				info,
-				str( code )
-			)
-
-		lambda_package_zip_data = lambda_package_zip.getvalue()
-		lambda_package_zip.close()
-
-		return lambda_package_zip_data
-
-	@staticmethod
-	def _automatically_fix_schedule_expression( schedule_expression ):
-		# Trim whitespace
-		schedule_expression = schedule_expression.strip()
-
-		# The known bad cases we want to auto-fix
-		known_bad_cases = [
-			"rate(1 minutes)",
-			"rate(1 hours)",
-			"rate(1 days)",
-		]
-
-		if schedule_expression in known_bad_cases:
-			return re.sub(
-				"s\)$",
-				")",
-				schedule_expression
-			)
-
-		# Check if they're doing the explicitly-correct non-plural case
-		# If so we can just return it as-is
-		for known_bad_case in known_bad_cases:
-			if schedule_expression == known_bad_case.replace( "s)", ")" ):
-				return schedule_expression
-
-		# Outside of the above cases it should always be plural
-		if not ( schedule_expression.endswith( "s)" ) ):
-			return re.sub(
-				"\)$",
-				"s)",
-				schedule_expression
-			)
-
-		return schedule_expression
-
-	@run_on_executor
-	@emit_runtime_metrics( "create_cloudwatch_group" )
-	def create_cloudwatch_group( self, credentials, group_name, tags_dict, retention_days ):
-		# Create S3 client
-		cloudwatch_logs = self.aws_client_factory.get_aws_client(
-			"logs",
-			credentials
-		)
-
-		response = cloudwatch_logs.create_log_group(
-			logGroupName=group_name,
-			tags=tags_dict
-		)
-
-		retention_response = cloudwatch_logs.put_retention_policy(
-			logGroupName=group_name,
-			retentionInDays=retention_days
-		)
-
-		return {
-			"group_name": group_name,
-			"tags_dict": tags_dict
-		}
-
-	@run_on_executor
-	@emit_runtime_metrics( "create_cloudwatch_rule" )
-	def create_cloudwatch_rule( self, credentials, id, name, schedule_expression, description, input_string ):
-		events_client = self.aws_client_factory.get_aws_client(
-			"events",
-			credentials,
-		)
-
-		schedule_expression = TaskSpawner._automatically_fix_schedule_expression( schedule_expression )
-
-		# Events role ARN is able to be generated off of the account ID
-		# The role name should be the same for all accounts.
-		events_role_arn = "arn:aws:iam::" + str( credentials[ "account_id" ] ) + ":role/refinery_default_aws_cloudwatch_role"
-
-		response = events_client.put_rule(
-			Name=name,
-			ScheduleExpression=schedule_expression, # cron(0 20 * * ? *) or rate(5 minutes)
-			State="ENABLED",
-			Description=description,
-			RoleArn=events_role_arn
-		)
-
-		rule_arn = response[ "RuleArn" ]
-
-		tag_add_response = events_client.tag_resource(
-			ResourceARN=rule_arn,
-			Tags=[
-				{
-					"Key": "RefineryResource",
-					"Value": "true"
-				},
-			]
-		)
-
-		return {
-			"id": id,
-			"name": name,
-			"arn": rule_arn,
-			"input_string": input_string,
-		}
-
-	@run_on_executor
-	@emit_runtime_metrics( "add_rule_target" )
-	def add_rule_target( self, credentials, rule_name, target_id, target_arn, input_string ):
-		# Automatically parse JSON
-		try:
-			input_string = json.loads(
-				input_string
-			)
-		except:
-			pass
-
-		events_client = self.aws_client_factory.get_aws_client(
-			"events",
-			credentials,
-		)
-
-		lambda_client = self.aws_client_factory.get_aws_client(
-			"lambda",
-			credentials,
-		)
-
-		targets_data =	 {
-			"Id": target_id,
-			"Arn": target_arn,
-			"Input": json.dumps(
-				input_string
-			)
-		}
-
-		rule_creation_response = events_client.put_targets(
-			Rule=rule_name,
-			Targets=[
-				targets_data
-			]
-		)
-
-		"""
-		For AWS Lambda you need to add a permission to the Lambda function itself
-		via the add_permission API call to allow invocation via the CloudWatch event.
-		"""
-		lambda_permission_add_response = lambda_client.add_permission(
-			FunctionName=target_arn,
-			StatementId=rule_name + "_statement",
-			Action="lambda:*",
-			Principal="events.amazonaws.com",
-			SourceArn="arn:aws:events:" + credentials[ "region" ] + ":" + str( credentials[ "account_id" ] ) + ":rule/" + rule_name,
-			#SourceAccount=self.app_config.get( "aws_account_id" ) # THIS IS A BUG IN AWS NEVER PASS THIS
-		)
-
-		return rule_creation_response
-
-	@run_on_executor
-	@emit_runtime_metrics( "create_sns_topic" )
-	def create_sns_topic( self, credentials, id, topic_name ):
-		sns_client = self.aws_client_factory.get_aws_client(
-			"sns",
-			credentials
-		)
-
-		topic_name = get_lambda_safe_name( topic_name )
-		response = sns_client.create_topic(
-			Name=topic_name,
-			Tags=[
-				{
-					"Key": "RefineryResource",
-					"Value": "true"
-				},
-			]
-		)
-
-		return {
-			"id": id,
-			"name": topic_name,
-			"arn": response[ "TopicArn" ]
-		}
-
-	@run_on_executor
-	@emit_runtime_metrics( "subscribe_lambda_to_sns_topic" )
-	def subscribe_lambda_to_sns_topic( self, credentials, topic_arn, lambda_arn ):
-		"""
-		For AWS Lambda you need to add a permission to the Lambda function itself
-		via the add_permission API call to allow invocation via the SNS event.
-		"""
-		lambda_client = self.aws_client_factory.get_aws_client(
-			"lambda",
-			credentials
-		)
-
-		sns_client = self.aws_client_factory.get_aws_client(
-			"sns",
-			credentials,
-		)
-
-		lambda_permission_add_response = lambda_client.add_permission(
-			FunctionName=lambda_arn,
-			StatementId=str( uuid.uuid4() ),
-			Action="lambda:*",
-			Principal="sns.amazonaws.com",
-			SourceArn=topic_arn,
-			#SourceAccount=self.app_config.get( "aws_account_id" ) # THIS IS A BUG IN AWS NEVER PASS THIS
-		)
-
-		sns_topic_response = sns_client.subscribe(
-			TopicArn=topic_arn,
-			Protocol="lambda",
-			Endpoint=lambda_arn,
-			Attributes={},
-			ReturnSubscriptionArn=True
-		)
-
-		return {
-			"statement": lambda_permission_add_response[ "Statement" ],
-			"arn": sns_topic_response[ "SubscriptionArn" ]
-		}
-
-	@run_on_executor
-	@emit_runtime_metrics( "create_sqs_queue" )
-	def create_sqs_queue( self, credentials, id, queue_name, batch_size, visibility_timeout ):
-		sqs_client = self.aws_client_factory.get_aws_client(
-			"sqs",
-			credentials
-		)
-
-		sqs_queue_name = get_lambda_safe_name( queue_name )
-
-		queue_deleted = False
-
-		while queue_deleted == False:
-			try:
-				sqs_response = sqs_client.create_queue(
-					QueueName=sqs_queue_name,
-					Attributes={
-						"DelaySeconds": str( 0 ),
-						"MaximumMessageSize": "262144",
-						"VisibilityTimeout": str( visibility_timeout ), # Lambda max time plus ten seconds
-					}
-				)
-
-				queue_deleted = True
-			except sqs_client.exceptions.QueueDeletedRecently:
-				logit( "SQS queue was deleted too recently, trying again in ten seconds..." )
-
-				time.sleep( 10 )
-
-		sqs_arn = "arn:aws:sqs:" + credentials[ "region" ] + ":" + str( credentials[ "account_id" ] ) + ":" + queue_name
-		sqs_url = "https://sqs." + credentials[ "region" ] + ".amazonaws.com/" + str( credentials[ "account_id" ] ) + "/" + queue_name
-
-		sqs_tag_queue_response = sqs_client.tag_queue(
-			QueueUrl=sqs_url,
-			Tags={
-				"RefineryResource": "true"
-			}
-		)
-
-		return {
-			"id": id,
-			"name": queue_name,
-			"arn": sqs_arn,
-			"batch_size": batch_size
-		}
-
-	@run_on_executor
-	@emit_runtime_metrics( "map_sqs_to_lambda" )
-	def map_sqs_to_lambda( self, credentials, sqs_arn, lambda_arn, batch_size ):
-		lambda_client = self.aws_client_factory.get_aws_client(
-			"lambda",
-			credentials
-		)
-
-		response = lambda_client.create_event_source_mapping(
-			EventSourceArn=sqs_arn,
-			FunctionName=lambda_arn,
-			Enabled=True,
-			BatchSize=batch_size,
-		)
-
-		return response
-
-	@run_on_executor
-	@emit_runtime_metrics( "read_from_s3_and_return_input" )
-	def read_from_s3_and_return_input( self, credentials, s3_bucket, path ):
-		return_data = TaskSpawner._read_from_s3(
-			self.aws_client_factory,
-			credentials,
-			s3_bucket,
-			path
-		)
-
-		return {
-			"s3_bucket": s3_bucket,
-			"path": path,
-			"body": return_data
-		}
-
-	@run_on_executor
-	@emit_runtime_metrics( "read_from_s3" )
-	def read_from_s3( self, credentials, s3_bucket, path ):
-		return TaskSpawner._read_from_s3(
-			self.aws_client_factory,
-			credentials,
-			s3_bucket,
-			path
-		)
-
-	@staticmethod
-	def _read_from_s3( aws_client_factory, credentials, s3_bucket, path ):
-		s3_client = aws_client_factory.get_aws_client(
-			"s3",
-			credentials,
-		)
-
-		# Remove leading / because they are almost always not intended
-		if path.startswith( "/" ):
-			path = path[1:]
-
-		try:
-			s3_object = s3_client.get_object(
-				Bucket=s3_bucket,
-				Key=path
-			)
-		except:
-			return "{}"
-
-		return s3_object[ "Body" ].read()
-
-	@run_on_executor
-	@emit_runtime_metrics( "bulk_s3_delete" )
-	def bulk_s3_delete( self, credentials, s3_bucket, s3_path_list ):
-		s3_client = self.aws_client_factory.get_aws_client(
-			"s3",
-			credentials,
-		)
-
-		delete_data = []
-
-		for s3_path in s3_path_list:
-			delete_data.append({
-				"Key": s3_path,
-			})
-
-		response = s3_client.delete_objects(
-			Bucket=s3_bucket,
-			Delete={
-				"Objects": delete_data
-			},
-		)
-
-		return response
-
-	@run_on_executor
-	@emit_runtime_metrics( "get_s3_pipeline_execution_logs" )
-	def get_s3_pipeline_execution_logs( self, credentials, s3_prefix, max_results ):
-		return TaskSpawner._get_all_s3_paths(
-			self.aws_client_factory,
-			credentials,
-			credentials[ "logs_bucket" ],
-			s3_prefix,
-			max_results
-		)
-
-	@run_on_executor
-	@emit_runtime_metrics( "get_build_packages" )
-	def get_build_packages( self, credentials, s3_prefix, max_results ):
-		return TaskSpawner._get_all_s3_paths(
-			self.aws_client_factory,
-			credentials,
-			credentials[ "lambda_packages_bucket" ],
-			s3_prefix,
-			max_results
-		)
-
-	@run_on_executor
-	@emit_runtime_metrics( "get_s3_list_from_prefix" )
-	def get_s3_list_from_prefix( self, credentials, s3_bucket, s3_prefix, continuation_token, start_after ):
-		s3_client = self.aws_client_factory.get_aws_client(
-			"s3",
-			credentials,
-		)
-
-		s3_options = {
-			"Bucket": s3_bucket,
-			"Prefix": s3_prefix,
-			"Delimiter": "/",
-			"MaxKeys": 1000,
-		}
-
-		if continuation_token:
-			s3_options[ "ContinuationToken" ] = continuation_token
-
-		if start_after:
-			s3_options[ "StartAfter" ] = start_after
-
-		object_list_response = s3_client.list_objects_v2(
-			**s3_options
-		)
-
-		common_prefixes = []
-
-		# Handle the case of no prefixs (no logs written yet)
-		if not ( "CommonPrefixes" in object_list_response ):
-			return {
-				"common_prefixes": [],
-				"continuation_token": False
-			}
-
-		for result in object_list_response[ "CommonPrefixes" ]:
-			common_prefixes.append(
-				result[ "Prefix" ]
-			)
-
-		if "NextContinuationToken" in object_list_response:
-			continuation_token = object_list_response[ "NextContinuationToken" ]
-
-		# Sort list of prefixs to keep then canonicalized
-		# for the hash key used to determine if we need to
-		# re-partition the Athena table.
-		common_prefixes.sort()
-
-		return {
-			"common_prefixes": common_prefixes,
-			"continuation_token": continuation_token
-		}
-
-	@staticmethod
-	def _get_all_s3_paths( aws_client_factory, credentials, s3_bucket, prefix, max_results, **kwargs ):
-		s3_client = aws_client_factory.get_aws_client(
-			"s3",
-			credentials,
-		)
-
-		return_array = []
-		continuation_token = False
-		if max_results == -1:  # max_results -1 means get all results
-			max_keys = 1000
-		elif max_results <= 1000:
-			max_keys = max_results
-		else:
-			max_keys = 1000
-
-		# First check to prime it
-		response = s3_client.list_objects_v2(
-			Bucket=s3_bucket,
-			Prefix=prefix,
-			MaxKeys=max_keys,  # Max keys you can request at once
-			**kwargs
-		)
-
-		# Only list up to 10k pages (I hope this never happens!)
-		for _ in xrange(10000):
-			if continuation_token:
-				# Grab another page of results
-				response = s3_client.list_objects_v2(
-					Bucket=s3_bucket,
-					Prefix=prefix,
-					MaxKeys=max_keys,  # Max keys you can request at once
-					ContinuationToken=continuation_token,
-					**kwargs
-				)
-
-			if not ( "Contents" in response ):
-				break
-
-			for s3_object in response[ "Contents" ]:
-				return_array.append(
-					s3_object[ "Key" ]
-				)
-
-			# If the length is longer than the max results amount
-			# then just return the data.
-			if ( max_results != -1 ) and max_results <= len( return_array ):
-				break
-
-			if not response[ "IsTruncated" ]:
-				break
-
-			continuation_token = response[ "NextContinuationToken" ]
-
-		return return_array
-
-	@run_on_executor
-	@emit_runtime_metrics( "get_s3_pipeline_execution_ids" )
-	def get_s3_pipeline_execution_ids( self, credentials, timestamp_prefix, max_results, continuation_token ):
-		return TaskSpawner._get_all_s3_prefixes(
-			self.aws_client_factory,
-			credentials,
-			credentials[ "logs_bucket" ],
-			timestamp_prefix,
-			max_results,
-			continuation_token
-		)
-
-	@run_on_executor
-	@emit_runtime_metrics( "get_s3_pipeline_timestamp_prefixes" )
-	def get_s3_pipeline_timestamp_prefixes( self, credentials, project_id, max_results, continuation_token ):
-		return TaskSpawner._get_all_s3_prefixes(
-			self.aws_client_factory,
-			credentials,
-			credentials[ "logs_bucket" ],
-			project_id + "/",
-			max_results,
-			continuation_token
-		)
-
-	@staticmethod
-	def _get_all_s3_prefixes( aws_client_factory, credentials, s3_bucket, prefix, max_results, continuation_token ):
-		s3_client = aws_client_factory.get_aws_client(
-			"s3",
-			credentials,
-		)
-
-		return_array = []
-		if max_results == -1: # max_results -1 means get all results
-			max_keys = 1000
-		elif max_results <= 1000:
-			max_keys = max_results
-		else:
-			max_keys = 1000
-
-		list_objects_params = {
-			"Bucket": s3_bucket,
-			"Prefix": prefix,
-			"MaxKeys": max_keys, # Max keys you can request at once
-			"Delimiter": "/"
-		}
-
-		if continuation_token:
-			list_objects_params[ "ContinuationToken" ] = continuation_token
-
-		# First check to prime it
-		response = s3_client.list_objects_v2(
-			**list_objects_params
-		)
-
-		# Bound this loop to only execute MAX_LOOP_ITERATION times since we
-		# cannot guarantee that the condition `continuation_token == False`
-		# will ever be true.
-		for _ in xrange(1000):
-			if continuation_token:
-				list_objects_params[ "ContinuationToken" ] = continuation_token
-				# Grab another page of results
-				response = s3_client.list_objects_v2(
-					**list_objects_params
-				)
-
-			if "NextContinuationToken" in response:
-				continuation_token = response[ "NextContinuationToken" ]
-			else:
-				continuation_token = False
-
-			# No results
-			if not ( "CommonPrefixes" in response ):
-				break
-
-			for s3_prefix in response[ "CommonPrefixes" ]:
-				return_array.append(
-					s3_prefix[ "Prefix" ]
-				)
-
-			# If the length is longer than the max results amount
-			# then just return the data.
-			if ( max_results != -1 ) and max_results <= len( return_array ):
-				break
-
-			if not response[ "IsTruncated" ]:
-				break
-
-		return {
-			"prefixes": return_array,
-			"continuation_token": continuation_token
-		}
-
-	@run_on_executor
-	@emit_runtime_metrics( "get_aws_lambda_existence_info" )
-	def get_aws_lambda_existence_info( self, credentials, _id, _type, lambda_name ):
-		return TaskSpawner._get_aws_lambda_existence_info( self.aws_client_factory, credentials, _id, _type, lambda_name )
-
-	@staticmethod
-	def _get_aws_lambda_existence_info( aws_client_factory, credentials, _id, _type, lambda_name ):
-		lambda_client = aws_client_factory.get_aws_client(
-			"lambda",
-			credentials
-		)
-
-		try:
-			response = lambda_client.get_function(
-				FunctionName=lambda_name
-			)
-		except lambda_client.exceptions.ResourceNotFoundException:
-			return {
-				"id": _id,
-				"type": _type,
-				"name": lambda_name,
-				"exists": False
-			}
-
-		return {
-			"id": _id,
-			"type": _type,
-			"name": lambda_name,
-			"exists": True,
-			"arn": response[ "Configuration" ][ "FunctionArn" ]
-		}
-
-	@run_on_executor
-	@emit_runtime_metrics( "get_lambda_cloudwatch_logs" )
-	def get_lambda_cloudwatch_logs( self, credentials, log_group_name, stream_id ):
-		return TaskSpawner._get_lambda_cloudwatch_logs( self.aws_client_factory, credentials, log_group_name, stream_id )
-
-	@staticmethod
-	def _get_lambda_cloudwatch_logs( aws_client_factory, credentials, log_group_name, stream_id ):
-		cloudwatch_logs_client = aws_client_factory.get_aws_client(
-			"logs",
-			credentials
-		)
-
-		if not stream_id:
-			# Pull the last stream from CloudWatch
-			# Streams take time to propagate so wait if needed
-			streams_data = cloudwatch_logs_client.describe_log_streams(
-				logGroupName=log_group_name,
-				orderBy="LastEventTime",
-				limit=50
-			)
-
-			stream_id = streams_data[ "logStreams" ][ 0 ][ "logStreamName" ]
-
-		log_output = ""
-		attempts_remaining = 4
-		some_log_data_returned = False
-		forward_token = False
-		last_forward_token = False
-
-		while attempts_remaining > 0:
-			logit( "[ STATUS ] Grabbing log events from '" + log_group_name + "' at '" + stream_id + "'..." )
-			get_log_events_params = {
-				"logGroupName": log_group_name,
-				"logStreamName": stream_id
-			}
-
-			if forward_token:
-				get_log_events_params[ "nextToken" ] = forward_token
-
-			log_data = cloudwatch_logs_client.get_log_events(
-				**get_log_events_params
-			)
-
-			last_forward_token = forward_token
-			forward_token = False
-			forward_token = log_data[ "nextForwardToken" ]
-
-			# If we got nothing in response we'll try again
-			if len( log_data[ "events" ] ) == 0 and some_log_data_returned == False:
-				attempts_remaining = attempts_remaining - 1
-				time.sleep( 1 )
-				continue
-
-			# If that's the last of the log data, quit out
-			if last_forward_token == forward_token:
-				break
-
-			# Indicate we've at least gotten some log data previously
-			some_log_data_returned = True
-
-			for event_data in log_data[ "events" ]:
-				# Append log data
-				log_output += event_data[ "message" ]
-
-		return log_output
-
-	@run_on_executor
-	@emit_runtime_metrics( "get_cloudwatch_existence_info" )
-	def get_cloudwatch_existence_info( self, credentials, _id, _type, name ):
-		return TaskSpawner._get_cloudwatch_existence_info( self.aws_client_factory, credentials, _id, _type, name )
-
-	@staticmethod
-	def _get_cloudwatch_existence_info( aws_client_factory, credentials, _id, _type, name ):
-		events_client = aws_client_factory.get_aws_client(
-			"events",
-			credentials
-		)
-
-		try:
-			response = events_client.describe_rule(
-				Name=name,
-			)
-		except events_client.exceptions.ResourceNotFoundException:
-			return {
-				"id": _id,
-				"type": _type,
-				"name": name,
-				"exists": False
-			}
-
-		return {
-			"id": _id,
-			"type": _type,
-			"name": name,
-			"arn": response[ "Arn" ],
-			"exists": True,
-		}
-
-	@run_on_executor
-	@emit_runtime_metrics( "get_sqs_existence_info" )
-	def get_sqs_existence_info( self, credentials, _id, _type, name ):
-		return TaskSpawner._get_sqs_existence_info( self.aws_client_factory, credentials, _id, _type, name )
-
-	@staticmethod
-	def _get_sqs_existence_info( aws_client_factory, credentials, _id, _type, name ):
-		sqs_client = aws_client_factory.get_aws_client(
-			"sqs",
-			credentials,
-		)
-
-		try:
-			queue_url_response = sqs_client.get_queue_url(
-				QueueName=name,
-			)
-		except sqs_client.exceptions.QueueDoesNotExist:
-			return {
-				"id": _id,
-				"type": _type,
-				"name": name,
-				"exists": False
-			}
-
-		return {
-			"id": _id,
-			"type": _type,
-			"name": name,
-			"arn": "arn:aws:sqs:" + credentials[ "region" ] + ":" + str( credentials[ "account_id" ] ) + ":" + name,
-			"exists": True,
-		}
-
-	@run_on_executor
-	@emit_runtime_metrics( "get_sns_existence_info" )
-	def get_sns_existence_info( self, credentials, _id, _type, name ):
-		return TaskSpawner._get_sns_existence_info(
-			self.aws_client_factory, credentials, _id, _type, name )
-
-	@staticmethod
-	def _get_sns_existence_info( aws_client_factory, credentials, _id, _type, name ):
-		sns_client = aws_client_factory.get_aws_client(
-			"sns",
-			credentials
-		)
-
-		sns_topic_arn = "arn:aws:sns:" + credentials[ "region" ] + ":" + str( credentials[ "account_id" ] ) + ":" + name
-
-		try:
-			response = sns_client.get_topic_attributes(
-				TopicArn=sns_topic_arn
-			)
-		except sns_client.exceptions.NotFoundException:
-			return {
-				"id": _id,
-				"type": _type,
-				"name": name,
-				"exists": False
-			}
-
-		return {
-			"id": _id,
-			"type": _type,
-			"name": name,
-			"arn": sns_topic_arn,
-			"exists": True,
-		}
-
-	@run_on_executor
-	@emit_runtime_metrics( "create_rest_api" )
-	def create_rest_api( self, credentials, name, description, version ):
-		api_gateway_client = self.aws_client_factory.get_aws_client(
-			"apigateway",
-			credentials
-		)
-
-		response = api_gateway_client.create_rest_api(
-			name=name,
-			description=description,
-			version=version,
-			apiKeySource="HEADER",
-			endpointConfiguration={
-				"types": [
-					"EDGE",
-				]
-			},
-			binaryMediaTypes=[
-				"*/*"
-			],
-			tags={
-				"RefineryResource": "true"
-			}
-		)
-
-		return {
-			"id": response[ "id" ],
-			"name": response[ "name" ],
-			"description": response[ "description" ],
-			"version": response[ "version" ]
-		}
-
-	@run_on_executor
-	@emit_runtime_metrics( "deploy_api_gateway_to_stage" )
-	def deploy_api_gateway_to_stage( self, credentials, rest_api_id, stage_name ):
-		api_gateway_client = self.aws_client_factory.get_aws_client(
-			"apigateway",
-			credentials
-		)
-
-		deployment_response = api_gateway_client.create_deployment(
-			restApiId=rest_api_id,
-			stageName=stage_name,
-			stageDescription="API Gateway deployment deployed via refinery",
-			description="API Gateway deployment deployed via refinery"
-		)
-
-		deployment_id = deployment_response[ "id" ]
-
-		return {
-			"id": rest_api_id,
-			"stage_name": stage_name,
-			"deployment_id": deployment_id,
-		}
-
-	@run_on_executor
-	@emit_runtime_metrics( "create_resource" )
-	def create_resource( self, credentials, rest_api_id, parent_id, path_part ):
-		api_gateway_client = self.aws_client_factory.get_aws_client(
-			"apigateway",
-			credentials
-		)
-
-		response = api_gateway_client.create_resource(
-			restApiId=rest_api_id,
-			parentId=parent_id,
-			pathPart=path_part
-		)
-
-		return {
-			"id": response[ "id" ],
-			"api_gateway_id": rest_api_id,
-			"parent_id": parent_id,
-		}
-
-	@run_on_executor
-	@emit_runtime_metrics( "create_method" )
-	def create_method( self, credentials, method_name, rest_api_id, resource_id, http_method, api_key_required ):
-		api_gateway_client = self.aws_client_factory.get_aws_client(
-			"apigateway",
-			credentials
-		)
-
-		response = api_gateway_client.put_method(
-			restApiId=rest_api_id,
-			resourceId=resource_id,
-			httpMethod=http_method,
-			authorizationType="NONE",
-			apiKeyRequired=api_key_required,
-			operationName=method_name,
-		)
-
-		return {
-			"method_name": method_name,
-			"rest_api_id": rest_api_id,
-			"resource_id": resource_id,
-			"http_method": http_method,
-			"api_key_required": api_key_required,
-		}
-
-	@run_on_executor
-	@emit_runtime_metrics( "clean_lambda_iam_policies" )
-	def clean_lambda_iam_policies( self, credentials, lambda_name ):
-		lambda_client = self.aws_client_factory.get_aws_client(
-			"lambda",
-			credentials
-		)
-
-		api_gateway_client = self.aws_client_factory.get_aws_client(
-			"apigateway",
-			credentials
-		)
-
-		logit( "Cleaning up IAM policies from no-longer-existing API Gateways attached to Lambda..." )
-		try:
-			response = lambda_client.get_policy(
-				FunctionName=lambda_name,
-			)
-		except ClientError as e:
-			if e.response[ "Error" ][ "Code" ] == "ResourceNotFoundException":
-				return {}
-			raise
-
-		existing_lambda_statements = json.loads(
-			response[ "Policy" ]
-		)[ "Statement" ]
-
-		for statement in existing_lambda_statements:
-			# Try to extract API gateway
-			try:
-				source_arn = statement[ "Condition" ][ "ArnLike" ][ "AWS:SourceArn" ]
-				arn_parts = source_arn.split( ":" )
-			except:
-				continue
-
-			# Make sure it's an API Gateway policy
-			if not source_arn.startswith( "arn:aws:execute-api:" ):
-				continue
-
-			try:
-				api_gateway_id = arn_parts[ 5 ]
-				api_gateway_data = api_gateway_client.get_rest_api(
-					restApiId=api_gateway_id,
-				)
-			except:
-				logit( "API Gateway does not exist, deleting IAM policy..." )
-
-				delete_permission_response = lambda_client.remove_permission(
-					FunctionName=lambda_name,
-					StatementId=statement[ "Sid" ]
-				)
-
-		return {}
-
-	@run_on_executor
-	@emit_runtime_metrics( "add_integration_response" )
-	def add_integration_response( self, credentials, rest_api_id, resource_id, http_method, lambda_name ):
-		api_gateway_client = self.aws_client_factory.get_aws_client(
-			"apigateway",
-			credentials
-		)
-		response = api_gateway_client.put_integration_response(
-			restApiId=rest_api_id,
-			resourceId=resource_id,
-			httpMethod=http_method,
-			statusCode="200",
-			contentHandling="CONVERT_TO_TEXT"
-		)
-
-	@run_on_executor
-	@emit_runtime_metrics( "link_api_method_to_lambda" )
-	def link_api_method_to_lambda( self, credentials, rest_api_id, resource_id, http_method, api_path, lambda_name ):
-		api_gateway_client = self.aws_client_factory.get_aws_client(
-			"apigateway",
-			credentials
-		)
-
-		lambda_client = self.aws_client_factory.get_aws_client(
-			"lambda",
-			credentials
-		)
-
-		lambda_uri = "arn:aws:apigateway:" + credentials[ "region" ] + ":lambda:path/" + lambda_client.meta.service_model.api_version + "/functions/arn:aws:lambda:" + credentials[ "region" ] + ":" + str( credentials[ "account_id" ] ) + ":function:" + lambda_name + "/invocations"
-
-		integration_response = api_gateway_client.put_integration(
-			restApiId=rest_api_id,
-			resourceId=resource_id,
-			httpMethod=http_method,
-			type="AWS_PROXY",
-			integrationHttpMethod="POST", # MUST be POST: https://github.com/boto/boto3/issues/572#issuecomment-239294381
-			uri=lambda_uri,
-			connectionType="INTERNET",
-			timeoutInMillis=29000 # 29 seconds
-		)
-
-		"""
-		For AWS Lambda you need to add a permission to the Lambda function itself
-		via the add_permission API call to allow invocation via the CloudWatch event.
-		"""
-		source_arn = "arn:aws:execute-api:" + credentials[ "region" ] + ":" + str( credentials[ "account_id" ] ) + ":" + rest_api_id + "/*/" + http_method + api_path
-
-		# We have to clean previous policies we added from this Lambda
-		# Scan over all policies and delete any which aren't associated with
-		# API Gateways that actually exist!
-
-		lambda_permission_add_response = lambda_client.add_permission(
-			FunctionName=lambda_name,
-			StatementId=str( uuid.uuid4() ).replace( "_", "" ) + "_statement",
-			Action="lambda:*",
-			Principal="apigateway.amazonaws.com",
-			SourceArn=source_arn
-		)
-
-		return {
-			"api_gateway_id": rest_api_id,
-			"resource_id": resource_id,
-			"http_method": http_method,
-			"lambda_name": lambda_name,
-			"type": integration_response[ "type" ],
-			"arn": integration_response[ "uri" ],
-			"statement": lambda_permission_add_response[ "Statement" ]
-		}
->>>>>>> e63eaa1b
+        )