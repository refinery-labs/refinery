import json
import os

import requests
from tornado import httpclient, gen
from tornado.httpclient import HTTPError


class GithubAssistant:
    _API_BASE_HEADERS = {
        "Accept": "application/json",
        "User-Agent": "Tornado OAuth"
    }
    _ACCESS_TOKEN_HEADER_FORMAT = "token {access_token}"
    _OAUTH_LIST_USER_URL = "https://api.github.com/user/repos"

    def __init__(self, logger):
        self.logger = logger

        # TODO: Allow this to be stubbed via the constructor
        self.http = httpclient.AsyncHTTPClient()

    def _get_auth_base_headers( self, access_token ):
        base_headers = self._API_BASE_HEADERS
        base_headers["Authorization"] = self._ACCESS_TOKEN_HEADER_FORMAT.format(access_token=access_token)
        return base_headers

    # https://developer.github.com/v3/repos/#list-repositories-for-the-authenticated-user
    @gen.coroutine
    def list_repos_for_user( self, access_token, page=0 ):
        try:
            response = yield self.http.fetch(
                # Grab 100 pages at a time and sort them by the most recently updated projects.
                self._OAUTH_LIST_USER_URL + '?per_page=100&sort=updated&page=' + str(page),
                headers=self._get_auth_base_headers(access_token)
            )
        except HTTPError as e:
            raise Exception( "Unable to list repos for user via token from Github: " + str(e) )

        if not response:
            raise Exception( "Missing body when listing users via token from Github" )

        # TODO check exception
        parsed_response = json.loads(response.body)

<<<<<<< HEAD
        # print('response', json.dumps(parsed_response, indent=2))
        with open('/work/text-contents.json', 'w') as json_file:
            json_file.write(str(response.body))

=======
>>>>>>> 9d2bc345
        repos = []
        for repo_result in parsed_response:
            repos.append({
                "clone_url": repo_result["clone_url"],
                "description": repo_result["description"],
                "full_name": repo_result["full_name"],
                "stargazers_count": repo_result["stargazers_count"],
                "updated_at": repo_result["updated_at"],
                "private": repo_result["private"]
            })

        # Grab additional pages (pagination)
        if "Link" in response.headers:
            parsed_links = requests.utils.parse_header_links(response.headers['Link'])
            next_link = [link for link in parsed_links if link["rel"] == "next"]

            if len(next_link) > 0:
                # Recursive call with the deeper page
                # TODO: We can optimize this by grabbing the "last" page and then, in parallel, grabbing the pages.
                repos = repos + (yield self.list_repos_for_user(access_token, page + 1))

        raise gen.Return( repos )<|MERGE_RESOLUTION|>--- conflicted
+++ resolved
@@ -43,13 +43,6 @@
         # TODO check exception
         parsed_response = json.loads(response.body)
 
-<<<<<<< HEAD
-        # print('response', json.dumps(parsed_response, indent=2))
-        with open('/work/text-contents.json', 'w') as json_file:
-            json_file.write(str(response.body))
-
-=======
->>>>>>> 9d2bc345
         repos = []
         for repo_result in parsed_response:
             repos.append({
