from __future__ import annotations

from tornado import gen
from typing import Dict, List, TYPE_CHECKING

from assistants.deployments.diagram.workflow_states import WorkflowState
from pyconstants.project_constants import PYTHON_36_TEMPORAL_RUNTIME_PRETTY_NAME
from pyconstants.project_constants import NODEJS_10_TEMPORAL_RUNTIME_PRETTY_NAME

if TYPE_CHECKING:
    from assistants.deployments.diagram.deploy_diagram import DeploymentDiagram
    from assistants.task_spawner.task_spawner_assistant import TaskSpawner


class CodeBlockWorkflowState(WorkflowState):
    def __init__(self, *args, is_inline_execution=False, **kwargs):
        super().__init__(*args, **kwargs)

        self.language = None
        self.code = None
        self.libraries = None
        self.layers = []
        # Default runtime
        self.runtime = "provided"
        self.handler = "lambda._init"

        self.is_inline_execution = is_inline_execution

        self.environment_variables = {}
        self.shared_files_list: List = []

    def setup(self, deploy_diagram: DeploymentDiagram, workflow_state_json: Dict[str, object]):
        super().setup(deploy_diagram, workflow_state_json)

        if self.is_inline_execution:
            self.environment_variables = {
                env_var["key"]: env_var["value"]
                for env_var in workflow_state_json["environment_variables"]
            }
        else:
            self.environment_variables = self._get_project_env_vars(deploy_diagram, workflow_state_json)

        if "shared_files" in workflow_state_json:
            self.shared_files_list = workflow_state_json["shared_files"]

        self.shared_files_list.extend(deploy_diagram.lookup_workflow_files(self.id))

        language = workflow_state_json.get("language")
        code = workflow_state_json.get("code")
        libraries = workflow_state_json.get("libraries")
        layers = workflow_state_json.get("layers")

        if language is not None:
            self.language = language

        if language == PYTHON_36_TEMPORAL_RUNTIME_PRETTY_NAME:
            self.runtime = "python3.6"
            self.handler = "lambda_function.lambda_handler"
<<<<<<< HEAD
        elif language == NODEJS_12_TEMPORAL_RUNTIME_PRETTY_NAME:
=======
        elif language == NODEJS_10_TEMPORAL_RUNTIME_PRETTY_NAME:
>>>>>>> 9e1fec30
            self.runtime = "nodejs12.x"
            self.handler = "index.handler"

        if code is not None:
            self.code = code

        if libraries is not None:
            self.libraries = libraries

        if layers is not None:
            self.layers = layers

    def serialize(self) -> Dict[str, str]:
        base_ws_state = super().serialize()
        return {
            **base_ws_state,
            "language": self.language,
            "code": self.code,
            "layers": self.layers,
            "libraries": self.libraries,
            "environment_variables": self.environment_variables
        }

    def _get_project_env_vars(self, deploy_diagram: DeploymentDiagram, workflow_state_json):
        workflow_state_env_vars = []

        environment_variables = workflow_state_json.get("environment_variables")

        if environment_variables is None:
            return {}

        tmp_env_vars: Dict[str, Dict[str, str]] = {
            env_var_uuid: env_var
            for env_var_uuid, env_var in environment_variables.items()
        }

        project_env_vars = deploy_diagram.project_config["environment_variables"]
        for env_var_uuid, env_data in tmp_env_vars.items():
            project_env_var = project_env_vars.get(env_var_uuid)

            if project_env_var is None:
                continue

            # Add value to match schema
            tmp_env_vars[env_var_uuid]["value"] = project_env_var["value"]

            workflow_state_env_vars.append({
                "key": tmp_env_vars[env_var_uuid]["name"],
                "value": project_env_var["value"]
            })

        deploy_diagram.set_env_vars_for_workflow_state(self, workflow_state_env_vars)

        return {
            env_var["name"]: env_var.get("value") if env_var.get("value") is not None else ""
            for _, env_var in tmp_env_vars.items()
        }

    @gen.coroutine
    def predeploy(self, task_spawner: TaskSpawner):
        pass

    def deploy(self, task_spawner, project_id, project_config):
        pass

    @gen.coroutine
    def cleanup(self, task_spawner: TaskSpawner, deployment: DeploymentDiagram):
        pass<|MERGE_RESOLUTION|>--- conflicted
+++ resolved
@@ -56,11 +56,7 @@
         if language == PYTHON_36_TEMPORAL_RUNTIME_PRETTY_NAME:
             self.runtime = "python3.6"
             self.handler = "lambda_function.lambda_handler"
-<<<<<<< HEAD
-        elif language == NODEJS_12_TEMPORAL_RUNTIME_PRETTY_NAME:
-=======
         elif language == NODEJS_10_TEMPORAL_RUNTIME_PRETTY_NAME:
->>>>>>> 9e1fec30
             self.runtime = "nodejs12.x"
             self.handler = "index.handler"
 
