--- conflicted
+++ resolved
@@ -38,16 +38,6 @@
         )
 
         # Cleanup the source mappings for when we recreate this lambda and they do not persist
-<<<<<<< HEAD
-        event_source_mappings = list_lambda_event_source_mappings_by_name(aws_client_factory, credentials, name)
-        for mapping in event_source_mappings:
-            if mapping.state != "Enabled" and mapping.state != "Disabled":
-                logit("TODO if this event source mapping is not in a deletable state, then we have to wait")
-
-            lambda_client.delete_event_source_mapping(
-                UUID=mapping.uuid
-            )
-=======
         event_source_mappings = []
         if name is not None:
             event_source_mappings = list_lambda_event_source_mappings_by_name(aws_client_factory, credentials, name)
@@ -65,7 +55,6 @@
 
                     attempts += 1
                     time.sleep(1)
->>>>>>> 85843836
 
         was_deleted = False
         try:
