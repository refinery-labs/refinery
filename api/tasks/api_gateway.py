from __future__ import annotations

import time
from uuid import uuid4

import botocore
from botocore.exceptions import ClientError
from typing import TYPE_CHECKING

from assistants.decorators import aws_exponential_backoff
from assistants.deployments.aws_workflow_manager import api_endpoint
from utils.general import logit
from utils.wrapped_aws_functions import api_gateway_create_rest_api, api_gateway_create_deployment, \
    api_gateway_create_resource, api_gateway_put_method, api_gateway_put_integration, \
    api_gateway_put_integration_response

if TYPE_CHECKING:
    from assistants.deployments.aws.api_endpoint import ApiEndpointWorkflowState


def create_rest_api(aws_client_factory, credentials, name, description, version):
    api_gateway_client = aws_client_factory.get_aws_client(
        "apigateway",
        credentials
    )

    response = api_gateway_create_rest_api(
        api_gateway_client,
        name=name,
        description=description,
        version=version,
        api_key_source="HEADER",
        endpoint_configuration={
            "types": [
                "EDGE",
            ]
        },
        binary_media_types=[
            "*/*"
        ],
        tags={
            "RefineryResource": "true"
        }
    )

    return response["id"]


def deploy_api_gateway_to_stage(aws_client_factory, credentials, rest_api_id, stage_name):
    api_gateway_client = aws_client_factory.get_aws_client(
        "apigateway",
        credentials
    )

    deployment_response = api_gateway_create_deployment(
        api_gateway_client,
        rest_api_id,
        stage_name
    )

    deployment_id = deployment_response["id"]

    return {
        "id": rest_api_id,
        "stage_name": stage_name,
        "deployment_id": deployment_id,
    }


def create_resource(aws_client_factory, credentials, rest_api_id, parent_id, path_part):
    api_gateway_client = aws_client_factory.get_aws_client(
        "apigateway",
        credentials
    )

    response = api_gateway_create_resource(
        api_gateway_client,
        rest_api_id,
        parent_id,
        path_part
    )

    return response["id"]


def create_method(aws_client_factory, credentials, method_name, rest_api_id, resource_id, http_method, api_key_required):
    api_gateway_client = aws_client_factory.get_aws_client(
        "apigateway",
        credentials
    )

    api_gateway_put_method(
        api_gateway_client,
        rest_api_id,
        resource_id,
        http_method,
        api_key_required,
        method_name
    )

    return {
        "method_name": method_name,
        "rest_api_id": rest_api_id,
        "resource_id": resource_id,
        "http_method": http_method,
        "api_key_required": api_key_required,
    }


def get_lambda_uri_for_api_method(aws_client_factory, credentials, api_endpoint: ApiEndpointWorkflowState):
    lambda_client = aws_client_factory.get_aws_client(
        "lambda",
        credentials
    )

    api_version = lambda_client.meta.service_model.api_version
    return api_endpoint.get_lambda_uri(api_version)


<<<<<<< HEAD
@aws_exponential_backoff(max_attempts=10)
def try_to_put_api_integration(api_gateway_client, rest_api_id, resource_id, api_endpoint: ApiEndpointWorkflowState, lambda_uri):
    return api_gateway_client.put_integration(
        restApiId=rest_api_id,
        resourceId=resource_id,
        httpMethod=api_endpoint.http_method,
        type="AWS_PROXY",
        # MUST be POST: https://github.com/boto/boto3/issues/572#issuecomment-239294381
        integrationHttpMethod="POST",
        uri=lambda_uri,
        connectionType="INTERNET",
        timeoutInMillis=29000  # 29 seconds
    )


@aws_exponential_backoff(max_attempts=10)
def try_to_put_http_api_integration(api_gateway_client, rest_api_id, resource_id, api_endpoint: ApiEndpointWorkflowState, http_url):
    return api_gateway_client.put_integration(
        restApiId=rest_api_id,
        resourceId=resource_id,
        httpMethod=api_endpoint.http_method,
        type="HTTP_PROXY",
        integrationHttpMethod=api_endpoint.http_method,
        uri=http_url,
        connectionType="INTERNET",
        timeoutInMillis=29000  # 29 seconds
    )


@aws_exponential_backoff(max_attempts=10)
def try_to_put_integration_response(api_gateway_client, rest_api_id, resource_id, api_endpoint):
    return api_gateway_client.put_integration_response(
        restApiId=rest_api_id,
        resourceId=resource_id,
        httpMethod=api_endpoint.http_method,
        statusCode="200",
        contentHandling="CONVERT_TO_TEXT"
    )


=======
>>>>>>> 2097d6cc
def link_api_method_to_lambda(aws_client_factory, credentials, rest_api_id, resource_id, api_endpoint: ApiEndpointWorkflowState):
    api_gateway_client = aws_client_factory.get_aws_client(
        "apigateway",
        credentials
    )

    lambda_client = aws_client_factory.get_aws_client(
        "lambda",
        credentials
    )

    api_version = lambda_client.meta.service_model.api_version
    lambda_uri = api_endpoint.get_lambda_uri(api_version)

    try:
        integration_response = api_gateway_put_integration(
            api_gateway_client,
            rest_api_id,
            resource_id,
            api_endpoint,
            lambda_uri
        )
    except ClientError as e:
        raise Exception(f"Unable to set integration {rest_api_id} {resource_id} for lambda {lambda_uri}: {str(e)}")

    source_arn = api_endpoint.get_source_arn(rest_api_id)

    # We have to clean previous policies we added from this Lambda
    # Scan over all policies and delete any which aren't associated with
    # API Gateways that actually exist!

    lambda_permission_add_response = lambda_client.add_permission(
        FunctionName=api_endpoint.name,
        StatementId=str(uuid4()).replace("_", "") + "_statement",
        Action="lambda:*",
        Principal="apigateway.amazonaws.com",
        SourceArn=source_arn
    )

    # Clown-shoes AWS bullshit for binary response
    try:
        api_gateway_put_integration_response(
            api_gateway_client,
            rest_api_id,
            resource_id,
            api_endpoint
        )
    except ClientError as e:
        raise Exception(f"Unable to set integration response {rest_api_id} {resource_id} for lambda {lambda_uri}: {str(e)}")

    return {
        "api_gateway_id": rest_api_id,
        "resource_id": resource_id,
        "http_method": api_endpoint.http_method,
        "lambda_name": api_endpoint.name,
        "type": integration_response["type"],
        "arn": integration_response["uri"],
        "statement": lambda_permission_add_response["Statement"]
    }


def link_api_method_to_workflow(aws_client_factory, credentials, rest_api_id, resource_id, api_endpoint: api_endpoint.ApiEndpointWorkflowState):
    api_gateway_client = aws_client_factory.get_aws_client(
        "apigateway",
        credentials
    )

    try:
        integration_response = try_to_put_http_api_integration(
            api_gateway_client,
            rest_api_id,
            resource_id,
            api_endpoint,
            api_endpoint._workflow_manager_invoke_url
        )
    except ClientError as e:
        raise Exception(f"Unable to set integration {rest_api_id} {resource_id} for url {api_endpoint._workflow_manager_invoke_url}: {str(e)}")

    # Clown-shoes AWS bullshit for binary response
    try:
        try_to_put_integration_response(
            api_gateway_client,
            rest_api_id,
            resource_id,
            api_endpoint
        )
    except ClientError as e:
        raise Exception(f"Unable to set integration response {rest_api_id} {resource_id} for ur {api_endpoint._workflow_manager_invoke_url}: {str(e)}")<|MERGE_RESOLUTION|>--- conflicted
+++ resolved
@@ -12,7 +12,7 @@
 from utils.general import logit
 from utils.wrapped_aws_functions import api_gateway_create_rest_api, api_gateway_create_deployment, \
     api_gateway_create_resource, api_gateway_put_method, api_gateway_put_integration, \
-    api_gateway_put_integration_response
+    api_gateway_put_integration_response, try_to_put_http_api_integration, try_to_put_integration_response
 
 if TYPE_CHECKING:
     from assistants.deployments.aws.api_endpoint import ApiEndpointWorkflowState
@@ -117,49 +117,6 @@
     return api_endpoint.get_lambda_uri(api_version)
 
 
-<<<<<<< HEAD
-@aws_exponential_backoff(max_attempts=10)
-def try_to_put_api_integration(api_gateway_client, rest_api_id, resource_id, api_endpoint: ApiEndpointWorkflowState, lambda_uri):
-    return api_gateway_client.put_integration(
-        restApiId=rest_api_id,
-        resourceId=resource_id,
-        httpMethod=api_endpoint.http_method,
-        type="AWS_PROXY",
-        # MUST be POST: https://github.com/boto/boto3/issues/572#issuecomment-239294381
-        integrationHttpMethod="POST",
-        uri=lambda_uri,
-        connectionType="INTERNET",
-        timeoutInMillis=29000  # 29 seconds
-    )
-
-
-@aws_exponential_backoff(max_attempts=10)
-def try_to_put_http_api_integration(api_gateway_client, rest_api_id, resource_id, api_endpoint: ApiEndpointWorkflowState, http_url):
-    return api_gateway_client.put_integration(
-        restApiId=rest_api_id,
-        resourceId=resource_id,
-        httpMethod=api_endpoint.http_method,
-        type="HTTP_PROXY",
-        integrationHttpMethod=api_endpoint.http_method,
-        uri=http_url,
-        connectionType="INTERNET",
-        timeoutInMillis=29000  # 29 seconds
-    )
-
-
-@aws_exponential_backoff(max_attempts=10)
-def try_to_put_integration_response(api_gateway_client, rest_api_id, resource_id, api_endpoint):
-    return api_gateway_client.put_integration_response(
-        restApiId=rest_api_id,
-        resourceId=resource_id,
-        httpMethod=api_endpoint.http_method,
-        statusCode="200",
-        contentHandling="CONVERT_TO_TEXT"
-    )
-
-
-=======
->>>>>>> 2097d6cc
 def link_api_method_to_lambda(aws_client_factory, credentials, rest_api_id, resource_id, api_endpoint: ApiEndpointWorkflowState):
     api_gateway_client = aws_client_factory.get_aws_client(
         "apigateway",
