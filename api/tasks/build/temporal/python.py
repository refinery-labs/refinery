from io import BytesIO
from uuid import uuid4
from zipfile import ZIP_DEFLATED, ZipFile

from yaml import dump

from pyconstants.project_constants import PYTHON_36_TEMPORAL_RUNTIME_PRETTY_NAME, EMPTY_ZIP_DATA
from tasks.build.common import get_codebuild_artifact_zip_data, get_final_zip_package_path
from utils.block_libraries import generate_libraries_dict, get_requirements_text
from utils.general import add_file_to_zipfile
from uuid import uuid4


BUILDSPEC = dump({
    "artifacts": {
        "files": [
            "**/*"
        ]
    },
    "phases": {
        "build": {
            "commands": [
                "pip install --target . -r requirements.txt" ]
        },
    },
    "run-as": "root",
    "version": 0.1
})


class Python36Builder:
    RUNTIME = "python3.6"
    RUNTIME_PRETTY_NAME = PYTHON_36_TEMPORAL_RUNTIME_PRETTY_NAME

    def __init__(self, app_config, aws_client_factory, credentials, code, libraries):
        # TODO use dependency injection
        self.app_config = app_config
        self.aws_client_factory = aws_client_factory
        self.credentials = credentials
        self.code = str(code)
        self.libraries = [
            *libraries,
            "boto3"
        ]
        self.libraries_object = generate_libraries_dict(self.libraries)

    @property
    def lambda_function(self):
        return self.app_config.get("LAMBDA_TEMPORAL_RUNTIMES")[self.RUNTIME]

    def build(self):
        base_zip_data = self.get_zip_with_deps() if len(self.libraries) > 0 else b''

        # Create a virtual file handler for the Lambda zip package
        lambda_package_zip = BytesIO(base_zip_data)

        with ZipFile(lambda_package_zip, "a", ZIP_DEFLATED) as zip_file_handler:
            add_file_to_zipfile(zip_file_handler, "refinery_main.py", self.code)
            add_file_to_zipfile(zip_file_handler, "lambda_function.py", self.lambda_function)

        lambda_package_zip_data = lambda_package_zip.getvalue()
        lambda_package_zip.close()

        return lambda_package_zip_data

    def get_zip_with_deps(self):
        s3_zip_path = get_final_zip_package_path(
            self.RUNTIME,
            self.libraries_object
        )

        build_id = self.start_codebuild()

        # This continually polls for the CodeBuild build to finish
        # Once it does it returns the raw artifact zip data.
<<<<<<< HEAD
        return get_codebuild_artifact_zip_data(self.aws_client_factory, self.credentials, build_id, s3_zip_path)
=======
        return get_codebuild_artifact_zip_data(
            self.aws_client_factory,
            self.credentials,
            build_id,
            s3_zip_path
        )
>>>>>>> 2bc10595

    def start_codebuild(self):
        """
        Returns a build ID to be polled at a later time
        """
        codebuild_client = self.aws_client_factory.get_aws_client(
            "codebuild",
            self.credentials
        )

        s3_client = self.aws_client_factory.get_aws_client(
            "s3",
            self.credentials
        )

        # Create empty zip file
        codebuild_zip = BytesIO()

        with ZipFile(codebuild_zip, "a", ZIP_DEFLATED) as zip_file_handler:
            # Write buildspec.yml defining the build process
            add_file_to_zipfile(
                zip_file_handler,
                "buildspec.yml",
                BUILDSPEC
            )

            # Write the package.json
            add_file_to_zipfile(
                zip_file_handler,
                "requirements.txt",
                get_requirements_text(self.libraries_object)
            )

        codebuild_zip_data = codebuild_zip.getvalue()
        codebuild_zip.close()

        # S3 object key of the build package, randomly generated.
        s3_key = "buildspecs/" + str(uuid4()) + ".zip"

        # Write the CodeBuild build package to S3
        s3_response = s3_client.put_object(
            Bucket=self.credentials["lambda_packages_bucket"],
            Body=codebuild_zip_data,
            Key=s3_key,
            ACL="public-read",  # THIS HAS TO BE PUBLIC READ FOR SOME FUCKED UP REASON I DONT KNOW WHY
        )

        # Fire-off the build
        codebuild_response = codebuild_client.start_build(
            projectName="refinery-builds",
            sourceTypeOverride="S3",
            imageOverride="docker.io/python:3.6.9",
            sourceLocationOverride=self.credentials["lambda_packages_bucket"] + "/" + s3_key,
        )

        build_id = codebuild_response["build"]["id"]
        return build_id<|MERGE_RESOLUTION|>--- conflicted
+++ resolved
@@ -73,16 +73,12 @@
 
         # This continually polls for the CodeBuild build to finish
         # Once it does it returns the raw artifact zip data.
-<<<<<<< HEAD
-        return get_codebuild_artifact_zip_data(self.aws_client_factory, self.credentials, build_id, s3_zip_path)
-=======
         return get_codebuild_artifact_zip_data(
             self.aws_client_factory,
             self.credentials,
             build_id,
             s3_zip_path
         )
->>>>>>> 2bc10595
 
     def start_codebuild(self):
         """
