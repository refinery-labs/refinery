--- conflicted
+++ resolved
@@ -63,13 +63,8 @@
 
     build_status = None
 
-<<<<<<< HEAD
-    # Loop until we have the build information (up to ~5 minutes)
-    for _ in range(60):
-=======
     # Loop until we have the build information (up to ~2 minutes)
     for _ in range(100):
->>>>>>> 2097d6cc
         # Check the status of the build we just kicked off
         try:
             codebuild_build_status_response = codebuild_client.batch_get_builds(
