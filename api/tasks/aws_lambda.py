--- conflicted
+++ resolved
@@ -1,14 +1,8 @@
 from __future__ import annotations
 
-<<<<<<< HEAD
-import copy
 import zipfile
 from io import BytesIO
-=======
-import time
->>>>>>> 2097d6cc
 from typing import TYPE_CHECKING
-from zipfile import ZIP_DEFLATED, ZipFile
 
 from assistants.decorators import aws_exponential_backoff
 from assistants.deployments.aws.response_types import LambdaEventSourceMapping
@@ -36,7 +30,7 @@
 from utils.wrapped_aws_functions import lambda_list_event_source_mappings, api_gateway_get_rest_api, \
     lambda_list_functions, lambda_put_function_concurrency, lambda_invoke, LambdaLogType, LambdaInvocationType, \
     lambda_delete_function, lambda_publish_version, lambda_update_function_code, lambda_update_function_configuration, \
-    lambda_get_policy, lambda_remove_permission
+    lambda_get_policy, lambda_remove_permission, delete_aws_lambda
 
 if TYPE_CHECKING:
     from assistants.deployments.aws.lambda_function import LambdaWorkflowState
@@ -462,7 +456,7 @@
     return response
 
 
-<<<<<<< HEAD
+@aws_exponential_backoff()
 def deploy_aws_lambda_with_code(aws_client_factory, credentials, lambda_object: LambdaWorkflowState, workflow_manager_invoke_url):
     # Generate environment variables data structure
     env_data = {
@@ -533,9 +527,7 @@
     return response
 
 
-=======
 @aws_exponential_backoff()
->>>>>>> 2097d6cc
 def publish_new_aws_lambda_version(app_config, aws_client_factory, credentials, lambda_object: LambdaWorkflowState):
     """
     Here we do caching to see if we've done this exact build before
