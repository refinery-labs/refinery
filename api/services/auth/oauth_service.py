import pinject

from controller.auth.oauth_user_data import OAuthUserData
from models.user_oauth_account import UserOAuthAccountModel
from models.user_oauth_data_record import UserOAuthDataRecordModel
from models.users import User


class OAuthServiceBindingSpec(pinject.BindingSpec):
	@pinject.provides("oauth_service")
	def provider_oauth_service( self, logger ):
		return OAuthService(logger)


class OAuthService:

<<<<<<< HEAD
	def __init__( self, logger ):
		"""
		Manages creation of OAuth records in the database via SQLAlchemy.
		:type logger: logit
		"""
		self.logger = logger

	@staticmethod
	def search_for_existing_user( dbsession, oauth_user_data ):
		"""	
		Attempts to associate the OAuth data against an existing user.	
		:type dbsession: sqlalchemy.orm.Session	
		:type oauth_user_data: OAuthUserData	
		:returns If successful, returns the user. Otherwise, returns None.	
		:rtype User	
		"""
		# Check against the database for any existing OAuth users
		# TODO: Make this filter be case-insensitive
		existing_oauth_match = dbsession.query( UserOAuthAccountModel ).filter_by(
			provider=oauth_user_data.provider,
			provider_unique_id=oauth_user_data.provider_unique_id
		).first()

		# Fetch the existing user if there is a match
		if existing_oauth_match is not None:
			return dbsession.query( User ).filter_by( id=existing_oauth_match.user_id ).first()

		# Check if any users already are signed up with the same email as what we just retrieved
		# NOTE: This could result in account takeover so might be worth adding a verification step here eventually
		# TODO: Make this filter be case-insensitive
		existing_user_match = dbsession.query( User ).filter_by( email=oauth_user_data.email ).first()

		if existing_user_match is not None:
			return existing_user_match

		# No matches, so just return nothing
		return None

	def add_token_for_user( self, dbsession, user, oauth_user_data ):
		"""
		Associates the OAuth data against an existing user.
		:type dbsession: sqlalchemy.orm.Session
		:param user: User to associate the OAuth data with.
		:type user: User
		:param oauth_user_data: OAuth record to associate with the user.
		:type oauth_user_data: OAuthUserData
		:returns The OAuth account record for the provider
		:rtype UserOAuthAccountModel
		"""

		user_oauth_account = self.create_or_retrieve_existing_oauth_provider_for_user(
			dbsession,
			oauth_user_data.provider_unique_id,
			user.id,
			oauth_user_data.provider
		)

		user_oauth_data_record = UserOAuthDataRecordModel(
			oauth_user_data.raw_response_data,
			oauth_user_data.access_token,
			user_oauth_account.id
		)

		user_oauth_account.oauth_data_records.append( user_oauth_data_record )

		user.oauth_token_entries.append( user_oauth_account )

		return user_oauth_account

	def create_or_retrieve_existing_oauth_provider_for_user( self, dbsession, provider_unique_id, user_id, provider ):
		"""
		Locates and returns an OAuth provider record for a given user_id and provider type.
		If none exists, it will create a new OAuth record instance.
		:type dbsession: sqlalchemy.orm.Session
		:param provider_unique_id: Unique ID for user, as provided by the OAuth provider.
		:type provider_unique_id: basestring
		:param user_id: ID of a user
		:type user_id: basestring
		:param provider: The provider type
		:type provider: basestring
		:return: A matching record or nothing.
		:rtype UserOAuthAccountModel
		"""

		user_oauth_account = self.get_existing_oauth_provider_for_user( dbsession, user_id, provider )

		if user_oauth_account is not None:
			return user_oauth_account

		# Create a new record if one doesn't exist
		return UserOAuthAccountModel( provider, provider_unique_id, user_id )

	def get_existing_oauth_provider_for_user( self, dbsession, user_id, provider ):
		"""
		Locates and returns an OAuth provider record for a given user_id and provider type.
		:type dbsession: sqlalchemy.orm.Session
		:param user_id: ID of a user
		:type user_id: basestring
		:param provider: The provider type
		:type provider: basestring
		:return: A matching record or nothing.
		:rtype Optional[UserOAuthAccountModel]
		"""
		return dbsession.query( UserOAuthAccountModel ).filter(
			UserOAuthAccountModel.user_id == user_id,
			UserOAuthAccountModel.provider == provider
		).first()
=======
    def __init__(self, logger):
        """
        Manages creation of OAuth records in the database via SQLAlchemy.
        :type logger: logit
        """
        self.logger = logger

    def search_for_existing_user(self, dbsession, oauth_user_data):
        """
        Attempts to associate the OAuth data against an existing user.
        :type dbsession: sqlalchemy.orm.Session
        :type oauth_user_data: OAuthUserData
        :returns If successful, returns the user. Otherwise, returns None.
        :rtype User
        """
        # Check against the database for any existing OAuth users
        # TODO: Make this filter be case-insensitive
        existing_oauth_match = dbsession.query(UserOAuthAccountModel).filter_by(
            provider=oauth_user_data.provider,
            provider_unique_id=oauth_user_data.provider_unique_id
        ).first()

        # Fetch the existing user if there is a match
        if existing_oauth_match is not None:
            return dbsession.query(User).filter_by(id=existing_oauth_match.user_id).first()

        # Check if any users already are signed up with the same email as what we just retrieved
        # NOTE: This could result in account takeover so might be worth adding a verification step here eventually
        # TODO: Make this filter be case-insensitive
        existing_user_match = dbsession.query(User).filter_by(email=oauth_user_data.email).first()

        if existing_user_match is not None:
            return existing_user_match

        # No matches, so just return nothing
        return None

    def add_token_for_user(self, dbsession, user, oauth_user_data):
        """
        Associates the OAuth data against an existing user.
        :type dbsession: sqlalchemy.orm.Session
        :param user: User to associate the OAuth data with.
        :type user: User
        :param oauth_user_data: OAuth record to associate with the user.
        :type oauth_user_data: OAuthUserData
        :returns The OAuth account record for the provider
        :rtype UserOAuthAccountModel
        """

        user_oauth_account = self.create_or_retrieve_existing_oauth_provider_for_user(
            dbsession,
            oauth_user_data.provider_unique_id,
            user.id,
            oauth_user_data.provider
        )

        user_oauth_data_record = UserOAuthDataRecordModel(
            oauth_user_data.raw_response_data,
            oauth_user_data.access_token,
            user_oauth_account.id
        )

        user_oauth_account.oauth_data_records.append(user_oauth_data_record)

        user.oauth_token_entries.append(user_oauth_account)

        return user_oauth_account

    def create_or_retrieve_existing_oauth_provider_for_user(self, dbsession, provider_unique_id, user_id, provider):
        """
        Locates and returns an OAuth provider record for a given user_id and provider type.
        If none exists, it will create a new OAuth record instance.
        :type dbsession: sqlalchemy.orm.Session
        :param provider_unique_id: Unique ID for user, as provided by the OAuth provider.
        :type provider_unique_id: basestring
        :param user_id: ID of a user
        :type user_id: basestring
        :param provider: The provider type
        :type provider: basestring
        :return: A matching record or nothing.
        :rtype UserOAuthAccountModel
        """

        user_oauth_account = self.get_existing_oauth_provider_for_user(dbsession, user_id, provider)

        if user_oauth_account is not None:
            return user_oauth_account

        # Create a new record if one doesn't exist
        return UserOAuthAccountModel(provider, provider_unique_id, user_id)

    def get_existing_oauth_provider_for_user(self, dbsession, user_id, provider):
        """
        Locates and returns an OAuth provider record for a given user_id and provider type.
        :type dbsession: sqlalchemy.orm.Session
        :param user_id: ID of a user
        :type user_id: basestring
        :param provider: The provider type
        :type provider: basestring
        :return: A matching record or nothing.
        :rtype Optional[UserOAuthAccountModel]
        """
        return dbsession.query(UserOAuthAccountModel).filter(
            UserOAuthAccountModel.user_id == user_id,
            UserOAuthAccountModel.provider == provider
        ).first()
>>>>>>> 72164eaa
<|MERGE_RESOLUTION|>--- conflicted
+++ resolved
@@ -7,122 +7,13 @@
 
 
 class OAuthServiceBindingSpec(pinject.BindingSpec):
-	@pinject.provides("oauth_service")
-	def provider_oauth_service( self, logger ):
-		return OAuthService(logger)
+    @pinject.provides("oauth_service")
+    def provider_oauth_service( self, logger ):
+        return OAuthService(logger)
 
 
 class OAuthService:
 
-<<<<<<< HEAD
-	def __init__( self, logger ):
-		"""
-		Manages creation of OAuth records in the database via SQLAlchemy.
-		:type logger: logit
-		"""
-		self.logger = logger
-
-	@staticmethod
-	def search_for_existing_user( dbsession, oauth_user_data ):
-		"""	
-		Attempts to associate the OAuth data against an existing user.	
-		:type dbsession: sqlalchemy.orm.Session	
-		:type oauth_user_data: OAuthUserData	
-		:returns If successful, returns the user. Otherwise, returns None.	
-		:rtype User	
-		"""
-		# Check against the database for any existing OAuth users
-		# TODO: Make this filter be case-insensitive
-		existing_oauth_match = dbsession.query( UserOAuthAccountModel ).filter_by(
-			provider=oauth_user_data.provider,
-			provider_unique_id=oauth_user_data.provider_unique_id
-		).first()
-
-		# Fetch the existing user if there is a match
-		if existing_oauth_match is not None:
-			return dbsession.query( User ).filter_by( id=existing_oauth_match.user_id ).first()
-
-		# Check if any users already are signed up with the same email as what we just retrieved
-		# NOTE: This could result in account takeover so might be worth adding a verification step here eventually
-		# TODO: Make this filter be case-insensitive
-		existing_user_match = dbsession.query( User ).filter_by( email=oauth_user_data.email ).first()
-
-		if existing_user_match is not None:
-			return existing_user_match
-
-		# No matches, so just return nothing
-		return None
-
-	def add_token_for_user( self, dbsession, user, oauth_user_data ):
-		"""
-		Associates the OAuth data against an existing user.
-		:type dbsession: sqlalchemy.orm.Session
-		:param user: User to associate the OAuth data with.
-		:type user: User
-		:param oauth_user_data: OAuth record to associate with the user.
-		:type oauth_user_data: OAuthUserData
-		:returns The OAuth account record for the provider
-		:rtype UserOAuthAccountModel
-		"""
-
-		user_oauth_account = self.create_or_retrieve_existing_oauth_provider_for_user(
-			dbsession,
-			oauth_user_data.provider_unique_id,
-			user.id,
-			oauth_user_data.provider
-		)
-
-		user_oauth_data_record = UserOAuthDataRecordModel(
-			oauth_user_data.raw_response_data,
-			oauth_user_data.access_token,
-			user_oauth_account.id
-		)
-
-		user_oauth_account.oauth_data_records.append( user_oauth_data_record )
-
-		user.oauth_token_entries.append( user_oauth_account )
-
-		return user_oauth_account
-
-	def create_or_retrieve_existing_oauth_provider_for_user( self, dbsession, provider_unique_id, user_id, provider ):
-		"""
-		Locates and returns an OAuth provider record for a given user_id and provider type.
-		If none exists, it will create a new OAuth record instance.
-		:type dbsession: sqlalchemy.orm.Session
-		:param provider_unique_id: Unique ID for user, as provided by the OAuth provider.
-		:type provider_unique_id: basestring
-		:param user_id: ID of a user
-		:type user_id: basestring
-		:param provider: The provider type
-		:type provider: basestring
-		:return: A matching record or nothing.
-		:rtype UserOAuthAccountModel
-		"""
-
-		user_oauth_account = self.get_existing_oauth_provider_for_user( dbsession, user_id, provider )
-
-		if user_oauth_account is not None:
-			return user_oauth_account
-
-		# Create a new record if one doesn't exist
-		return UserOAuthAccountModel( provider, provider_unique_id, user_id )
-
-	def get_existing_oauth_provider_for_user( self, dbsession, user_id, provider ):
-		"""
-		Locates and returns an OAuth provider record for a given user_id and provider type.
-		:type dbsession: sqlalchemy.orm.Session
-		:param user_id: ID of a user
-		:type user_id: basestring
-		:param provider: The provider type
-		:type provider: basestring
-		:return: A matching record or nothing.
-		:rtype Optional[UserOAuthAccountModel]
-		"""
-		return dbsession.query( UserOAuthAccountModel ).filter(
-			UserOAuthAccountModel.user_id == user_id,
-			UserOAuthAccountModel.provider == provider
-		).first()
-=======
     def __init__(self, logger):
         """
         Manages creation of OAuth records in the database via SQLAlchemy.
@@ -130,7 +21,8 @@
         """
         self.logger = logger
 
-    def search_for_existing_user(self, dbsession, oauth_user_data):
+    @staticmethod
+    def search_for_existing_user( dbsession, oauth_user_data ):
         """
         Attempts to associate the OAuth data against an existing user.
         :type dbsession: sqlalchemy.orm.Session
@@ -140,7 +32,7 @@
         """
         # Check against the database for any existing OAuth users
         # TODO: Make this filter be case-insensitive
-        existing_oauth_match = dbsession.query(UserOAuthAccountModel).filter_by(
+        existing_oauth_match = dbsession.query( UserOAuthAccountModel ).filter_by(
             provider=oauth_user_data.provider,
             provider_unique_id=oauth_user_data.provider_unique_id
         ).first()
@@ -228,5 +120,4 @@
         return dbsession.query(UserOAuthAccountModel).filter(
             UserOAuthAccountModel.user_id == user_id,
             UserOAuthAccountModel.provider == provider
-        ).first()
->>>>>>> 72164eaa
+        ).first()