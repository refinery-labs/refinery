from functools import cached_property
from pyconstants.project_constants import (
    LANGUAGE_TO_RUNTIME, LANGUAGE_TO_HANDLER
)
from yaml import dump


class ServerlessConfigBuilder:
    _api_resource_base_set = False

    def __init__(self, app_config, project_id, deployment_id, diagram_data):
        self.app_config = app_config
        self.project_id = project_id
        self.deployment_id = deployment_id
<<<<<<< HEAD
        self.diagram_data = diagram_data
        self.name = diagram_data['name']
        self.workflow_states = diagram_data['workflow_states']
=======
        self.project_config = project_config
        self.name = self.get_safe_project_name(project_config['name'])
        self.workflow_states = project_config['workflow_states']
>>>>>>> 025b9136
        self.functions = {}
        self.resources = {}
        self.serverless_config = {
            "service": self.slugify(self.name),
            "provider": {
                "name": "aws",
                "region": "us-west-2"
            },
            "functions": self.functions,
            "resources": self.resources,
            "package": {
                "individually": True,
                "exclude": ["./**"]
            }
        }

    @cached_property
    def workflow_state_mappers(self):
        return {
            "api_endpoint": self.build_api_endpoint,
            "api_gateway_response": self.build_api_gateway_response,
            "lambda": self.build_lambda,
            "schedule_trigger": self.build_schedule_trigger,
            "sqs_queue": self.build_sqs_queue
        }

    def build(self):
        # TODO We will not build an api gateway with SF, instead we will build and manage it from API.
        # Today, the api gateway is stored in the project config (different than the project.json)
        # we will need the restApiId (api gateway id) to persist through deployments to prevent
        # user's project domain from changing on every deploy, teardown, and redeploy.
        #
        # provider:
        #  apiGateway:
        #    restApiId:
        #      'Fn::ImportValue': apiGateway-restApiId

        # TODO If we have the above implemented, we don't need this.
        self.build_api_gateway()

        for workflow_state in self.workflow_states:
            type_ = workflow_state['type']
            builder = self.workflow_state_mappers[type_]

            builder(workflow_state)

        return dump(self.serverless_config)

    ###########################################################################
    # Lambda
    ###########################################################################

    def build_lambda(self, workflow_state):
        id_ = self.get_id(workflow_state['id'])
        name = self.get_unique_name(workflow_state['name'], id_)
        language = workflow_state['language']
        memory = workflow_state['memory']
        max_execution_time = workflow_state['max_execution_time']
        reserved_concurrency_count = workflow_state['reserved_concurrency_count']
        environment_variables = workflow_state.get("environment_variables", {})
        layers = workflow_state.get("layers", [])
        handler = self.get_lambda_handler(id_, LANGUAGE_TO_HANDLER[language])

        self.functions[id_] = {
            "name": name,
            "handler": handler,
            "description": "A lambda deployed by refinery",
            "runtime": LANGUAGE_TO_RUNTIME[language],
            "memorySize": memory,
            "timeout": max_execution_time,
            "reservedConcurrency": reserved_concurrency_count,
            "tracing": 'PassThrough',
            "environment": environment_variables,
            "layers": layers,
            "package": {
                "include": [
                    f"lambda/{id_}/**"
                ]
            }
        }
 
    def get_lambda_handler(self, id_, handler_module):
        return f'lambda/{id_}/{handler_module}'

    ###########################################################################
    # Schedule trigger
    ###########################################################################

    def build_schedule_trigger(self, workflow_state):
        # Do nothing, this is handled by temporal
        return 

    ###########################################################################
    # SQS queue
    ###########################################################################

    def build_sqs_queue(self, workflow_state):
        id_ = self.get_id(workflow_state['id'])
        queue_name = self.get_unique_name(workflow_state['name'], id_)

        self.set_aws_resources({
            id_: {
                "Type": "AWS::SQS::Queue",
                "Properties": {
                    "QueueName": self.slugify(queue_name)
                }
            }
        })

        handler_name = f"{queue_name}_Handler"
        try:
            handler_batch_size = int(workflow_state["batch_size"])
        except ValueError:
            raise Exception(f"unable to parse 'batch_size' for SQS Queue: {queue_name}")

        self.functions[f'QueueHandler{id_}'] = {
            "name": handler_name,
            "handler": "lambda/queue/index.handler",
            "package": {
                "include": [
                    f"lambda/queue/**"
                ]
            },
            "events": [{
                "sqs": {
                    "batchSize": handler_batch_size,
                    "arn": {
                        "Fn::GetAtt": [id_, "Arn"]
                    }
                }
            }]
        }

        self.set_aws_outputs({
            id_: {
                "Value": {
                    "Ref": id_
                }
            }
        })

    ###########################################################################
    # API Resource
    ###########################################################################

    def build_api_gateway(self):
        name = self.get_api_gateway_name()
        api_gateway_resource = {
            "ApiGatewayRestApi": {
                "Type": "AWS::ApiGateway::RestApi",
                "Properties": {
                    "Name": name
                }
            }
        }
        self.set_aws_resources(api_gateway_resource)

        api_gateway_output = {
            "ApiGatewayRestApiID": {
                "Value": {
                    "Ref": "ApiGatewayRestApi"
                }
            }
        }
        self.set_aws_outputs(api_gateway_output)


    def build_api_gateway_response(self, workflow_state):
        # Do nothing
        return

    def build_api_endpoint(self, workflow_state):
        self.set_api_resource_base()

        api_resources = {}
        api_path = workflow_state['api_path']
        path_parts = [i.strip() for i in api_path.split('/') if i]

        for i, path_part in enumerate(path_parts):
            parent = path_parts[i - 1] if i > 0 else None
            self.set_api_resource(api_resources, path_part, i, parent)

        # Last element from enumeration will be the end of the url
        api_resources.update(self.get_proxy_method(workflow_state, path_part, i))

        self.set_aws_resources(api_resources)

    def set_api_resource_base(self):
        if self._api_resource_base_set:
            return

        project_id = self.get_id(self.project_id)

        self.set_aws_resources({
            "ApiGatewayRestApi": {
                "Type": "AWS::ApiGateway::RestApi",
                "Properties": {"Name": f"Gateway_{project_id}"}
            }
        })
        self._api_resource_base_set = True

    def set_api_resource(self, api_resources, path_part, index, parent=None):
        resource = self.get_url_resource_name(path_part, index)
        parentId = {}
        config = {
            "Type": "AWS::ApiGateway::Resource",
            "Properties": {
                "ParentId": parentId,
                "PathPart": path_part,
                "RestApiId": {
                    "Ref": "ApiGatewayRestApi"
                }
            }
        }

        if parent:
            parentId['Ref'] = self.get_url_resource_name(parent, index - 1)
        else:
            parentId['Fn::GetAtt'] = [
                'ApiGatewayRestApi',
                'RootResourceId'
            ]

        api_resources[resource] = config

    def get_proxy_method(self, workflow_state, path_part, index):
        url_resource_name = self.get_url_resource_name(path_part, index)
        http_method = workflow_state['http_method']
        raw_id = workflow_state['id']
        id_ = self.get_id(raw_id)
        base = self.app_config.get("workflow_manager_api_url")
        uri = f"{base}/deployment/{self.deployment_id}/workflow/{raw_id}"

        return {
            id_: {
                "Type": "AWS::ApiGateway::Method",
                "Properties": {
                    "ResourceId": {
                        "Ref": url_resource_name
                    },
                    "RestApiId": {
                        "Ref": "ApiGatewayRestApi",
                    },
                    "HttpMethod": http_method.upper(),
                    "AuthorizationType": "",
                    "Integration": {
                        "IntegrationHttpMethod": "POST",
                        "Type": "HTTP",
                        "Uri": uri,
                    }
                }
            }
        }

    ###########################################################################
    # Utility functions
    ###########################################################################

    def get_unique_name(self, name, id_):
        return self.slugify(f"{name}_{id_}")

    def get_url_resource_name(self, name, index):
        safe_name = self.get_safe_config_key(name)
        return f"Path{safe_name}{index}"

    def get_api_gateway_name(self):
        # TODO we should use the project's ID instead of the name to prevent collisions
        return f"ApiGateway{self.name}"

    def set_aws_resources(self, resources):
        if "Resources" not in self.resources:
            self.resources['Resources'] = {}

        self.resources["Resources"].update(resources)

    def set_aws_outputs(self, outputs):
        if "Outputs" not in self.resources:
            self.resources['Outputs'] = {}

        self.resources["Outputs"].update(outputs)

    def get_id(self, id_):
        return self.get_safe_config_key(id_)

    def get_safe_config_key(self, s):
        return ''.join([i for i in s if i.isalnum()])

    def get_safe_project_name(self, name):
        return ''.join([
            i for i in name.replace(' ', '-') if i.isalnum() or i == '_'
        ])

    def slugify(self, name):
        return ''.join([
            i for i in name.replace(' ', '_') if i.isalnum() or i == '_'
        ])<|MERGE_RESOLUTION|>--- conflicted
+++ resolved
@@ -12,15 +12,10 @@
         self.app_config = app_config
         self.project_id = project_id
         self.deployment_id = deployment_id
-<<<<<<< HEAD
         self.diagram_data = diagram_data
         self.name = diagram_data['name']
+        self.name = self.get_safe_project_name(diagram_data['name'])
         self.workflow_states = diagram_data['workflow_states']
-=======
-        self.project_config = project_config
-        self.name = self.get_safe_project_name(project_config['name'])
-        self.workflow_states = project_config['workflow_states']
->>>>>>> 025b9136
         self.functions = {}
         self.resources = {}
         self.serverless_config = {
