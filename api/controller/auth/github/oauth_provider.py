# coding: utf-8
#
# Copyright (c) Alexandr Emelin. BSD license.
# All rights reserved.
#
# Note: Fairly extensive modifications by Refinery team.
#
import pinject
from tornado import gen
from tornado.httpclient import HTTPError
from tornado.httputil import url_concat

from controller.auth.github.exceptions import GithubOAuthException
from controller.auth.github.utils import decode_response_body, generate_redirect_uri, generate_state_token
from controller.auth.oauth_user_data import GithubUserData

try:
    from urllib import urlencode
except ImportError:
    # python 3
    # noinspection PyCompatibility, PyUnresolvedReferences
    from urllib.parse import urlencode

from tornado import httpclient


class GithubOAuthProviderBindingSpec(pinject.BindingSpec):
	@pinject.provides("github_oauth_provider")
	def provide_torando_config( self, app_config, logger ):
		return GithubOAuthProvider(app_config, logger)


class GithubOAuthProvider:
<<<<<<< HEAD
	"""GitHub OAuth2 Authentication

	To authenticate with GitHub, first register your application at
	https://github.com/settings/applications/new to get the client ID and
	secret.

	Docs on the endpoints: https://developer.github.com/apps/building-oauth-apps/authorizing-oauth-apps/
	"""

	_API_BASE_HEADERS = {
		"Accept": "application/json",
		"User-Agent": "Tornado OAuth"
	}
	_ACCESS_TOKEN_HEADER_FORMAT = "token {access_token}"
	_OAUTH_ACCESS_TOKEN_URL = "https://github.com/login/oauth/access_token"
	_OAUTH_AUTHORIZE_URL = "https://github.com/login/oauth/authorize"
	_OAUTH_USER_URL = "https://api.github.com/user"

	# Since we only need email address
	scope = "user:email repo"

	def __init__( self, app_config, logger ):

		client_id = app_config.get( "github_client_id" )
		client_secret = app_config.get( "github_client_secret" )
		cookie_expire_days = app_config.get( "cookie_expire_days" )

		if client_id is None or client_secret is None:
			raise Exception( "Missing client credentials for Github OAuth API" )

		if cookie_expire_days is None:
			raise Exception( "Missing cookie configuration for Github OAuth client" )

		self.client_id = client_id
		self.client_secret = client_secret
		self.cookie_expire_days = cookie_expire_days
		self.logger = logger

		# TODO: Allow this to be stubbed via the constructor
		self.http = httpclient.AsyncHTTPClient()

	def _get_auth_base_headers( self, access_token ):
		base_headers = self._API_BASE_HEADERS
		base_headers["Authorization"] = self._ACCESS_TOKEN_HEADER_FORMAT.format(access_token=access_token)
		return base_headers

	def redirect_user_to_login( self, ctx ):
		"""
		This is the first leg of the OAuth flow.
		We setup the state for the user and send them the URI for Github to approve the access request.
		:param ctx: This is the "self" of a Tornado request controller.
		"""
		state = generate_state_token()

		redirect_uri = generate_redirect_uri( ctx )

		# Set authentication cookie
		ctx.set_secure_cookie(
			"github_oauth_state",
			state,
			expires_days=int( self.cookie_expire_days )
		)

		params = {
			"redirect_uri": redirect_uri,
			"client_id": self.client_id,
			"state": state,
			"scope": self.scope,
			"response_type": "code"
		}

		# Send back the URL for the client to redirect to.
		ctx.write({
			"success": True,
			"result": {
				"redirect_uri": url_concat( self._OAUTH_AUTHORIZE_URL, params )
			}
		})

	@gen.coroutine
	def retrieve_user_via_oauth_code( self, code, client_state ):
		"""
		Second leg of the OAuth flow.
		Fetches the user data from Github and returns an OAuthUserData instance with the data.
		:rtype: OAuthUserData Instance of the user data holder object.
		:exception GithubOAuthException: Thrown when an invalid OAuth flow step occurs (data inconsistent, etc)
		"""

		# Exchange the temporary code for a long-lived OAuth access_token
		access_token = yield self._fetch_access_token( code, client_state )

		user_data_response = yield self._fetch_user_via_access_token( access_token )

		user_unique_id = user_data_response[ "id" ]
		user_email = user_data_response[ "email" ]
		user_name = user_data_response[ "name" ]

		if user_email is None:
			# TODO handle this error
			user_email = "test@test.com"
			pass
		else:
			self.logger( "Successfully retrieved data for user from Github for user: " + user_email, "info" )

		raise gen.Return( GithubUserData( user_unique_id, user_email, user_name, access_token, user_data_response ) )

	@gen.coroutine
	def _fetch_access_token( self, code, state ):
		""" Second leg of the OAuth flow. Fetches the access token.

		:param code: the response code from the server
		:param state: the unguessable random string to protect against cross-site request forgery (CSRF) attacks
		:return: An dict containing a success field indicating status. Other properties are relevant data.
		"""

		#redirect_uri = generate_redirect_uri( ctx )

		params = {
			"code": code,
			"client_id": self.client_id,
			"client_secret": self.client_secret,
			"state": state
		}

		try:
			# Request the access token.
			response = yield self.http.fetch(
				self._OAUTH_ACCESS_TOKEN_URL,
				method="POST",
				body=urlencode( params ),
				headers=self._API_BASE_HEADERS
			)
		except HTTPError as e:
			raise self._trigger_oauth_exception( "Github authentication exception", data=e )

		body = decode_response_body( response )

		self.logger( "Response received: " + repr( body ) )

		if not body:
			raise self._trigger_oauth_exception( "Missing body from Github response", data=response )

		if "error" in body:
			raise self._trigger_oauth_exception( "Github authentication error", data=response )

		# Validate that the shape of the data matches what we expect
		if "access_token" not in body:
			raise self._trigger_oauth_exception( "Missing access token from Github response", data=response )

		access_token = body[ "access_token" ]

		raise gen.Return(access_token)

	@gen.coroutine
	def _fetch_user_via_access_token( self, access_token ):
		"""
		The callback handling the data after fetching the user info
		:param access_token: The access token returned by Github during the second part of the flow.
		"""
		try:
			response = yield self.http.fetch(
				self._OAUTH_USER_URL,
				headers=self._get_auth_base_headers(access_token)
			)
		except HTTPError as e:
			raise self._trigger_oauth_exception( "Unable to retrieve user information via token from Github", data=e )

		# Fix GitHub response.
		user = decode_response_body( response )

		self.logger( "Response received: " + repr( user ) )

		if not user:
			raise self._trigger_oauth_exception( "Missing body when retrieving user information via token from Github" )

		#if "email" not in user or "name" not in user[ "user" ]:
		#	raise self._trigger_oauth_exception( "Invalid response from Github -- missing required data", data=response )

		# Hand back the user object for future usage
		raise gen.Return( user )

	def _trigger_oauth_exception( self, message, data=None, level="warning" ):
		"""
		Returns a value for a co-routine indicating failure.
		:param message: Message to be logged and placed into the output dict.
		:param data: Optional data to print in the log message.
		:param level: Optional log level to emit.
		:return: A dictionary with "success" set as false and "message" set as a string.
		"""
		if data is not None:
			self.logger( message + ": " + repr( data ), level )
		else:
			self.logger( message, level )

		return GithubOAuthException(message)
=======
    """GitHub OAuth2 Authentication

    To authenticate with GitHub, first register your application at
    https://github.com/settings/applications/new to get the client ID and
    secret.

    Docs on the endpoints: https://developer.github.com/apps/building-oauth-apps/authorizing-oauth-apps/
    """

    _API_BASE_HEADERS = {
        "Accept": "application/json",
        "User-Agent": "Tornado OAuth"
    }
    _OAUTH_ACCESS_TOKEN_URL = "https://github.com/login/oauth/access_token"
    _OAUTH_AUTHORIZE_URL = "https://github.com/login/oauth/authorize"
    _OAUTH_USER_URL = "https://api.github.com/user?access_token="

    # Since we only need email address
    scope = "user:email"

    def __init__(self, app_config, logger):

        client_id = app_config.get("github_client_id"),
        client_secret = app_config.get("github_client_secret"),
        cookie_expire_days = app_config.get("cookie_expire_days"),

        if client_id is None or client_secret is None:
            raise Exception("Missing client credentials for Github OAuth API")

        if cookie_expire_days is None:
            raise Exception("Missing cookie configuration for Github OAuth client")

        self.client_id = client_id
        self.client_secret = client_secret
        self.cookie_expire_days = cookie_expire_days
        self.logger = logger

        # TODO: Allow this to be stubbed via the constructor
        self.http = httpclient.AsyncHTTPClient()

    def redirect_user_to_login(self, ctx):
        """
        This is the first leg of the OAuth flow.
        We setup the state for the user and send them the URI for Github to approve the access request.
        :param ctx: This is the "self" of a Tornado request controller.
        """
        state = generate_state_token()

        redirect_uri = generate_redirect_uri(ctx)

        # Set authentication cookie
        ctx.set_secure_cookie(
            "github_oauth_state",
            state,
            expires_days=int(self.cookie_expire_days)
        )

        params = {
            "redirect_uri": redirect_uri,
            "client_id": self.client_id,
            "state": state,
            "response_type": "code"
        }

        # Send back the URL for the client to redirect to.
        ctx.write({
            "success": True,
            "result": {
                "redirect_uri": url_concat(self._OAUTH_AUTHORIZE_URL, params)
            }
        })

    @gen.coroutine
    def retrieve_user_via_oauth_code(self, code, client_state):
        """
        Second leg of the OAuth flow.
        Fetches the user data from Github and returns an OAuthUserData instance with the data.
        :rtype: OAuthUserData Instance of the user data holder object.
        :exception GithubOAuthException: Thrown when an invalid OAuth flow step occurs (data inconsistent, etc)
        """

        # Exchange the temporary code for a long-lived OAuth access_token
        access_token = yield self._fetch_access_token(code, client_state)

        user_data_response = yield self._fetch_user_via_access_token(access_token)

        user_unique_id = user_data_response["id"]
        user_email = user_data_response["email"]
        user_name = user_data_response["name"]

        self.logger("Successfully retrieved data for user from Github for user: " + user_email, "info")

        raise gen.Return(GithubUserData(user_unique_id, user_email, user_name, access_token, user_data_response))

    @gen.coroutine
    def _fetch_access_token(self, code, state):
        """ Second leg of the OAuth flow. Fetches the access token.

        :param code: the response code from the server
        :param state: the unguessable random string to protect against cross-site request forgery (CSRF) attacks
        :return: An dict containing a success field indicating status. Other properties are relevant data.
        """

        #redirect_uri = generate_redirect_uri( ctx )

        params = {
            "code": code,
            "client_id": self.client_id,
            "client_secret": self.client_secret,
            "scope": self.scope,
            "state": state
        }

        try:
            # Request the access token.
            response = yield self.http.fetch(
                self._OAUTH_ACCESS_TOKEN_URL,
                method="POST",
                body=urlencode(params),
                headers=self._API_BASE_HEADERS
            )
        except HTTPError as e:
            raise self._trigger_oauth_exception("Github authentication exception", data=e)

        body = decode_response_body(response)

        self.logger("Response received: " + repr(body))

        if not body:
            raise self._trigger_oauth_exception("Missing body from Github response", data=response)

        if "error" in body:
            raise self._trigger_oauth_exception("Github authentication error", data=response)

        # Validate that the shape of the data matches what we expect
        if "access_token" not in body:
            raise self._trigger_oauth_exception("Missing access token from Github response", data=response)

        access_token = body["access_token"]

        raise gen.Return(access_token)

    @gen.coroutine
    def _fetch_user_via_access_token(self, access_token):
        """
        The callback handling the data after fetching the user info
        :param access_token: The access token returned by Github during the second part of the flow.
        """
        try:
            response = yield self.http.fetch(
                "{}{}".format(
                    self._OAUTH_USER_URL,
                    access_token
                ),
                headers=self._API_BASE_HEADERS
            )
        except HTTPError as e:
            raise self._trigger_oauth_exception("Unable to retrieve user information via token from Github", data=e)

        # Fix GitHub response.
        user = decode_response_body(response)

        self.logger("Response received: " + repr(user))

        if not user:
            raise self._trigger_oauth_exception("Missing body when retrieving user information via token from Github")

        # if "email" not in user or "name" not in user[ "user" ]:
        #	raise self._trigger_oauth_exception( "Invalid response from Github -- missing required data", data=response )

        # Hand back the user object for future usage
        raise gen.Return(user)

    def _trigger_oauth_exception(self, message, data=None, level="warning"):
        """
        Returns a value for a co-routine indicating failure.
        :param message: Message to be logged and placed into the output dict.
        :param data: Optional data to print in the log message.
        :param level: Optional log level to emit.
        :return: A dictionary with "success" set as false and "message" set as a string.
        """
        if data is not None:
            self.logger(message + ": " + repr(data), level)
        else:
            self.logger(message, level)

        return GithubOAuthException(message)
>>>>>>> 72164eaa
<|MERGE_RESOLUTION|>--- conflicted
+++ resolved
@@ -25,209 +25,12 @@
 
 
 class GithubOAuthProviderBindingSpec(pinject.BindingSpec):
-	@pinject.provides("github_oauth_provider")
-	def provide_torando_config( self, app_config, logger ):
-		return GithubOAuthProvider(app_config, logger)
+    @pinject.provides("github_oauth_provider")
+    def provide_torando_config( self, app_config, logger ):
+        return GithubOAuthProvider(app_config, logger)
 
 
 class GithubOAuthProvider:
-<<<<<<< HEAD
-	"""GitHub OAuth2 Authentication
-
-	To authenticate with GitHub, first register your application at
-	https://github.com/settings/applications/new to get the client ID and
-	secret.
-
-	Docs on the endpoints: https://developer.github.com/apps/building-oauth-apps/authorizing-oauth-apps/
-	"""
-
-	_API_BASE_HEADERS = {
-		"Accept": "application/json",
-		"User-Agent": "Tornado OAuth"
-	}
-	_ACCESS_TOKEN_HEADER_FORMAT = "token {access_token}"
-	_OAUTH_ACCESS_TOKEN_URL = "https://github.com/login/oauth/access_token"
-	_OAUTH_AUTHORIZE_URL = "https://github.com/login/oauth/authorize"
-	_OAUTH_USER_URL = "https://api.github.com/user"
-
-	# Since we only need email address
-	scope = "user:email repo"
-
-	def __init__( self, app_config, logger ):
-
-		client_id = app_config.get( "github_client_id" )
-		client_secret = app_config.get( "github_client_secret" )
-		cookie_expire_days = app_config.get( "cookie_expire_days" )
-
-		if client_id is None or client_secret is None:
-			raise Exception( "Missing client credentials for Github OAuth API" )
-
-		if cookie_expire_days is None:
-			raise Exception( "Missing cookie configuration for Github OAuth client" )
-
-		self.client_id = client_id
-		self.client_secret = client_secret
-		self.cookie_expire_days = cookie_expire_days
-		self.logger = logger
-
-		# TODO: Allow this to be stubbed via the constructor
-		self.http = httpclient.AsyncHTTPClient()
-
-	def _get_auth_base_headers( self, access_token ):
-		base_headers = self._API_BASE_HEADERS
-		base_headers["Authorization"] = self._ACCESS_TOKEN_HEADER_FORMAT.format(access_token=access_token)
-		return base_headers
-
-	def redirect_user_to_login( self, ctx ):
-		"""
-		This is the first leg of the OAuth flow.
-		We setup the state for the user and send them the URI for Github to approve the access request.
-		:param ctx: This is the "self" of a Tornado request controller.
-		"""
-		state = generate_state_token()
-
-		redirect_uri = generate_redirect_uri( ctx )
-
-		# Set authentication cookie
-		ctx.set_secure_cookie(
-			"github_oauth_state",
-			state,
-			expires_days=int( self.cookie_expire_days )
-		)
-
-		params = {
-			"redirect_uri": redirect_uri,
-			"client_id": self.client_id,
-			"state": state,
-			"scope": self.scope,
-			"response_type": "code"
-		}
-
-		# Send back the URL for the client to redirect to.
-		ctx.write({
-			"success": True,
-			"result": {
-				"redirect_uri": url_concat( self._OAUTH_AUTHORIZE_URL, params )
-			}
-		})
-
-	@gen.coroutine
-	def retrieve_user_via_oauth_code( self, code, client_state ):
-		"""
-		Second leg of the OAuth flow.
-		Fetches the user data from Github and returns an OAuthUserData instance with the data.
-		:rtype: OAuthUserData Instance of the user data holder object.
-		:exception GithubOAuthException: Thrown when an invalid OAuth flow step occurs (data inconsistent, etc)
-		"""
-
-		# Exchange the temporary code for a long-lived OAuth access_token
-		access_token = yield self._fetch_access_token( code, client_state )
-
-		user_data_response = yield self._fetch_user_via_access_token( access_token )
-
-		user_unique_id = user_data_response[ "id" ]
-		user_email = user_data_response[ "email" ]
-		user_name = user_data_response[ "name" ]
-
-		if user_email is None:
-			# TODO handle this error
-			user_email = "test@test.com"
-			pass
-		else:
-			self.logger( "Successfully retrieved data for user from Github for user: " + user_email, "info" )
-
-		raise gen.Return( GithubUserData( user_unique_id, user_email, user_name, access_token, user_data_response ) )
-
-	@gen.coroutine
-	def _fetch_access_token( self, code, state ):
-		""" Second leg of the OAuth flow. Fetches the access token.
-
-		:param code: the response code from the server
-		:param state: the unguessable random string to protect against cross-site request forgery (CSRF) attacks
-		:return: An dict containing a success field indicating status. Other properties are relevant data.
-		"""
-
-		#redirect_uri = generate_redirect_uri( ctx )
-
-		params = {
-			"code": code,
-			"client_id": self.client_id,
-			"client_secret": self.client_secret,
-			"state": state
-		}
-
-		try:
-			# Request the access token.
-			response = yield self.http.fetch(
-				self._OAUTH_ACCESS_TOKEN_URL,
-				method="POST",
-				body=urlencode( params ),
-				headers=self._API_BASE_HEADERS
-			)
-		except HTTPError as e:
-			raise self._trigger_oauth_exception( "Github authentication exception", data=e )
-
-		body = decode_response_body( response )
-
-		self.logger( "Response received: " + repr( body ) )
-
-		if not body:
-			raise self._trigger_oauth_exception( "Missing body from Github response", data=response )
-
-		if "error" in body:
-			raise self._trigger_oauth_exception( "Github authentication error", data=response )
-
-		# Validate that the shape of the data matches what we expect
-		if "access_token" not in body:
-			raise self._trigger_oauth_exception( "Missing access token from Github response", data=response )
-
-		access_token = body[ "access_token" ]
-
-		raise gen.Return(access_token)
-
-	@gen.coroutine
-	def _fetch_user_via_access_token( self, access_token ):
-		"""
-		The callback handling the data after fetching the user info
-		:param access_token: The access token returned by Github during the second part of the flow.
-		"""
-		try:
-			response = yield self.http.fetch(
-				self._OAUTH_USER_URL,
-				headers=self._get_auth_base_headers(access_token)
-			)
-		except HTTPError as e:
-			raise self._trigger_oauth_exception( "Unable to retrieve user information via token from Github", data=e )
-
-		# Fix GitHub response.
-		user = decode_response_body( response )
-
-		self.logger( "Response received: " + repr( user ) )
-
-		if not user:
-			raise self._trigger_oauth_exception( "Missing body when retrieving user information via token from Github" )
-
-		#if "email" not in user or "name" not in user[ "user" ]:
-		#	raise self._trigger_oauth_exception( "Invalid response from Github -- missing required data", data=response )
-
-		# Hand back the user object for future usage
-		raise gen.Return( user )
-
-	def _trigger_oauth_exception( self, message, data=None, level="warning" ):
-		"""
-		Returns a value for a co-routine indicating failure.
-		:param message: Message to be logged and placed into the output dict.
-		:param data: Optional data to print in the log message.
-		:param level: Optional log level to emit.
-		:return: A dictionary with "success" set as false and "message" set as a string.
-		"""
-		if data is not None:
-			self.logger( message + ": " + repr( data ), level )
-		else:
-			self.logger( message, level )
-
-		return GithubOAuthException(message)
-=======
     """GitHub OAuth2 Authentication
 
     To authenticate with GitHub, first register your application at
@@ -241,18 +44,19 @@
         "Accept": "application/json",
         "User-Agent": "Tornado OAuth"
     }
+    _ACCESS_TOKEN_HEADER_FORMAT = "token {access_token}"
     _OAUTH_ACCESS_TOKEN_URL = "https://github.com/login/oauth/access_token"
     _OAUTH_AUTHORIZE_URL = "https://github.com/login/oauth/authorize"
-    _OAUTH_USER_URL = "https://api.github.com/user?access_token="
+    _OAUTH_USER_URL = "https://api.github.com/user"
 
     # Since we only need email address
-    scope = "user:email"
+    scope = "user:email repo"
 
     def __init__(self, app_config, logger):
 
-        client_id = app_config.get("github_client_id"),
-        client_secret = app_config.get("github_client_secret"),
-        cookie_expire_days = app_config.get("cookie_expire_days"),
+        client_id = app_config.get( "github_client_id" )
+        client_secret = app_config.get( "github_client_secret" )
+        cookie_expire_days = app_config.get( "cookie_expire_days" )
 
         if client_id is None or client_secret is None:
             raise Exception("Missing client credentials for Github OAuth API")
@@ -267,6 +71,11 @@
 
         # TODO: Allow this to be stubbed via the constructor
         self.http = httpclient.AsyncHTTPClient()
+
+    def _get_auth_base_headers( self, access_token ):
+        base_headers = self._API_BASE_HEADERS
+        base_headers["Authorization"] = self._ACCESS_TOKEN_HEADER_FORMAT.format(access_token=access_token)
+        return base_headers
 
     def redirect_user_to_login(self, ctx):
         """
@@ -289,6 +98,7 @@
             "redirect_uri": redirect_uri,
             "client_id": self.client_id,
             "state": state,
+            "scope": self.scope,
             "response_type": "code"
         }
 
@@ -318,7 +128,12 @@
         user_email = user_data_response["email"]
         user_name = user_data_response["name"]
 
-        self.logger("Successfully retrieved data for user from Github for user: " + user_email, "info")
+        if user_email is None:
+            # TODO handle this error
+            user_email = "test@test.com"
+            pass
+        else:
+            self.logger( "Successfully retrieved data for user from Github for user: " + user_email, "info" )
 
         raise gen.Return(GithubUserData(user_unique_id, user_email, user_name, access_token, user_data_response))
 
@@ -337,7 +152,6 @@
             "code": code,
             "client_id": self.client_id,
             "client_secret": self.client_secret,
-            "scope": self.scope,
             "state": state
         }
 
@@ -378,11 +192,8 @@
         """
         try:
             response = yield self.http.fetch(
-                "{}{}".format(
-                    self._OAUTH_USER_URL,
-                    access_token
-                ),
-                headers=self._API_BASE_HEADERS
+                self._OAUTH_USER_URL,
+                headers=self._get_auth_base_headers(access_token)
             )
         except HTTPError as e:
             raise self._trigger_oauth_exception("Unable to retrieve user information via token from Github", data=e)
@@ -414,5 +225,4 @@
         else:
             self.logger(message, level)
 
-        return GithubOAuthException(message)
->>>>>>> 72164eaa
+        return GithubOAuthException(message)