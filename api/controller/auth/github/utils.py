import codecs
import json
import os
import re


<<<<<<< HEAD
def decode_response_body( response ):
	""" Decodes the JSON-format response body

	:param response: the response object
	:type response: tornado.httpclient.HTTPResponse

	:return: the decoded data
	"""
	# Fix GitHub response.
	body = codecs.decode( response.body, 'ascii' )
	body = re.sub( '"', '\"', body )
	body = re.sub( "'", '"', body )
	return json.loads( body )


def generate_redirect_uri( ctx ):
	"""
	Returns a URI that is the "redirect" destination FROM Github after the user authenticates.
	This URI should point to OUR server.
	:param ctx: Tornado request context.
	:return: URI that the client should return to on our server.
	"""
	return "{0}://{1}{2}".format(
		ctx.request.protocol,
		ctx.request.host,
		ctx.reverse_url( "auth_github" )
	)


def generate_state_token( ):
	"""
	Returns a random "state" token to be used for an OAuth flow.
	:return: The random string
	"""
	return os.urandom( 16 ).encode( "hex" )
=======
def decode_response_body(response):
    """ Decodes the JSON-format response body

    :param response: the response object
    :type response: tornado.httpclient.HTTPResponse

    :return: the decoded data
    """
    # Fix GitHub response.
    body = codecs.decode(response.body, 'ascii')
    body = re.sub('"', '\"', body)
    body = re.sub("'", '"', body)
    return json.loads(body)


def generate_redirect_uri(ctx):
    """
    Returns a URI that is the "redirect" distination FROM Github after the user authenticates.
    This URI should point to OUR server.
    :param ctx: Tornado request context.
    :return: URI that the client should return to on our server.
    """
    return "{0}://{1}{2}".format(
        ctx.request.protocol,
        ctx.request.host,
        ctx.reverse_url("auth_github")
    )


def generate_state_token():
    """
    Returns a random "state" token to be used for an OAuth flow.
    :return: The random string
    """
    return os.urandom(16).encode("hex")
>>>>>>> 72164eaa
<|MERGE_RESOLUTION|>--- conflicted
+++ resolved
@@ -4,43 +4,6 @@
 import re
 
 
-<<<<<<< HEAD
-def decode_response_body( response ):
-	""" Decodes the JSON-format response body
-
-	:param response: the response object
-	:type response: tornado.httpclient.HTTPResponse
-
-	:return: the decoded data
-	"""
-	# Fix GitHub response.
-	body = codecs.decode( response.body, 'ascii' )
-	body = re.sub( '"', '\"', body )
-	body = re.sub( "'", '"', body )
-	return json.loads( body )
-
-
-def generate_redirect_uri( ctx ):
-	"""
-	Returns a URI that is the "redirect" destination FROM Github after the user authenticates.
-	This URI should point to OUR server.
-	:param ctx: Tornado request context.
-	:return: URI that the client should return to on our server.
-	"""
-	return "{0}://{1}{2}".format(
-		ctx.request.protocol,
-		ctx.request.host,
-		ctx.reverse_url( "auth_github" )
-	)
-
-
-def generate_state_token( ):
-	"""
-	Returns a random "state" token to be used for an OAuth flow.
-	:return: The random string
-	"""
-	return os.urandom( 16 ).encode( "hex" )
-=======
 def decode_response_body(response):
     """ Decodes the JSON-format response body
 
@@ -58,7 +21,7 @@
 
 def generate_redirect_uri(ctx):
     """
-    Returns a URI that is the "redirect" distination FROM Github after the user authenticates.
+	Returns a URI that is the "redirect" destination FROM Github after the user authenticates.
     This URI should point to OUR server.
     :param ctx: Tornado request context.
     :return: URI that the client should return to on our server.
@@ -75,5 +38,4 @@
     Returns a random "state" token to be used for an OAuth flow.
     :return: The random string
     """
-    return os.urandom(16).encode("hex")
->>>>>>> 72164eaa
+    return os.urandom(16).encode("hex")