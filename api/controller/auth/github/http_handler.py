--- conflicted
+++ resolved
@@ -59,119 +59,10 @@
 
 
 # noinspection PyMethodOverriding, PyAttributeOutsideInit
-<<<<<<< HEAD
-class AuthenticateWithGithub( BaseHandler ):
-	dependencies = AuthenticateWithGithubDependencies
-	github_oauth_provider = None  # type: GithubOAuthProvider
-	user_creation_assistant = None  # type: UserCreationAssistant
-
-	@gen.coroutine
-	def get( self ):
-		# TODO: Add JSON Schema validation here
-
-		try:
-			code, client_state = self.retrieve_and_validate_request_data()
-
-			oauth_user_data = yield self.github_oauth_provider.retrieve_user_via_oauth_code( code, client_state )
-
-			# Opens the database session (explicitly)
-			# TODO: Replace this via a "with" statement once we have that setup
-			dbsession = self.dbsession
-
-			user = self.get_authenticated_user()
-			# case 1: user is already logged in and we simply associate the user with the oauth data
-			if not user:
-				# case 2: user is not logged in, but they already have an existing Refinery account
-				# case 3: user is not logged in, and they do not have a Refinery account.
-				user = yield self.user_creation_assistant.find_or_create_user_via_oauth( dbsession, oauth_user_data, self.request )
-
-			# This writes the OAuth token to the database
-			self.user_creation_assistant.update_user_oauth_record(
-				dbsession,
-				user,
-				oauth_user_data
-			)
-
-			dbsession.commit()
-
-			# Log the user in :)
-			self.authenticate_user_id( user.id )
-
-		except BadRequestStateException as e:
-			self.respond_with_error( e.message )
-			raise gen.Return()
-		except GithubOAuthException as e:
-			self.respond_with_error( e.message )
-			raise gen.Return()
-
-		# return script for closing this window, the user should be taken back to the original page
-		# they started the oauth flow from
-		nonce = str(os.urandom(16)).encode("base64").replace('\n', '')
-
-		broadcast_and_close_js = """
-		const bc = new BroadcastChannel('auth_flow');
-		bc.postMessage('doneWithAuthFlow');
-		window.close();
-		"""
-
-		self.set_header("Content-Security-Policy", "script-src 'nonce-{nonce}'".format(nonce=nonce))
-		self.write("<html><script nonce=\"{nonce}\">{broadcast_and_close_js}</script></html>".format(
-			nonce=nonce, broadcast_and_close_js=broadcast_and_close_js))
-
-	@gen.coroutine
-	def post( self ):
-		"""
-		This endpoint initiates the Github Authentication OAuth flow.
-		Does not require any parameters. It is a POST request to avoid CSRF attacks (CSRF validation in BaseHandler).
-		"""
-		# Handles writing to the request both the state cookie and response JSON with URI for the redirect flow.
-		self.github_oauth_provider.redirect_user_to_login( self )
-
-	def respond_with_error( self, msg ):
-		self.logger( "Github oauth error: " + msg, "warning" )
-		self.set_status( 400 )
-		self.write({
-			"success": False,
-			"result": {
-				"msg": "Invalid state for Github flow"
-			}
-		})
-		return BadRequestStateException( msg )
-
-	def retrieve_and_validate_request_data( self ):
-		"""
-		Reads the Tornado session and validates if the OAuth session is valid.
-		:return: (code, client_state): First is the OAuth code, Second is the client OAuth state
-		"""
-
-		# Parse out any arguments and validate them
-		code = self.get_argument( "code", None )
-
-		if code is None:
-			raise BadRequestStateException( "Missing OAuth response code" )
-
-		# Grab "first copy" of our OAuth state token
-		oauth_state_cookie = self.get_secure_cookie_data( "github_oauth_state", 1 )
-
-		if oauth_state_cookie is None:
-			raise BadRequestStateException( "Missing cookie session data" )
-
-		# Grab "second copy" of our OAuth state token
-		client_state = self.get_argument( "state", None )
-
-		if client_state is None:
-			raise BadRequestStateException( "Missing state token in parameters" )
-
-		# Compares tokens to validate the request originated from the same user (is not a CSRF attack)
-		if client_state != oauth_state_cookie:
-			raise BadRequestStateException( "Client state and session state mismatched" )
-
-		return code, client_state
-=======
 class AuthenticateWithGithub(BaseHandler):
     dependencies = AuthenticateWithGithubDependencies
-    github_oauth_provider = None
-    user_creation_assistant = None
+    github_oauth_provider = None  # type: GithubOAuthProvider
+    user_creation_assistant = None  # type: UserCreationAssistant
 
     @gen.coroutine
     def get(self):
@@ -186,17 +77,24 @@
             # TODO: Replace this via a "with" statement once we have that setup
             dbsession = self.dbsession
 
-            user = self.user_creation_assistant.login_user_via_oauth(dbsession, oauth_user_data)
+            user = self.get_authenticated_user()
+            # case 1: user is already logged in and we simply associate the user with the oauth data
+            if not user:
+                # case 2: user is not logged in, but they already have an existing Refinery account
+                # case 3: user is not logged in, and they do not have a Refinery account.
+                user = yield self.user_creation_assistant.find_or_create_user_via_oauth( dbsession, oauth_user_data, self.request )
 
-            if not user:
-                user = yield self.user_creation_assistant.create_new_user_via_oauth(dbsession, self.request, oauth_user_data)
+            # This writes the OAuth token to the database
+            self.user_creation_assistant.update_user_oauth_record(
+                dbsession,
+                user,
+                oauth_user_data
+            )
 
             dbsession.commit()
 
             # Log the user in :)
             self.authenticate_user_id(user.id)
-
-            dbsession.close()
 
         except BadRequestStateException as e:
             self.respond_with_error(e.message)
@@ -205,12 +103,19 @@
             self.respond_with_error(e.message)
             raise gen.Return()
 
-        self.write({
-            "success": True,
-            "result": {
-                "msg": "Login via Github successful"
-            }
-        })
+        # return script for closing this window, the user should be taken back to the original page
+        # they started the oauth flow from
+        nonce = str(os.urandom(16)).encode("base64").replace('\n', '')
+
+        broadcast_and_close_js = """
+        const bc = new BroadcastChannel('auth_flow');
+        bc.postMessage('doneWithAuthFlow');
+        window.close();
+        """
+
+        self.set_header("Content-Security-Policy", "script-src 'nonce-{nonce}'".format(nonce=nonce))
+        self.write("<html><script nonce=\"{nonce}\">{broadcast_and_close_js}</script></html>".format(
+            nonce=nonce, broadcast_and_close_js=broadcast_and_close_js))
 
     @gen.coroutine
     def post(self):
@@ -260,5 +165,4 @@
         if client_state != oauth_state_cookie:
             raise BadRequestStateException("Client state and session state mismatched")
 
-        return code, client_state
->>>>>>> 72164eaa
+        return code, client_state