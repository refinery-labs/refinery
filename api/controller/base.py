
import tornado.web
import json
import time

from tornado import gen

from models.initiate_database import *
from models.users import User
from models.projects import Project
from models.aws_accounts import AWSAccount
from models.organizations import Organization

from utils.general import logit
from utils.locker import Locker

CSRF_EXEMPT_ENDPOINTS = [
<<<<<<< HEAD
	"/services/v1/mark_account_needs_closing",
	"/api/v1/github/proxy"
=======
    "/services/v1/mark_account_needs_closing"
>>>>>>> 72164eaa
]


class TornadoBaseHandlerInjectionMixin:
    dependencies = None

    @staticmethod
    def set_object_deps(object_graph, obj, dep_class):
        provided_deps = object_graph.provide(dep_class)
        for name, dep in provided_deps.__dict__.iteritems():
            setattr(obj, name, dep)

    def initialize(self, **kwargs):
        object_graph = kwargs["object_graph"]

        if self.dependencies != BaseHandler.dependencies:
            self.set_object_deps(object_graph, self, BaseHandler.dependencies)
        self.set_object_deps(object_graph, self, self.dependencies)


class BaseHandlerDependencies:
<<<<<<< HEAD
	@pinject.copy_args_to_public_fields
	def __init__( self, logger, db_session_maker, app_config, task_spawner ):
		pass


class BaseHandler( TornadoBaseHandlerInjectionMixin, tornado.web.RequestHandler ):
	dependencies = BaseHandlerDependencies
	logger = None
	db_session_maker = None
	app_config = None
	task_spawner = None

	_dbsession = None
	json = None
	allowed_origins = None

	def __init__( self, *args, **kwargs ):
		super( BaseHandler, self ).__init__( *args, **kwargs )

		if self.initialize != BaseHandler.initialize:
			BaseHandler.initialize(self, **kwargs)

		self.set_header( "Access-Control-Allow-Headers", "Content-Type, X-CSRF-Validation-Header" )
		self.set_header( "Access-Control-Allow-Methods", "GET, POST, PUT, DELETE, OPTIONS, HEAD" )
		self.set_header( "Access-Control-Allow-Credentials", "true" )
		self.set_header( "Access-Control-Max-Age", "600" )
		self.set_header( "X-Frame-Options", "deny" )
		self.set_header( "Content-Security-Policy", "default-src 'self'" )
		self.set_header( "X-XSS-Protection", "1; mode=block" )
		self.set_header( "X-Content-Type-Options", "nosniff" )
		self.set_header( "Cache-Control", "no-cache, no-store, must-revalidate" )
		self.set_header( "Pragma", "no-cache" )
		self.set_header( "Expires", "0" )

		# For caching the currently-authenticated user
		self.authenticated_user = None

		# For caching the user's aws credentials
		self.user_aws_credentials = None

		self._dbsession = None

		self.allowed_origins = json.loads( self.app_config.get( "access_control_allow_origins" ) )

		self.task_locker = Locker( "refinery" )

	@property
	def dbsession( self ):
		if self._dbsession is None:
			self._dbsession = self.db_session_maker()

		return self._dbsession

	def authenticate_user_id( self, user_id ):
		# Set authentication cookie
		self.set_secure_cookie(
			"session",
			json.dumps({
				"user_id": user_id,
				"created_at": int( time.time() ),
			}),
			expires_days=int( self.app_config.get( "cookie_expire_days" ) )
		)

	def is_owner_of_project( self, project_id ):
		# Check to ensure the user owns the project
		project = self.dbsession.query( Project ).filter_by(
			id=project_id
		).first()

		# Iterate over project owners and see if one matches
		# the currently authenticated user
		is_owner = False

		for project_owner in project.users:
			if self.get_authenticated_user_id() == project_owner.id:
				is_owner = True

		return is_owner

	def get_authenticated_user_cloud_configuration( self ):
		"""
		This just returns the first cloud configuration. Short term use since we'll
		eventually be moving to a multiple AWS account deploy system.
		"""
		def raise_credential_error():
			self.write({
				"success": False,
				"code": "NO_CREDENTIALS",
				"msg": "No aws credentials are present for the current user.",
			})
			raise gen.Return()

		if self.user_aws_credentials is not None:
			return self.user_aws_credentials

		# Pull the authenticated user's organization
		user_organization = self.get_authenticated_user_org()

		if user_organization is None:
			logit( "Account has no organization associated with it!" )

			# credential error is raised, does not return
			raise_credential_error()

		aws_account = self.dbsession.query( AWSAccount ).filter_by(
			organization_id=user_organization.id,
			aws_account_status="IN_USE"
		).first()

		if aws_account:
			self.user_aws_credentials = aws_account.to_dict()
			return self.user_aws_credentials

		logit( "Account has no AWS account associated with it!" )

		# credential error is raised, does not return
		raise_credential_error()

	def get_authenticated_user_org( self ):
		# First we grab the organization ID
		authentication_user = self.get_authenticated_user()

		if authentication_user is None:
			return None

		# Get organization user is a part of
		user_org = self.dbsession.query( Organization ).filter_by(
			id=authentication_user.organization_id
		).first()

		return user_org

	def get_authenticated_user_id( self ):
		session_data = self.get_secure_session_data(int( self.app_config.get( "cookie_expire_days" ) ))

		if not session_data or "user_id" not in session_data:
			return None

		# Hack to force these users to re-auth on a shorter timespan
		short_lifespan_users = [
			"7b0f7808-1d40-4da4-9a98-500956d517e3",
			"e89d2d4a-7d61-4dca-b1a0-3ba3cd9842c9"
		]

		if session_data[ "user_id" ] in short_lifespan_users:
			# Force check that the user re-auths within one day
			short_lifespan_session_data = self.get_secure_session_data(17)

			self.logger( "User with manual shortened lifespan: " + session_data[ "user_id" ])

			if not short_lifespan_session_data or "user_id" not in short_lifespan_session_data:
				return None

		return session_data[ "user_id" ]

	def get_secure_session_data( self, cookie_expiration_days ):
		# Retrieves data from the session cookie
		session_data = self.get_secure_cookie_data( "session", cookie_expiration_days )
		if session_data is None:
			self.logger("Unable to get session data", "warning")
			return None

		try:
			return json.loads(
				session_data
			)
		except ValueError as e:
			self.logger("Unable to deserialize session data: " + repr(e), "warning")
			return None

	def get_secure_cookie_data( self, cookie_name, cookie_expiration_days ):
		# Get secure cookie data
		return self.get_secure_cookie(
			cookie_name,
			max_age_days=cookie_expiration_days
		)

	def get_authenticated_user( self ):
		"""
		Grabs the currently authenticated user

		This will be cached after the first call of
		this method,
		"""
		if self.authenticated_user is not None:
			return self.authenticated_user

		user_id = self.get_authenticated_user_id()

		if user_id is None:
			return None

		# Pull related user
		authenticated_user = self.dbsession.query( User ).filter_by(
			id=str( user_id )
		).first()

		self.authenticated_user = authenticated_user

		return authenticated_user

	def prepare( self ):
		"""
		For the health endpoint all of this should be skipped.
		"""
		if self.request.path == "/api/v1/health":
			return

		"""
		/service/ path protection requiring a shared-secret to access them.
		"""
		if self.request.path.startswith( "/services/" ):
			services_auth_header = self.request.headers.get( "X-Service-Secret", None )
			services_auth_param = self.get_argument( "secret", None )

			service_secret = None
			if services_auth_header:
				service_secret = services_auth_header
			elif services_auth_param:
				service_secret = services_auth_param

			if self.app_config.get( "service_shared_secret" ) != service_secret:
				self.error(
					"You are hitting a service URL, you MUST provide the shared secret in either a 'secret' parameter or the 'X-Service-Secret' header to use this.",
					"ACCESS_DENIED_SHARED_SECRET_REQUIRED"
				)
				return

		csrf_validated = self.request.headers.get(
			"X-CSRF-Validation-Header",
			False
		)

		if not csrf_validated and self.request.method != "OPTIONS" and \
				self.request.method != "GET" and \
				not any([self.request.path.startswith(path) for path in CSRF_EXEMPT_ENDPOINTS]):
			self.error(
				"No CSRF validation header supplied!",
				"INVALID_CSRF"
			)
			raise gen.Return()

		# Logic for adding Cross-origin resource sharing (CORS) headers.
		if "Origin" in self.request.headers:
			host_header = self.request.headers[ "Origin" ]

			# Identify if the request is coming from a domain that is in the whitelist
			# If it is, set the necessary CORS response header to allow the request to succeed.
			if host_header in self.allowed_origins:
				self.set_header( "Access-Control-Allow-Origin", host_header )

		self.json = False

		if self.request.body:
			try:
				json_data = json.loads(self.request.body)
				self.json = json_data
			except ValueError:
				pass

	def options(self):
		pass

	# Hack to stop Tornado from sending the Etag header
	def compute_etag( self ):
		return None

	def throw_404( self ):
		self.set_status(404)
		self.write("Resource not found")

	def error( self, error_message, error_id ):
		self.set_status( 500 )
		logit(
			error_message,
			message_type="warn"
		)

		self.finish({
			"success": False,
			"msg": error_message,
			"code": error_id
		})

	def on_finish( self ):
		if self._dbsession is not None:
			self._dbsession.close()

	# Required to be implemented on abstract class
	# TODO: Figure out what to do with this
	def data_received( self, chunk ):
		pass
=======
    @pinject.copy_args_to_public_fields
    def __init__(self, logger, db_session_maker, app_config, task_spawner):
        pass


class BaseHandler(TornadoBaseHandlerInjectionMixin, tornado.web.RequestHandler):
    dependencies = BaseHandlerDependencies
    logger = None
    db_session_maker = None
    app_config = None
    task_spawner = None

    _dbsession = None
    json = None
    allowed_origins = None

    def __init__(self, *args, **kwargs):
        super(BaseHandler, self).__init__(*args, **kwargs)

        if self.initialize != BaseHandler.initialize:
            BaseHandler.initialize(self, **kwargs)

        self.set_header("Access-Control-Allow-Headers", "Content-Type, X-CSRF-Validation-Header")
        self.set_header("Access-Control-Allow-Methods", "GET, POST, PUT, DELETE, OPTIONS, HEAD")
        self.set_header("Access-Control-Allow-Credentials", "true")
        self.set_header("Access-Control-Max-Age", "600")
        self.set_header("X-Frame-Options", "deny")
        self.set_header("Content-Security-Policy", "default-src 'self'")
        self.set_header("X-XSS-Protection", "1; mode=block")
        self.set_header("X-Content-Type-Options", "nosniff")
        self.set_header("Cache-Control", "no-cache, no-store, must-revalidate")
        self.set_header("Pragma", "no-cache")
        self.set_header("Expires", "0")

        # For caching the currently-authenticated user
        self.authenticated_user = None

        # For caching the user's aws credentials
        self.user_aws_credentials = None

        self._dbsession = None

        self.allowed_origins = json.loads(self.app_config.get("access_control_allow_origins"))

        self.task_locker = Locker("refinery")

    @property
    def dbsession(self):
        if self._dbsession is None:
            self._dbsession = self.db_session_maker()

        return self._dbsession

    def authenticate_user_id(self, user_id):
        # Set authentication cookie
        self.set_secure_cookie(
            "session",
            json.dumps({
                "user_id": user_id,
                "created_at": int(time.time()),
            }),
            expires_days=int(self.app_config.get("cookie_expire_days"))
        )

    def is_owner_of_project(self, project_id):
        # Check to ensure the user owns the project
        project = self.dbsession.query(Project).filter_by(
            id=project_id
        ).first()

        # Iterate over project owners and see if one matches
        # the currently authenticated user
        is_owner = False

        for project_owner in project.users:
            if self.get_authenticated_user_id() == project_owner.id:
                is_owner = True

        return is_owner

    def get_authenticated_user_cloud_configuration(self):
        """
        This just returns the first cloud configuration. Short term use since we'll
        eventually be moving to a multiple AWS account deploy system.
        """
        def raise_credential_error():
            self.write({
                "success": False,
                "code": "NO_CREDENTIALS",
                "msg": "No aws credentials are present for the current user.",
            })
            raise gen.Return()

        if self.user_aws_credentials is not None:
            return self.user_aws_credentials

        # Pull the authenticated user's organization
        user_organization = self.get_authenticated_user_org()

        if user_organization is None:
            logit("Account has no organization associated with it!")

            # credential error is raised, does not return
            raise_credential_error()

        aws_account = self.dbsession.query(AWSAccount).filter_by(
            organization_id=user_organization.id,
            aws_account_status="IN_USE"
        ).first()

        if aws_account:
            self.user_aws_credentials = aws_account.to_dict()
            return self.user_aws_credentials

        logit("Account has no AWS account associated with it!")

        # credential error is raised, does not return
        raise_credential_error()

    def get_authenticated_user_org(self):
        # First we grab the organization ID
        authentication_user = self.get_authenticated_user()

        if authentication_user is None:
            return None

        # Get organization user is a part of
        user_org = self.dbsession.query(Organization).filter_by(
            id=authentication_user.organization_id
        ).first()

        return user_org

    def get_authenticated_user_id(self):
        session_data = self.get_secure_session_data(int(self.app_config.get("cookie_expire_days")))

        if not session_data or "user_id" not in session_data:
            return None

        # Hack to force these users to re-auth on a shorter timespan
        short_lifespan_users = [
            "7b0f7808-1d40-4da4-9a98-500956d517e3",
            "e89d2d4a-7d61-4dca-b1a0-3ba3cd9842c9"
        ]

        if session_data["user_id"] in short_lifespan_users:
            # Force check that the user re-auths within one day
            short_lifespan_session_data = self.get_secure_session_data(17)

            self.logger("User with manual shortened lifespan: " + session_data["user_id"])

            if not short_lifespan_session_data or "user_id" not in short_lifespan_session_data:
                return None

        return session_data["user_id"]

    def get_secure_session_data(self, cookie_expiration_days):
        # Retrieves data from the session cookie
        session_data = self.get_secure_cookie_data("session", cookie_expiration_days)
        if session_data is None:
            self.logger("Unable to get session data", "warning")
            return None

        try:
            return json.loads(
                session_data
            )
        except ValueError as e:
            self.logger("Unable to deserialize session data: " + repr(e), "warning")
            return None

    def get_secure_cookie_data(self, cookie_name, cookie_expiration_days):
        # Get secure cookie data
        return self.get_secure_cookie(
            cookie_name,
            max_age_days=cookie_expiration_days
        )

    def get_authenticated_user(self):
        """
        Grabs the currently authenticated user

        This will be cached after the first call of
        this method,
        """
        if self.authenticated_user is not None:
            return self.authenticated_user

        user_id = self.get_authenticated_user_id()

        if user_id is None:
            return None

        # Pull related user
        authenticated_user = self.dbsession.query(User).filter_by(
            id=str(user_id)
        ).first()

        self.authenticated_user = authenticated_user

        return authenticated_user

    def prepare(self):
        """
        For the health endpoint all of this should be skipped.
        """
        if self.request.path == "/api/v1/health":
            return

        """
		/service/ path protection requiring a shared-secret to access them.
		"""
        if self.request.path.startswith("/services/"):
            services_auth_header = self.request.headers.get("X-Service-Secret", None)
            services_auth_param = self.get_argument("secret", None)

            service_secret = None
            if services_auth_header:
                service_secret = services_auth_header
            elif services_auth_param:
                service_secret = services_auth_param

            if self.app_config.get("service_shared_secret") != service_secret:
                self.error(
                    "You are hitting a service URL, you MUST provide the shared secret in either a 'secret' parameter or the 'X-Service-Secret' header to use this.",
                    "ACCESS_DENIED_SHARED_SECRET_REQUIRED"
                )
                return

        csrf_validated = self.request.headers.get(
            "X-CSRF-Validation-Header",
            False
        )

        if not csrf_validated and self.request.method != "OPTIONS" and \
                self.request.method != "GET" and not self.request.path in CSRF_EXEMPT_ENDPOINTS:
            self.error(
                "No CSRF validation header supplied!",
                "INVALID_CSRF"
            )
            raise gen.Return()

        # Logic for adding Cross-origin resource sharing (CORS) headers.
        if "Origin" in self.request.headers:
            host_header = self.request.headers["Origin"]

            # Identify if the request is coming from a domain that is in the whitelist
            # If it is, set the necessary CORS response header to allow the request to succeed.
            if host_header in self.allowed_origins:
                self.set_header("Access-Control-Allow-Origin", host_header)

        self.json = False

        if self.request.body:
            try:
                json_data = json.loads(self.request.body)
                self.json = json_data
            except ValueError:
                pass

    def options(self):
        pass

    # Hack to stop Tornado from sending the Etag header
    def compute_etag(self):
        return None

    def throw_404(self):
        self.set_status(404)
        self.write("Resource not found")

    def error(self, error_message, error_id):
        self.set_status(500)
        logit(
            error_message,
            message_type="warn"
        )

        self.finish({
            "success": False,
            "msg": error_message,
            "code": error_id
        })

    def on_finish(self):
        if self._dbsession is not None:
            self._dbsession.close()

    # Required to be implemented on abstract class
    # TODO: Figure out what to do with this
    def data_received(self, chunk):
        pass
>>>>>>> 72164eaa
<|MERGE_RESOLUTION|>--- conflicted
+++ resolved
@@ -15,12 +15,8 @@
 from utils.locker import Locker
 
 CSRF_EXEMPT_ENDPOINTS = [
-<<<<<<< HEAD
-	"/services/v1/mark_account_needs_closing",
-	"/api/v1/github/proxy"
-=======
-    "/services/v1/mark_account_needs_closing"
->>>>>>> 72164eaa
+    "/services/v1/mark_account_needs_closing",
+    "/api/v1/github/proxy"
 ]
 
 
@@ -42,301 +38,6 @@
 
 
 class BaseHandlerDependencies:
-<<<<<<< HEAD
-	@pinject.copy_args_to_public_fields
-	def __init__( self, logger, db_session_maker, app_config, task_spawner ):
-		pass
-
-
-class BaseHandler( TornadoBaseHandlerInjectionMixin, tornado.web.RequestHandler ):
-	dependencies = BaseHandlerDependencies
-	logger = None
-	db_session_maker = None
-	app_config = None
-	task_spawner = None
-
-	_dbsession = None
-	json = None
-	allowed_origins = None
-
-	def __init__( self, *args, **kwargs ):
-		super( BaseHandler, self ).__init__( *args, **kwargs )
-
-		if self.initialize != BaseHandler.initialize:
-			BaseHandler.initialize(self, **kwargs)
-
-		self.set_header( "Access-Control-Allow-Headers", "Content-Type, X-CSRF-Validation-Header" )
-		self.set_header( "Access-Control-Allow-Methods", "GET, POST, PUT, DELETE, OPTIONS, HEAD" )
-		self.set_header( "Access-Control-Allow-Credentials", "true" )
-		self.set_header( "Access-Control-Max-Age", "600" )
-		self.set_header( "X-Frame-Options", "deny" )
-		self.set_header( "Content-Security-Policy", "default-src 'self'" )
-		self.set_header( "X-XSS-Protection", "1; mode=block" )
-		self.set_header( "X-Content-Type-Options", "nosniff" )
-		self.set_header( "Cache-Control", "no-cache, no-store, must-revalidate" )
-		self.set_header( "Pragma", "no-cache" )
-		self.set_header( "Expires", "0" )
-
-		# For caching the currently-authenticated user
-		self.authenticated_user = None
-
-		# For caching the user's aws credentials
-		self.user_aws_credentials = None
-
-		self._dbsession = None
-
-		self.allowed_origins = json.loads( self.app_config.get( "access_control_allow_origins" ) )
-
-		self.task_locker = Locker( "refinery" )
-
-	@property
-	def dbsession( self ):
-		if self._dbsession is None:
-			self._dbsession = self.db_session_maker()
-
-		return self._dbsession
-
-	def authenticate_user_id( self, user_id ):
-		# Set authentication cookie
-		self.set_secure_cookie(
-			"session",
-			json.dumps({
-				"user_id": user_id,
-				"created_at": int( time.time() ),
-			}),
-			expires_days=int( self.app_config.get( "cookie_expire_days" ) )
-		)
-
-	def is_owner_of_project( self, project_id ):
-		# Check to ensure the user owns the project
-		project = self.dbsession.query( Project ).filter_by(
-			id=project_id
-		).first()
-
-		# Iterate over project owners and see if one matches
-		# the currently authenticated user
-		is_owner = False
-
-		for project_owner in project.users:
-			if self.get_authenticated_user_id() == project_owner.id:
-				is_owner = True
-
-		return is_owner
-
-	def get_authenticated_user_cloud_configuration( self ):
-		"""
-		This just returns the first cloud configuration. Short term use since we'll
-		eventually be moving to a multiple AWS account deploy system.
-		"""
-		def raise_credential_error():
-			self.write({
-				"success": False,
-				"code": "NO_CREDENTIALS",
-				"msg": "No aws credentials are present for the current user.",
-			})
-			raise gen.Return()
-
-		if self.user_aws_credentials is not None:
-			return self.user_aws_credentials
-
-		# Pull the authenticated user's organization
-		user_organization = self.get_authenticated_user_org()
-
-		if user_organization is None:
-			logit( "Account has no organization associated with it!" )
-
-			# credential error is raised, does not return
-			raise_credential_error()
-
-		aws_account = self.dbsession.query( AWSAccount ).filter_by(
-			organization_id=user_organization.id,
-			aws_account_status="IN_USE"
-		).first()
-
-		if aws_account:
-			self.user_aws_credentials = aws_account.to_dict()
-			return self.user_aws_credentials
-
-		logit( "Account has no AWS account associated with it!" )
-
-		# credential error is raised, does not return
-		raise_credential_error()
-
-	def get_authenticated_user_org( self ):
-		# First we grab the organization ID
-		authentication_user = self.get_authenticated_user()
-
-		if authentication_user is None:
-			return None
-
-		# Get organization user is a part of
-		user_org = self.dbsession.query( Organization ).filter_by(
-			id=authentication_user.organization_id
-		).first()
-
-		return user_org
-
-	def get_authenticated_user_id( self ):
-		session_data = self.get_secure_session_data(int( self.app_config.get( "cookie_expire_days" ) ))
-
-		if not session_data or "user_id" not in session_data:
-			return None
-
-		# Hack to force these users to re-auth on a shorter timespan
-		short_lifespan_users = [
-			"7b0f7808-1d40-4da4-9a98-500956d517e3",
-			"e89d2d4a-7d61-4dca-b1a0-3ba3cd9842c9"
-		]
-
-		if session_data[ "user_id" ] in short_lifespan_users:
-			# Force check that the user re-auths within one day
-			short_lifespan_session_data = self.get_secure_session_data(17)
-
-			self.logger( "User with manual shortened lifespan: " + session_data[ "user_id" ])
-
-			if not short_lifespan_session_data or "user_id" not in short_lifespan_session_data:
-				return None
-
-		return session_data[ "user_id" ]
-
-	def get_secure_session_data( self, cookie_expiration_days ):
-		# Retrieves data from the session cookie
-		session_data = self.get_secure_cookie_data( "session", cookie_expiration_days )
-		if session_data is None:
-			self.logger("Unable to get session data", "warning")
-			return None
-
-		try:
-			return json.loads(
-				session_data
-			)
-		except ValueError as e:
-			self.logger("Unable to deserialize session data: " + repr(e), "warning")
-			return None
-
-	def get_secure_cookie_data( self, cookie_name, cookie_expiration_days ):
-		# Get secure cookie data
-		return self.get_secure_cookie(
-			cookie_name,
-			max_age_days=cookie_expiration_days
-		)
-
-	def get_authenticated_user( self ):
-		"""
-		Grabs the currently authenticated user
-
-		This will be cached after the first call of
-		this method,
-		"""
-		if self.authenticated_user is not None:
-			return self.authenticated_user
-
-		user_id = self.get_authenticated_user_id()
-
-		if user_id is None:
-			return None
-
-		# Pull related user
-		authenticated_user = self.dbsession.query( User ).filter_by(
-			id=str( user_id )
-		).first()
-
-		self.authenticated_user = authenticated_user
-
-		return authenticated_user
-
-	def prepare( self ):
-		"""
-		For the health endpoint all of this should be skipped.
-		"""
-		if self.request.path == "/api/v1/health":
-			return
-
-		"""
-		/service/ path protection requiring a shared-secret to access them.
-		"""
-		if self.request.path.startswith( "/services/" ):
-			services_auth_header = self.request.headers.get( "X-Service-Secret", None )
-			services_auth_param = self.get_argument( "secret", None )
-
-			service_secret = None
-			if services_auth_header:
-				service_secret = services_auth_header
-			elif services_auth_param:
-				service_secret = services_auth_param
-
-			if self.app_config.get( "service_shared_secret" ) != service_secret:
-				self.error(
-					"You are hitting a service URL, you MUST provide the shared secret in either a 'secret' parameter or the 'X-Service-Secret' header to use this.",
-					"ACCESS_DENIED_SHARED_SECRET_REQUIRED"
-				)
-				return
-
-		csrf_validated = self.request.headers.get(
-			"X-CSRF-Validation-Header",
-			False
-		)
-
-		if not csrf_validated and self.request.method != "OPTIONS" and \
-				self.request.method != "GET" and \
-				not any([self.request.path.startswith(path) for path in CSRF_EXEMPT_ENDPOINTS]):
-			self.error(
-				"No CSRF validation header supplied!",
-				"INVALID_CSRF"
-			)
-			raise gen.Return()
-
-		# Logic for adding Cross-origin resource sharing (CORS) headers.
-		if "Origin" in self.request.headers:
-			host_header = self.request.headers[ "Origin" ]
-
-			# Identify if the request is coming from a domain that is in the whitelist
-			# If it is, set the necessary CORS response header to allow the request to succeed.
-			if host_header in self.allowed_origins:
-				self.set_header( "Access-Control-Allow-Origin", host_header )
-
-		self.json = False
-
-		if self.request.body:
-			try:
-				json_data = json.loads(self.request.body)
-				self.json = json_data
-			except ValueError:
-				pass
-
-	def options(self):
-		pass
-
-	# Hack to stop Tornado from sending the Etag header
-	def compute_etag( self ):
-		return None
-
-	def throw_404( self ):
-		self.set_status(404)
-		self.write("Resource not found")
-
-	def error( self, error_message, error_id ):
-		self.set_status( 500 )
-		logit(
-			error_message,
-			message_type="warn"
-		)
-
-		self.finish({
-			"success": False,
-			"msg": error_message,
-			"code": error_id
-		})
-
-	def on_finish( self ):
-		if self._dbsession is not None:
-			self._dbsession.close()
-
-	# Required to be implemented on abstract class
-	# TODO: Figure out what to do with this
-	def data_received( self, chunk ):
-		pass
-=======
     @pinject.copy_args_to_public_fields
     def __init__(self, logger, db_session_maker, app_config, task_spawner):
         pass
@@ -359,17 +60,17 @@
         if self.initialize != BaseHandler.initialize:
             BaseHandler.initialize(self, **kwargs)
 
-        self.set_header("Access-Control-Allow-Headers", "Content-Type, X-CSRF-Validation-Header")
-        self.set_header("Access-Control-Allow-Methods", "GET, POST, PUT, DELETE, OPTIONS, HEAD")
-        self.set_header("Access-Control-Allow-Credentials", "true")
-        self.set_header("Access-Control-Max-Age", "600")
-        self.set_header("X-Frame-Options", "deny")
-        self.set_header("Content-Security-Policy", "default-src 'self'")
-        self.set_header("X-XSS-Protection", "1; mode=block")
-        self.set_header("X-Content-Type-Options", "nosniff")
-        self.set_header("Cache-Control", "no-cache, no-store, must-revalidate")
-        self.set_header("Pragma", "no-cache")
-        self.set_header("Expires", "0")
+        self.set_header( "Access-Control-Allow-Headers", "Content-Type, X-CSRF-Validation-Header" )
+        self.set_header( "Access-Control-Allow-Methods", "GET, POST, PUT, DELETE, OPTIONS, HEAD" )
+        self.set_header( "Access-Control-Allow-Credentials", "true" )
+        self.set_header( "Access-Control-Max-Age", "600" )
+        self.set_header( "X-Frame-Options", "deny" )
+        self.set_header( "Content-Security-Policy", "default-src 'self'" )
+        self.set_header( "X-XSS-Protection", "1; mode=block" )
+        self.set_header( "X-Content-Type-Options", "nosniff" )
+        self.set_header( "Cache-Control", "no-cache, no-store, must-revalidate" )
+        self.set_header( "Pragma", "no-cache" )
+        self.set_header( "Expires", "0" )
 
         # For caching the currently-authenticated user
         self.authenticated_user = None
@@ -390,20 +91,20 @@
 
         return self._dbsession
 
-    def authenticate_user_id(self, user_id):
+    def authenticate_user_id( self, user_id ):
         # Set authentication cookie
         self.set_secure_cookie(
             "session",
             json.dumps({
                 "user_id": user_id,
-                "created_at": int(time.time()),
+                "created_at": int( time.time() ),
             }),
-            expires_days=int(self.app_config.get("cookie_expire_days"))
+            expires_days=int( self.app_config.get( "cookie_expire_days" ) )
         )
 
-    def is_owner_of_project(self, project_id):
+    def is_owner_of_project( self, project_id ):
         # Check to ensure the user owns the project
-        project = self.dbsession.query(Project).filter_by(
+        project = self.dbsession.query( Project ).filter_by(
             id=project_id
         ).first()
 
@@ -417,7 +118,7 @@
 
         return is_owner
 
-    def get_authenticated_user_cloud_configuration(self):
+    def get_authenticated_user_cloud_configuration( self ):
         """
         This just returns the first cloud configuration. Short term use since we'll
         eventually be moving to a multiple AWS account deploy system.
@@ -456,7 +157,7 @@
         # credential error is raised, does not return
         raise_credential_error()
 
-    def get_authenticated_user_org(self):
+    def get_authenticated_user_org( self ):
         # First we grab the organization ID
         authentication_user = self.get_authenticated_user()
 
@@ -464,14 +165,14 @@
             return None
 
         # Get organization user is a part of
-        user_org = self.dbsession.query(Organization).filter_by(
+        user_org = self.dbsession.query( Organization ).filter_by(
             id=authentication_user.organization_id
         ).first()
 
         return user_org
 
-    def get_authenticated_user_id(self):
-        session_data = self.get_secure_session_data(int(self.app_config.get("cookie_expire_days")))
+    def get_authenticated_user_id( self ):
+        session_data = self.get_secure_session_data(int( self.app_config.get( "cookie_expire_days" ) ))
 
         if not session_data or "user_id" not in session_data:
             return None
@@ -515,7 +216,7 @@
             max_age_days=cookie_expiration_days
         )
 
-    def get_authenticated_user(self):
+    def get_authenticated_user( self ):
         """
         Grabs the currently authenticated user
 
@@ -531,15 +232,15 @@
             return None
 
         # Pull related user
-        authenticated_user = self.dbsession.query(User).filter_by(
-            id=str(user_id)
+        authenticated_user = self.dbsession.query( User ).filter_by(
+            id=str( user_id )
         ).first()
 
         self.authenticated_user = authenticated_user
 
         return authenticated_user
 
-    def prepare(self):
+    def prepare( self ):
         """
         For the health endpoint all of this should be skipped.
         """
@@ -547,11 +248,11 @@
             return
 
         """
-		/service/ path protection requiring a shared-secret to access them.
-		"""
-        if self.request.path.startswith("/services/"):
-            services_auth_header = self.request.headers.get("X-Service-Secret", None)
-            services_auth_param = self.get_argument("secret", None)
+        /service/ path protection requiring a shared-secret to access them.
+        """
+        if self.request.path.startswith( "/services/" ):
+            services_auth_header = self.request.headers.get( "X-Service-Secret", None )
+            services_auth_param = self.get_argument( "secret", None )
 
             service_secret = None
             if services_auth_header:
@@ -559,7 +260,7 @@
             elif services_auth_param:
                 service_secret = services_auth_param
 
-            if self.app_config.get("service_shared_secret") != service_secret:
+            if self.app_config.get( "service_shared_secret" ) != service_secret:
                 self.error(
                     "You are hitting a service URL, you MUST provide the shared secret in either a 'secret' parameter or the 'X-Service-Secret' header to use this.",
                     "ACCESS_DENIED_SHARED_SECRET_REQUIRED"
@@ -572,7 +273,8 @@
         )
 
         if not csrf_validated and self.request.method != "OPTIONS" and \
-                self.request.method != "GET" and not self.request.path in CSRF_EXEMPT_ENDPOINTS:
+                self.request.method != "GET" and \
+                not any([self.request.path.startswith(path) for path in CSRF_EXEMPT_ENDPOINTS]):
             self.error(
                 "No CSRF validation header supplied!",
                 "INVALID_CSRF"
@@ -608,8 +310,8 @@
         self.set_status(404)
         self.write("Resource not found")
 
-    def error(self, error_message, error_id):
-        self.set_status(500)
+    def error( self, error_message, error_id ):
+        self.set_status( 500 )
         logit(
             error_message,
             message_type="warn"
@@ -621,12 +323,11 @@
             "code": error_id
         })
 
-    def on_finish(self):
+    def on_finish( self ):
         if self._dbsession is not None:
             self._dbsession.close()
 
     # Required to be implemented on abstract class
     # TODO: Figure out what to do with this
     def data_received(self, chunk):
-        pass
->>>>>>> 72164eaa
+        pass