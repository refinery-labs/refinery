
import tornado.web
import json
import time
import traceback
import inspect

from tornado import gen

from models.initiate_database import *
from models.users import User
from models.projects import Project
from models.aws_accounts import AWSAccount
from models.organizations import Organization

from utils.general import logit
from utils.locker import Locker

CSRF_EXEMPT_ENDPOINTS = [
	"/services/v1/mark_account_needs_closing"
]


class TornadoBaseHandlerInjectionMixin:
	dependencies = None

	@staticmethod
	def set_object_deps(object_graph, obj, dep_class):
		provided_deps = object_graph.provide(dep_class)
		for name, dep in provided_deps.__dict__.iteritems():
			setattr(obj, name, dep)

	def initialize( self, **kwargs ):
		object_graph = kwargs[ "object_graph" ]

		if self.dependencies != BaseHandler.dependencies:
			self.set_object_deps(object_graph, self, BaseHandler.dependencies)
		self.set_object_deps(object_graph, self, self.dependencies)


class BaseHandlerDependencies:
	@pinject.copy_args_to_public_fields
	def __init__( self, logger, db_session_maker, app_config, task_spawner ):
		pass


class BaseHandler( TornadoBaseHandlerInjectionMixin, tornado.web.RequestHandler ):
	dependencies = BaseHandlerDependencies
	logger = None
	db_session_maker = None
	app_config = None
	task_spawner = None

	_dbsession = None
	json = None
	allowed_origins = None

	def __init__( self, *args, **kwargs ):
		super( BaseHandler, self ).__init__( *args, **kwargs )

		if self.initialize != BaseHandler.initialize:
			BaseHandler.initialize(self, **kwargs)

		self.set_header( "Access-Control-Allow-Headers", "Content-Type, X-CSRF-Validation-Header" )
		self.set_header( "Access-Control-Allow-Methods", "GET, POST, PUT, DELETE, OPTIONS, HEAD" )
		self.set_header( "Access-Control-Allow-Credentials", "true" )
		self.set_header( "Access-Control-Max-Age", "600" )
		self.set_header( "X-Frame-Options", "deny" )
		self.set_header( "Content-Security-Policy", "default-src 'self'" )
		self.set_header( "X-XSS-Protection", "1; mode=block" )
		self.set_header( "X-Content-Type-Options", "nosniff" )
		self.set_header( "Cache-Control", "no-cache, no-store, must-revalidate" )
		self.set_header( "Pragma", "no-cache" )
		self.set_header( "Expires", "0" )
		
		# For caching the currently-authenticated user
		self.authenticated_user = None

		# For caching the user's aws credentials
		self.user_aws_credentials = None

<<<<<<< HEAD
		# Pull list of allowed Access-Control-Allow-Origin values from environment var
		self.allowed_origins = json.loads( self.app_config.get( "access_control_allow_origins" ) )
=======
		self._dbsession = None

		self.task_locker = Locker( "refinery" )
    
	def initialize( self ):
		if "Origin" not in self.request.headers:
			return

		host_header = self.request.headers[ "Origin" ]
>>>>>>> 23c2035c

	@property
	def dbsession( self ):
		if self._dbsession is None:
			self._dbsession = self.db_session_maker()

		return self._dbsession
		
	def authenticate_user_id( self, user_id ):
		# Set authentication cookie
		self.set_secure_cookie(
			"session",
			json.dumps({
				"user_id": user_id,
				"created_at": int( time.time() ),
			}),
			expires_days=int( self.app_config.get( "cookie_expire_days" ) )
		)
		
	def is_owner_of_project( self, project_id ):
		# Check to ensure the user owns the project
		project = self.dbsession.query( Project ).filter_by(
			id=project_id
		).first()
		
		# Iterate over project owners and see if one matches
		# the currently authenticated user
		is_owner = False
		
		for project_owner in project.users:
			if self.get_authenticated_user_id() == project_owner.id:
				is_owner = True
				
		return is_owner
		
	def get_authenticated_user_cloud_configuration( self ):
		"""
		This just returns the first cloud configuration. Short term use since we'll
		eventually be moving to a multiple AWS account deploy system.
		"""
		def raise_credential_error():
			self.write({
				"success": False,
				"code": "NO_CREDENTIALS",
				"msg": "No aws credentials are present for the current user.",
			})
			raise gen.Return()

		if self.user_aws_credentials is not None:
			return self.user_aws_credentials

		# Pull the authenticated user's organization
		user_organization = self.get_authenticated_user_org()

		if user_organization is None:
			logit( "Account has no organization associated with it!" )

			# credential error is raised, does not return
			raise_credential_error()

		aws_account = self.dbsession.query( AWSAccount ).filter_by(
			organization_id=user_organization.id,
			aws_account_status="IN_USE"
		).first()

		if aws_account:
			self.user_aws_credentials = aws_account.to_dict()
			return self.user_aws_credentials

		logit( "Account has no AWS account associated with it!" )

		# credential error is raised, does not return
		raise_credential_error()

	def get_authenticated_user_org( self ):
		# First we grab the organization ID
		authentication_user = self.get_authenticated_user()
		
		if authentication_user is None:
			return None
			
		# Get organization user is a part of
		user_org = self.dbsession.query( Organization ).filter_by(
			id=authentication_user.organization_id
		).first()
		
		return user_org
		
	def get_authenticated_user_id( self ):
		session_data = self.get_secure_session_data(int( self.app_config.get( "cookie_expire_days" ) ))
		
		if not session_data or "user_id" not in session_data:
			return None

		# Hack to force these users to re-auth on a shorter timespan
		short_lifespan_users = [
			"7b0f7808-1d40-4da4-9a98-500956d517e3",
			"e89d2d4a-7d61-4dca-b1a0-3ba3cd9842c9"
		]

		if session_data[ "user_id" ] in short_lifespan_users:
			# Force check that the user re-auths within one day
			short_lifespan_session_data = self.get_secure_session_data(17)

			self.logger( "User with manual shortened lifespan: " + session_data[ "user_id" ])

			if not short_lifespan_session_data or "user_id" not in short_lifespan_session_data:
				return None

		return session_data[ "user_id" ]

	def get_secure_session_data( self, cookie_expiration_days ):
		# Retrieves data from the session cookie
		session_data = self.get_secure_cookie_data( "session", cookie_expiration_days )
		if session_data is None:
			self.logger("Unable to get session data", "warning")
			return None

		try:
			return json.loads(
				session_data
			)
		except ValueError as e:
			self.logger("Unable to deserialize session data: " + repr(e), "warning")
			return None

	def get_secure_cookie_data( self, cookie_name, cookie_expiration_days ):
		# Get secure cookie data
		return self.get_secure_cookie(
			cookie_name,
			max_age_days=cookie_expiration_days
		)

	def get_authenticated_user( self ):
		"""
		Grabs the currently authenticated user
		
		This will be cached after the first call of
		this method,
		"""
		if self.authenticated_user is not None:
			return self.authenticated_user
		
		user_id = self.get_authenticated_user_id()
		
		if user_id is None:
			return None
		
		# Pull related user
		authenticated_user = self.dbsession.query( User ).filter_by(
			id=str( user_id )
		).first()
		
		self.authenticated_user = authenticated_user

		return authenticated_user
		
	def prepare( self ):
		"""
		For the health endpoint all of this should be skipped.
		"""
		if self.request.path == "/api/v1/health":
			return
		
		"""
		/service/ path protection requiring a shared-secret to access them.
		"""
		if self.request.path.startswith( "/services/" ):
			services_auth_header = self.request.headers.get( "X-Service-Secret", None )
			services_auth_param = self.get_argument( "secret", None )
			
			service_secret = None
			if services_auth_header:
				service_secret = services_auth_header
			elif services_auth_param:
				service_secret = services_auth_param
				
			if self.app_config.get( "service_shared_secret" ) != service_secret:
				self.error(
					"You are hitting a service URL, you MUST provide the shared secret in either a 'secret' parameter or the 'X-Service-Secret' header to use this.",
					"ACCESS_DENIED_SHARED_SECRET_REQUIRED"
				)
				return

		csrf_validated = self.request.headers.get(
			"X-CSRF-Validation-Header",
			False
		)

<<<<<<< HEAD
		if not csrf_validated and self.request.method != "OPTIONS" and self.request.method != "GET":
=======
		if not csrf_validated and self.request.method != "OPTIONS" and \
				self.request.method != "GET" and not self.request.path in CSRF_EXEMPT_ENDPOINTS:
>>>>>>> 23c2035c
			self.error(
				"No CSRF validation header supplied!",
				"INVALID_CSRF"
			)
			raise gen.Return()

		# Logic for adding Cross-origin resource sharing (CORS) headers.
		if "Origin" in self.request.headers:
			host_header = self.request.headers[ "Origin" ]

			# Identify if the request is coming from a domain that is in the whitelist
			# If it is, set the necessary CORS response header to allow the request to succeed.
			if host_header in self.allowed_origins:
				self.set_header( "Access-Control-Allow-Origin", host_header )

		self.json = False

		if self.request.body:
			try:
				json_data = json.loads(self.request.body)
				self.json = json_data
			except ValueError:
				pass

	def options(self):
		pass

	# Hack to stop Tornado from sending the Etag header
	def compute_etag( self ):
		return None

	def throw_404( self ):
		self.set_status(404)
		self.write("Resource not found")

	def error( self, error_message, error_id ):
		self.set_status( 500 )
		logit(
			error_message,
			message_type="warn"
		)
		
		self.finish({
			"success": False,
			"msg": error_message,
			"code": error_id
		})
		
	def on_finish( self ):
		if self._dbsession is not None:
			self._dbsession.close()

	# Required to be implemented on abstract class
	# TODO: Figure out what to do with this
	def data_received( self, chunk ):
		pass
<|MERGE_RESOLUTION|>--- conflicted
+++ resolved
@@ -79,20 +79,11 @@
 		# For caching the user's aws credentials
 		self.user_aws_credentials = None
 
-<<<<<<< HEAD
-		# Pull list of allowed Access-Control-Allow-Origin values from environment var
+		self._dbsession = None
+
 		self.allowed_origins = json.loads( self.app_config.get( "access_control_allow_origins" ) )
-=======
-		self._dbsession = None
 
 		self.task_locker = Locker( "refinery" )
-    
-	def initialize( self ):
-		if "Origin" not in self.request.headers:
-			return
-
-		host_header = self.request.headers[ "Origin" ]
->>>>>>> 23c2035c
 
 	@property
 	def dbsession( self ):
@@ -282,12 +273,8 @@
 			False
 		)
 
-<<<<<<< HEAD
-		if not csrf_validated and self.request.method != "OPTIONS" and self.request.method != "GET":
-=======
 		if not csrf_validated and self.request.method != "OPTIONS" and \
 				self.request.method != "GET" and not self.request.path in CSRF_EXEMPT_ENDPOINTS:
->>>>>>> 23c2035c
 			self.error(
 				"No CSRF validation header supplied!",
 				"INVALID_CSRF"
