--- conflicted
+++ resolved
@@ -541,15 +541,9 @@
         env_var_dict[ workflow_state[ "id" ] ] = []
 
         # If there are environment variables in project_config, add them to the Lambda node data
-<<<<<<< HEAD
         if workflow_state["type"] == "lambda" and "environment_variables" in workflow_state:
             for env_var_uuid, env_data in workflow_state["environment_variables"].items():
                 if env_var_uuid in project_config["environment_variables"]:
-=======
-        if workflow_state[ "type" ] == "lambda" and "environment_variables" in workflow_state:
-            for env_var_uuid, env_data in workflow_state[ "environment_variables" ].iteritems():
-                if env_var_uuid in project_config[ "environment_variables" ]:
->>>>>>> 72164eaa
                     # Add value to match schema
                     workflow_state[ "environment_variables" ][ env_var_uuid ][ "value" ] = project_config[ "environment_variables" ][ env_var_uuid ][ "value" ]
                     env_var_dict[ workflow_state[ "id" ] ].append({
