--- conflicted
+++ resolved
@@ -394,70 +394,26 @@
     @gen.coroutine
     def do_diagram_deployment(self, project_name, project_id, diagram_data, project_config, force_redeploy):
         credentials = self.get_authenticated_user_cloud_configuration()
-
         org_id = self.get_authenticated_user_org().id
-
         latest_deployment = self.dbsession.query(Deployment).filter_by(
             project_id=project_id
         ).order_by(
             Deployment.timestamp.desc()
         ).first()
 
-        latest_deployment_json = None
-        if not force_redeploy and latest_deployment is not None:
-            latest_deployment_json = json.loads(latest_deployment.deployment_json)
-
-        # Kill the current session because deployment can take a very long time.
-        # A new session will be automatically opened when the session is grabbed again.
         self.dbsession.close()
 
         self._dbsession = None
 
-        # Model a deployment in memory to handle the deployment of each state
-        deployment_diagram: AwsDeployment = AwsDeployment(
+        deployment_id = latest_deployment.id if latest_deployment else str(uuid4())
+        builder = ServerlessBuilder(
+            self.app_config,
+            self.aws_client_factory,
+            credentials,
             project_id,
-            project_name,
-            project_config,
-            self.task_spawner,
-            credentials,
-            app_config=self.app_config,
-            aws_client_factory=self.aws_client_factory,
-            api_gateway_manager=self.api_gateway_manager,
-            latest_deployment=latest_deployment_json
-        )
-
-        exceptions = yield deployment_diagram.deploy_diagram(diagram_data)
-
-        # Check if the deployment failed
-        if len(exceptions) != 0:
-            yield self.rollback_deployment(deployment_diagram, credentials, [e.serialize() for e in exceptions])
-            raise gen.Return()
-
-        # Cleanup any unused resources
-        try:
-            yield self.cleanup_deployment(deployment_diagram, credentials, successful_deploy=True)
-        except Exception as e:
-            # Errors collected during cleanup should be non-blocking for a deployment
-            self.logger("An error occurred while cleaning up deployment: " + str(e), "error")
-
-        serialized_deployment = deployment_diagram.serialize()
-        org = self.get_authenticated_user_org()
-
-        # Add log bucket for the workflow manager to log to
-        workflow_manager_serialized_deployment = {
-            **serialized_deployment,
-            "logs_bucket": credentials["logs_bucket"],
-            "account_id": credentials["account_id"]
-        }
-
-        try:
-            yield self.workflow_manager_service.create_workflows_for_deployment(workflow_manager_serialized_deployment)
-        except WorkflowManagerException as e:
-            self.logger("An error occurred while trying to create workflows in the Workflow Manager: " + str(e), "error")
-
-            yield self.rollback_deployment(deployment_diagram, credentials, [str(e)])
-
-            raise gen.Return()
+            deployment_id,
+            diagram_data
+        )
 
         # TODO: Update the project data? Deployments should probably be an explicit "Save Project" action.
 
@@ -467,172 +423,6 @@
         ).first()
 
         if existing_project is None:
-            yield self.rollback_deployment(
-                deployment_diagram,
-                credentials,
-                [],
-                code="DEPLOYMENT_UPDATE",
-                msg="Unable to find project when updating deployment information."
-            )
-
-            raise gen.Return()
-
-        serialized_deployment = deployment_diagram.serialize()
-
-        new_deployment = Deployment(id=deployment_diagram.deployment_id)
-        new_deployment.organization_id = org.id
-        new_deployment.project_id = project_id
-        new_deployment.deployment_json = json.dumps(
-           serialized_deployment
-        )
-
-        existing_project.deployments.append(
-            new_deployment
-        )
-
-        deployment_log = DeploymentLog()
-        deployment_log.org_id = org_id
-
-        self.dbsession.add(deployment_log)
-        self.dbsession.commit()
-
-        # Update project config
-        self.logger("Updating database with new project config...")
-        update_project_config(
-            self.dbsession,
-            project_id,
-            deployment_diagram.get_updated_config()
-        )
-
-        self.write({
-            "success": True,
-            "result": {
-                "deployment_success": True,
-                "diagram_data": serialized_deployment,
-                "project_id": project_id,
-                "deployment_id": new_deployment.id,
-            }
-        })
-
-        """
-        deployment_id = latest_deployment.id if latest_deployment else str(uuid4())
-        builder = ServerlessBuilder(
-            self.app_config,
-            self.aws_client_factory,
-            credentials,
-            project_id,
-            deployment_id,
-            diagram_data
-        )
-
-<<<<<<< HEAD
-        builder.build(rebuild=latest_deployment is not None)
-        """
-
-    @authenticated
-    @disable_on_overdue_payment
-    @gen.coroutine
-    def do_diagram_deployment_legacy(self, project_name, project_id, diagram_data, project_config, force_redeploy):
-        credentials = self.get_authenticated_user_cloud_configuration()
-
-        org_id = self.get_authenticated_user_org().id
-
-        latest_deployment = self.dbsession.query(Deployment).filter_by(
-            project_id=project_id
-        ).order_by(
-            Deployment.timestamp.desc()
-        ).first()
-
-        latest_deployment_json = None
-        if not force_redeploy and latest_deployment is not None:
-            latest_deployment_json = json.loads(latest_deployment.deployment_json)
-
-        # Kill the current session because deployment can take a very long time.
-        # A new session will be automatically opened when the session is grabbed again.
-        self.dbsession.close()
-
-        self._dbsession = None
-
-        # Model a deployment in memory to handle the deployment of each state
-        deployment_diagram: AwsDeployment = AwsDeployment(
-            project_id,
-            project_name,
-            project_config,
-            self.task_spawner,
-            credentials,
-            app_config=self.app_config,
-            aws_client_factory=self.aws_client_factory,
-            api_gateway_manager=self.api_gateway_manager,
-            latest_deployment=latest_deployment_json
-        )
-
-        exceptions = yield deployment_diagram.deploy_diagram(diagram_data)
-
-        # Check if the deployment failed
-        if len(exceptions) != 0:
-            yield self.rollback_deployment(deployment_diagram, credentials, [e.serialize() for e in exceptions])
-            raise gen.Return()
-
-        # Cleanup any unused resources
-        try:
-            yield self.cleanup_deployment(deployment_diagram, credentials, successful_deploy=True)
-        except Exception as e:
-            # Errors collected during cleanup should be non-blocking for a deployment
-            self.logger("An error occurred while cleaning up deployment: " + str(e), "error")
-
-        serialized_deployment = deployment_diagram.serialize()
-        org = self.get_authenticated_user_org()
-
-        # Add log bucket for the workflow manager to log to
-        workflow_manager_serialized_deployment = {
-            **serialized_deployment,
-            "logs_bucket": credentials["logs_bucket"],
-            "account_id": credentials["account_id"]
-        }
-
-        try:
-            yield self.workflow_manager_service.create_workflows_for_deployment(workflow_manager_serialized_deployment)
-        except WorkflowManagerException as e:
-            self.logger("An error occurred while trying to create workflows in the Workflow Manager: " + str(e), "error")
-
-            yield self.rollback_deployment(deployment_diagram, credentials, [str(e)])
-
-            raise gen.Return()
-
-=======
->>>>>>> b1e494dd
-        # TODO: Update the project data? Deployments should probably be an explicit "Save Project" action.
-
-        # Add a reference to this deployment from the associated project
-        existing_project = self.dbsession.query(Project).filter_by(
-            id=project_id
-        ).first()
-
-        if existing_project is None:
-<<<<<<< HEAD
-            yield self.rollback_deployment(
-                deployment_diagram,
-                credentials,
-                [],
-                code="DEPLOYMENT_UPDATE",
-                msg="Unable to find project when updating deployment information."
-            )
-
-            raise gen.Return()
-
-        serialized_deployment = deployment_diagram.serialize()
-
-        new_deployment = Deployment(id=deployment_diagram.deployment_id)
-        new_deployment.organization_id = org.id
-        new_deployment.project_id = project_id
-        new_deployment.deployment_json = json.dumps(
-           serialized_deployment
-        )
-
-        existing_project.deployments.append(
-            new_deployment
-        )
-=======
             self.write({
                 "success": False,
                 "code": "DEPLOYMENT_UPDATE",
@@ -659,46 +449,28 @@
         new_deployment.deployment_json = json.dumps(deployment_config)
 
         existing_project.deployments.append(new_deployment)
->>>>>>> b1e494dd
 
         deployment_log = DeploymentLog()
         deployment_log.org_id = org_id
 
         self.dbsession.add(deployment_log)
         self.dbsession.commit()
-<<<<<<< HEAD
-
-        # Update project config
-=======
->>>>>>> b1e494dd
         self.logger("Updating database with new project config...")
         update_project_config(
             self.dbsession,
             project_id,
-<<<<<<< HEAD
-            deployment_diagram.get_updated_config()
-=======
             project_config
->>>>>>> b1e494dd
         )
 
         self.write({
             "success": True,
             "result": {
                 "deployment_success": True,
-<<<<<<< HEAD
-                "diagram_data": serialized_deployment,
-=======
                 "diagram_data": deployment_config,
->>>>>>> b1e494dd
                 "project_id": project_id,
                 "deployment_id": new_deployment.id,
             }
         })
-<<<<<<< HEAD
-
-=======
->>>>>>> b1e494dd
 
     @authenticated
     @disable_on_overdue_payment
@@ -729,7 +501,7 @@
         try:
             # Enforce that we are only attempting to do this multiple times simultaneously for the same project
             with task_lock:
-                yield self.do_diagram_deployment_legacy(
+                yield self.do_diagram_deployment(
                     project_name, project_id, diagram_data, project_config, force_redeploy)
 
         except AcquireFailure:
