import json
import time
import uuid

import botocore
import pinject
from jsonschema import validate as validate_schema
from tornado import gen

<<<<<<< HEAD
from assistants.deployments.diagram.deploy_diagram import DeploymentDiagram
from assistants.deployments.diagram.lambda_workflow_state import LambdaWorkflowState
from assistants.deployments.diagram.utils import get_base_lambda_code
=======
from assistants.deployments.aws.aws_deployment import AwsDeployment
from assistants.deployments.aws.lambda_function import LambdaWorkflowState
from assistants.deployments.aws.utils import get_base_lambda_code
>>>>>>> 85843836
from assistants.deployments.diagram.workflow_states import StateTypes
from assistants.deployments.teardown import teardown_infrastructure
from controller import BaseHandler
from controller.aws.schemas import *
from controller.decorators import authenticated, disable_on_overdue_payment
from controller.logs.actions import delete_logs
from controller.projects.actions import update_project_config
from models import InlineExecutionLambda, Project, Deployment
from pyexceptions.builds import BuildException
<<<<<<< HEAD
from utils.general import get_random_node_id, attempt_json_decode, get_safe_workflow_state_name
=======
from utils.general import get_random_node_id, attempt_json_decode
>>>>>>> 85843836
from utils.locker import AcquireFailure


class RunTmpLambdaDependencies:
    @pinject.copy_args_to_public_fields
    def __init__(self, builder_manager):
        pass


# noinspection PyMethodOverriding, PyAttributeOutsideInit
class RunTmpLambda(BaseHandler):
    dependencies = RunTmpLambdaDependencies
    builder_manager = None

    @authenticated
    @disable_on_overdue_payment
    @gen.coroutine
    def post(self):
        """
        Build, deploy, and run an AWS lambda function.

        Always upon completion the Lambda should be deleted!
        """
        validate_schema(self.json, RUN_TMP_LAMBDA_SCHEMA)

        self.logger("Building Lambda package...")

        credentials = self.get_authenticated_user_cloud_configuration()

        random_node_id = get_random_node_id()

        # Try to parse Lambda input as JSON
        self.json["input_data"] = attempt_json_decode(
            self.json["input_data"]
        )

        backpack_data = {}

        if "backpack" in self.json:
            backpack_data = attempt_json_decode(
                self.json["backpack"]
            )

        # Dummy pipeline execution ID
        pipeline_execution_id = "SHOULD_NEVER_HAPPEN_TMP_LAMBDA_RUN"

<<<<<<< HEAD
        deployment_diagram = DeploymentDiagram(pipeline_execution_id, None, project_config={
            "logging": {
                "level": "LOG_NONE"
            }
        })

        inline_lambda = LambdaWorkflowState(
            credentials, str(uuid.uuid4()),
            random_node_id, StateTypes.LAMBDA, is_inline_execution=True
=======
        # This needs:
        # project_id
        # project_name
        # project_config
        # task_spawner
        # credentials
        deployment_diagram = AwsDeployment(
            pipeline_execution_id,
            None,
            project_config={
                "logging": {
                    "level": "LOG_NONE"
                }
            },
            credentials=credentials,
            task_spawner=self.task_spawner
        )

        inline_lambda = LambdaWorkflowState(
            credentials,
            str(uuid.uuid4()),
            random_node_id,
            StateTypes.LAMBDA,
            is_inline_execution=True
>>>>>>> 85843836
        )
        inline_lambda.setup(deployment_diagram, self.json)

        inline_lambda_hash_key = inline_lambda.get_content_hash()

        # Check if we already have an inline execution Lambda for it.
        cached_inline_execution_lambda = self.dbsession.query(InlineExecutionLambda).filter_by(
            aws_account_id=credentials["id"],
            unique_hash_key=inline_lambda_hash_key
        ).first()

        # We can skip this if we already have a cached execution
        if cached_inline_execution_lambda:
            self.logger("Inline execution is already cached as a Lambda, doing a hotload...")

            # Update the latest execution time to be the current timestamp
            # This informs our garbage collection to ensure we always delete the Lambda
            # that was run the longest ago (so that people encounter cache-misses as
            # little as possible.)
            cached_inline_execution_lambda.last_used_timestamp = int(time.time())

            # Update it in the database
            self.dbsession.commit()

            cached_inline_execution_lambda_dict = cached_inline_execution_lambda.to_dict()
        else:
            # noinspection PyUnresolvedReferences
            try:
                yield inline_lambda.predeploy(self.task_spawner)
                yield inline_lambda.deploy(
                    self.task_spawner, project_id=None, project_config=None
                )
            except BuildException as build_exception:
                self.write({
                    "success": False,
                    "msg": "An error occurred while building the Code Block package.",
                    "log_output": build_exception.build_output
                })
                raise gen.Return()
            except botocore.exceptions.ClientError as boto_error:
                self.logger("An exception occurred while setting up the Code Block.")
                self.logger(boto_error)

                error_message = boto_error.response["Error"]["Message"] + " (Code: " + boto_error.response["Error"]["Code"] + ")"

                self.write({
                    "success": False,
                    "msg": error_message,
                    "log_output": ""
                })
                raise gen.Return()

        execute_lambda_params = {
            "_refinery": {
                "backpack": backpack_data,
                "throw_exceptions_fully": True,
                "input_data": self.json["input_data"],
                "temporary_execution": True
            }
        }

        # Get inline execution code
        inline_execution_code = get_base_lambda_code(
            self.app_config,
            self.json["language"],
            self.json["code"]
        )

        if self.json["language"] == "go1.12":
            inline_lambda.code = inline_execution_code

            try:
                binary_s3_path = yield self.builder_manager.get_go112_binary_s3(
                    credentials,
                    inline_lambda
                )
            except BuildException as build_exception:
                self.write({
                    "success": False,
                    "msg": "An error occurred while building the Code Block package.",
                    "log_output": build_exception.build_output
                })
                raise gen.Return()

            execute_lambda_params["_refinery"]["inline_code"] = {
                "s3_path": binary_s3_path,
                "shared_files": self.json["shared_files"]
            }
        else:
            # Generate Lambda run input
            execute_lambda_params["_refinery"]["inline_code"] = {
                "base_code": inline_execution_code,
                "shared_files": self.json["shared_files"]
            }

        if "debug_id" in self.json:
            execute_lambda_params["_refinery"]["live_debug"] = {
                "debug_id": self.json["debug_id"],
                "websocket_uri": self.app_config.get("LAMBDA_CALLBACK_ENDPOINT"),
            }

        self.logger(f"Executing Lambda '{inline_lambda.arn}'...")

        lambda_result = yield self.task_spawner.execute_aws_lambda(
            credentials,
            inline_lambda.arn,
            execute_lambda_params
        )

        if "Task timed out after " in lambda_result["logs"]:
            self.logger("Lambda timed out while being executed!")
            self.write({
                "success": False,
                "msg": "The Code Block timed out while running, you may have an infinite loop or you may need to increase your Code Block's Max Execution Time.",
                "log_output": ""
            })
            raise gen.Return()

        try:
            return_data = json.loads(
                lambda_result["returned_data"]
            )
            s3_object = yield self.task_spawner.read_from_s3(
                credentials,
                credentials["logs_bucket"],
                return_data["_refinery"]["indirect"]["s3_path"]
            )
            s3_dict = json.loads(
                s3_object
            )
            lambda_result["returned_data"] = json.dumps(
                s3_dict["return_data"],
                indent=4,
            )
            lambda_result["logs"] = s3_dict["program_output"]
        except Exception as e:
            self.logger("Exception occurred while loading temporary Lambda return data: ")
            self.logger(e)
            self.logger("Raw Lambda return data: ")
            self.logger(lambda_result)

            # Clearer logging for raw Lambda error output
            if "logs" in lambda_result:
                print((lambda_result["logs"]))

            self.write({
                "success": False,
                "msg": "An exception occurred while running the Lambda.",
                "log_output": str(e)
            })
            raise gen.Return()

        # If it's not a supported language for inline execution that
        # means that it needs to be manually deleted since it's not in the
        # regular garbage collection pool.
        """
		if self.json[ "language" ] in NOT_SUPPORTED_INLINE_EXECUTION_LANGUAGES:
			self.logger( "Deleting Lambda..." )

			# Now we delete the lambda, don't yield because we don't need to wait
			delete_result = self.task_spawner.delete_aws_lambda(
				credentials,
				random_node_id
			)
		"""

        self.write({
            "success": True,
            "result": lambda_result
        })


class InfraTearDownDependencies:
    @pinject.copy_args_to_public_fields
    def __init__(
        self,
        api_gateway_manager,
        lambda_manager,
        schedule_trigger_manager,
        sns_manager,
        sqs_manager
    ):
        pass


# noinspection PyMethodOverriding, PyAttributeOutsideInit
class InfraTearDown(BaseHandler):
    dependencies = InfraTearDownDependencies
    api_gateway_manager = None
    lambda_manager = None
    schedule_trigger_manager = None
    sns_manager = None
    sqs_manager = None

    @authenticated
    @gen.coroutine
    def post(self):
        teardown_nodes = self.json["teardown_nodes"]

        credentials = self.get_authenticated_user_cloud_configuration()

        teardown_operation_results = yield teardown_infrastructure(
            self.api_gateway_manager,
            self.lambda_manager,
            self.schedule_trigger_manager,
            self.sns_manager,
            self.sqs_manager,
            credentials,
            teardown_nodes
        )

        # Delete our logs
        # No need to yield till it completes
        delete_logs(
            self.task_spawner,
            credentials,
            self.json["project_id"]
        )

        self.write({
            "success": True,
            "result": teardown_operation_results
        })


class InfraCollisionCheck(BaseHandler):
    @authenticated
    @gen.coroutine
    def post(self):
        # TODO remove this endpoint
        self.write({
            "success": True
        })


class DeployDiagramDependencies:
    @pinject.copy_args_to_public_fields
    def __init__(self, lambda_manager, api_gateway_manager, schedule_trigger_manager, sns_manager, sqs_manager):
        pass


def filter_teardown_nodes(teardown_nodes):
    return [
        node for node in teardown_nodes
        if node["type"] not in ["lambda", "api_endpoint", "api_gateway", "sqs_queue", "sns_topic"]
    ]


class DeployDiagram(BaseHandler):
    dependencies = DeployDiagramDependencies
    lambda_manager = None
    api_gateway_manager = None
    schedule_trigger_manager = None
    sns_manager = None
    sqs_manager = None

    @gen.coroutine
    def cleanup_deployment(self, deployment_diagram, credentials, successful_deploy):
        yield deployment_diagram.remove_workflow_states(
            self.api_gateway_manager,
            self.lambda_manager,
            self.schedule_trigger_manager,
            self.sns_manager,
            self.sqs_manager,
            credentials,
            successful_deploy
        )

        # Delete our logs
        # No need to yield till it completes
        delete_logs(
            self.task_spawner,
            credentials,
            deployment_diagram.project_id
        )

    @authenticated
    @disable_on_overdue_payment
    @gen.coroutine
    def do_diagram_deployment(self, project_name, project_id, diagram_data, project_config, force_redeploy):
        credentials = self.get_authenticated_user_cloud_configuration()

        latest_deployment = self.dbsession.query(Deployment).filter_by(
            project_id=project_id
        ).order_by(
            Deployment.timestamp.desc()
        ).first()

        latest_deployment_json = None
        if not force_redeploy and latest_deployment is not None:
            latest_deployment_json = json.loads(latest_deployment.deployment_json)

        # Model a deployment in memory to handle the deployment of each state
<<<<<<< HEAD
        deployment_diagram: DeploymentDiagram = DeploymentDiagram(
            project_id, project_name, project_config, latest_deployment_json)

        exceptions = yield deployment_diagram.deploy_diagram(
=======
        deployment_diagram: AwsDeployment = AwsDeployment(
            project_id,
            project_name,
            project_config,
>>>>>>> 85843836
            self.task_spawner,
            credentials,
<<<<<<< HEAD
            diagram_data,
=======
            api_gateway_manager=self.api_gateway_manager,
            latest_deployment=latest_deployment_json
>>>>>>> 85843836
        )

        exceptions = yield deployment_diagram.deploy_diagram(diagram_data)

        # Check if the deployment failed
        if len(exceptions) != 0:
            self.logger("We are now rolling back the deployments we've made...", "error")

            yield self.cleanup_deployment(deployment_diagram, credentials, successful_deploy=False)

            self.logger("We've completed our rollback, returning an error...", "error")

            # For now we'll just raise
            self.write({
                "success": True,  # Success meaning we caught it
                "result": {
                    "deployment_success": False,
                    "exceptions": [e.serialize() for e in exceptions],
                }
            })
            raise gen.Return()

        # Cleanup any unused resources
        yield self.cleanup_deployment(deployment_diagram, credentials, successful_deploy=True)

        # TODO: Update the project data? Deployments should probably be an explicit "Save Project" action.

        # Add a reference to this deployment from the associated project
        existing_project = self.dbsession.query(Project).filter_by(
            id=project_id
        ).first()

        if existing_project is None:
            self.write({
                "success": False,
                "code": "DEPLOYMENT_UPDATE",
                "msg": "Unable to find project when updating deployment information.",
            })

            # TODO we probably want to teardown the deployment if this is the case

            raise gen.Return()

        serialized_deployment = deployment_diagram.serialize()

        new_deployment = Deployment()
        new_deployment.project_id = project_id
        new_deployment.deployment_json = json.dumps(
           serialized_deployment
        )

        existing_project.deployments.append(
            new_deployment
        )

        self.dbsession.commit()

        # Update project config
        self.logger("Updating database with new project config...")
        update_project_config(
            self.dbsession,
            project_id,
            deployment_diagram.project_config
        )

        self.write({
            "success": True,
            "result": {
                "deployment_success": True,
                "diagram_data": serialized_deployment,
                "project_id": project_id,
                "deployment_id": new_deployment.id,
            }
        })

    @authenticated
    @disable_on_overdue_payment
    @gen.coroutine
    def post(self):
        # TODO: Add jsonschema
        self.logger("Deploying diagram to production...")

        # Ensure user is owner of the project
        if not self.is_owner_of_project(self.json["project_id"]):
            self.write({
                "success": False,
                "code": "ACCESS_DENIED",
                "msg": "You do not have privileges to deploy that!",
            })
            raise gen.Return()

        project_name = self.json["project_name"]
        project_id = self.json["project_id"]
        diagram_data = json.loads(self.json["diagram_data"])
        project_config = self.json["project_config"]
        force_redeploy = self.json["force_redeploy"]

        lock_id = "deploy_diagram_" + project_id

        task_lock = self.task_locker.lock(self.dbsession, lock_id)

        try:
            # Enforce that we are only attempting to do this multiple times simultaneously for the same project
            with task_lock:
                yield self.do_diagram_deployment(
                    project_name, project_id, diagram_data, project_config, force_redeploy)

        except AcquireFailure:
            self.logger("Unable to acquire deploy diagram lock for " + project_id)
            self.write({
                "success": False,
                "code": "DEPLOYMENT_LOCK_FAILURE",
                "msg": "Deployment for this project is already in progress",
            })


class GetAWSConsoleCredentials(BaseHandler):
    @authenticated
    @disable_on_overdue_payment
    @gen.coroutine
    def get(self):
        """
        Pull the AWS credentials for the customer to log into the console.
        This is important early on so that they can still get all the serverless
        advantages that we haven't abstracted upon (and to use Cloudwatch, etc).
        """
        credentials = self.get_authenticated_user_cloud_configuration()

        aws_console_signin_url = "https://{account_id}.signin.aws.amazon.com/console/?region={region_name}".format(
            account_id=credentials["account_id"],
            region_name=self.app_config.get("region_name")
        )

        self.write({
            "success": True,
            "console_credentials": {
                "username": credentials["iam_admin_username"],
                "password": credentials["iam_admin_password"],
                "signin_url": aws_console_signin_url,
            }
        })<|MERGE_RESOLUTION|>--- conflicted
+++ resolved
@@ -7,15 +7,9 @@
 from jsonschema import validate as validate_schema
 from tornado import gen
 
-<<<<<<< HEAD
-from assistants.deployments.diagram.deploy_diagram import DeploymentDiagram
-from assistants.deployments.diagram.lambda_workflow_state import LambdaWorkflowState
-from assistants.deployments.diagram.utils import get_base_lambda_code
-=======
 from assistants.deployments.aws.aws_deployment import AwsDeployment
 from assistants.deployments.aws.lambda_function import LambdaWorkflowState
 from assistants.deployments.aws.utils import get_base_lambda_code
->>>>>>> 85843836
 from assistants.deployments.diagram.workflow_states import StateTypes
 from assistants.deployments.teardown import teardown_infrastructure
 from controller import BaseHandler
@@ -25,11 +19,7 @@
 from controller.projects.actions import update_project_config
 from models import InlineExecutionLambda, Project, Deployment
 from pyexceptions.builds import BuildException
-<<<<<<< HEAD
-from utils.general import get_random_node_id, attempt_json_decode, get_safe_workflow_state_name
-=======
 from utils.general import get_random_node_id, attempt_json_decode
->>>>>>> 85843836
 from utils.locker import AcquireFailure
 
 
@@ -76,17 +66,6 @@
         # Dummy pipeline execution ID
         pipeline_execution_id = "SHOULD_NEVER_HAPPEN_TMP_LAMBDA_RUN"
 
-<<<<<<< HEAD
-        deployment_diagram = DeploymentDiagram(pipeline_execution_id, None, project_config={
-            "logging": {
-                "level": "LOG_NONE"
-            }
-        })
-
-        inline_lambda = LambdaWorkflowState(
-            credentials, str(uuid.uuid4()),
-            random_node_id, StateTypes.LAMBDA, is_inline_execution=True
-=======
         # This needs:
         # project_id
         # project_name
@@ -111,7 +90,6 @@
             random_node_id,
             StateTypes.LAMBDA,
             is_inline_execution=True
->>>>>>> 85843836
         )
         inline_lambda.setup(deployment_diagram, self.json)
 
@@ -405,25 +383,14 @@
             latest_deployment_json = json.loads(latest_deployment.deployment_json)
 
         # Model a deployment in memory to handle the deployment of each state
-<<<<<<< HEAD
-        deployment_diagram: DeploymentDiagram = DeploymentDiagram(
-            project_id, project_name, project_config, latest_deployment_json)
-
-        exceptions = yield deployment_diagram.deploy_diagram(
-=======
         deployment_diagram: AwsDeployment = AwsDeployment(
             project_id,
             project_name,
             project_config,
->>>>>>> 85843836
             self.task_spawner,
             credentials,
-<<<<<<< HEAD
-            diagram_data,
-=======
             api_gateway_manager=self.api_gateway_manager,
             latest_deployment=latest_deployment_json
->>>>>>> 85843836
         )
 
         exceptions = yield deployment_diagram.deploy_diagram(diagram_data)
