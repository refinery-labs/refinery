
config:
  ngrok_enabled: false
  cookie_secret_value: THIS_IS_NOT_SECURE
<<<<<<< HEAD
  cookie_expire_days: 1
=======
  cookie_expire_days: 30
  email_token_lifetime: 10800 # 3 hours before the email authentication token no longer works
>>>>>>> 9cc56ffd
  # The HTTP origin to serve in Access-Control-Allow-Origin header
  access_control_allow_origin: https://example.refinerylabs.io
  access_control_allow_origins: "[\"http://localhost:1234\",\"http://localhost:8080\",\"http://localhost:8002\"]"

  # Instance URL, used for sending emails, etc.
  web_origin: "http://localhost:8002"

  github_client_id: FAKE_TESTING_VALUE
  github_client_secret: FAKE_TESTING_VALUE
  stripe_api_key: FAKE_TESTING_VALUE
  mailgun_api_key: FAKE_TESTING_VALUE
  service_shared_secret: FAKE_TESTING_VALUE
  reserved_aws_pool_target_amount: 3<|MERGE_RESOLUTION|>--- conflicted
+++ resolved
@@ -2,12 +2,8 @@
 config:
   ngrok_enabled: false
   cookie_secret_value: THIS_IS_NOT_SECURE
-<<<<<<< HEAD
-  cookie_expire_days: 1
-=======
   cookie_expire_days: 30
   email_token_lifetime: 10800 # 3 hours before the email authentication token no longer works
->>>>>>> 9cc56ffd
   # The HTTP origin to serve in Access-Control-Allow-Origin header
   access_control_allow_origin: https://example.refinerylabs.io
   access_control_allow_origins: "[\"http://localhost:1234\",\"http://localhost:8080\",\"http://localhost:8002\"]"
