import time
import traceback
import requests
import tornado
import socket

from tornado.concurrent import run_on_executor, futures
from utils.general import logit
from tornado import gen


class IPLookupSpawner(object):
    # noinspection PyUnresolvedReferences
    def __init__(self, loop=None):
        self.executor = futures.ThreadPoolExecutor(10)
        self.loop = loop or tornado.ioloop.IOLoop.current()

    @run_on_executor
    def get_ipify_ip(self):
        logit("Attempting to resolve remote IPv4 IP via api.ipify.org...")
        response = requests.get(
            "https://api.ipify.org/?format=text",
            timeout=3
        )
        return response.text.strip()

    @run_on_executor
    def get_icanhazip_ip(self):
        logit("Attempting to resolve remote IPv4 IP via icanhazip.com...")
        response = requests.get(
            "https://icanhazip.com/ipv4",
            timeout=3
        )
        return response.text.strip()

    @run_on_executor
    def get_aws_ip(self):
        logit("Attempting to resolve remote IPv4 IP via checkip.amazonaws.com...")
        response = requests.get(
            "https://checkip.amazonaws.com/",
            timeout=3
        )
        return response.text.strip()


ip_lookup_tasks = IPLookupSpawner()

IP_RESOLUTION_FUNCTIONS = [
    ip_lookup_tasks.get_aws_ip,
    ip_lookup_tasks.get_icanhazip_ip,
    ip_lookup_tasks.get_ipify_ip
]


def is_valid_ipv4_ip(input_ip_string):
    """
    Uses the socket API to validate that an IP address is indeed in the
    valid IPv4 format and is not malformed.
    """

    if not input_ip_string:
        return False

    try:
        socket.inet_aton(
            input_ip_string
        )
    except socket.error:
        return False

    return True


@gen.coroutine
def get_external_ipv4_address():
<<<<<<< HEAD
	"""
	This uses a variety of third-party services to resolve the current
	host's external IP address. This is important as the callback needs
	to be to the specific machine and not the LB (which will RR it to
	potentially another box altogether).
	"""

	while True:
		for ipv4_resolution_function in IP_RESOLUTION_FUNCTIONS:
			try:
				remote_ipv4_ip = yield ipv4_resolution_function()

				if is_valid_ipv4_ip( remote_ipv4_ip ):
					raise gen.Return( remote_ipv4_ip )

				time.sleep( 0.2 )
			except gen.Return as result:
				raise gen.Return( result.value )
			except:
				logit( "An exception occurred while attempted to get our IPv4 IP, we'll try another site..." )
				traceback.print_exc()
=======
    """
    This uses a variety of third-party services to resolve the current
    host's external IP address. This is important as the callback needs
    to be to the specific machine and not the LB (which will RR it to
    potentially another box altogether).
    """

    for _ in xrange(10000):
        for ipv4_resolution_function in IP_RESOLUTION_FUNCTIONS:
            try:
                remote_ipv4_ip = yield ipv4_resolution_function()

                if is_valid_ipv4_ip(remote_ipv4_ip):
                    raise gen.Return(remote_ipv4_ip)

                time.sleep(0.2)
            except gen.Return as result:
                raise gen.Return(result.value)
            except BaseException:
                logit("An exception occurred while attempted to get our IPv4 IP, we'll try another site...")
                traceback.print_exc()
>>>>>>> 72164eaa
<|MERGE_RESOLUTION|>--- conflicted
+++ resolved
@@ -73,29 +73,6 @@
 
 @gen.coroutine
 def get_external_ipv4_address():
-<<<<<<< HEAD
-	"""
-	This uses a variety of third-party services to resolve the current
-	host's external IP address. This is important as the callback needs
-	to be to the specific machine and not the LB (which will RR it to
-	potentially another box altogether).
-	"""
-
-	while True:
-		for ipv4_resolution_function in IP_RESOLUTION_FUNCTIONS:
-			try:
-				remote_ipv4_ip = yield ipv4_resolution_function()
-
-				if is_valid_ipv4_ip( remote_ipv4_ip ):
-					raise gen.Return( remote_ipv4_ip )
-
-				time.sleep( 0.2 )
-			except gen.Return as result:
-				raise gen.Return( result.value )
-			except:
-				logit( "An exception occurred while attempted to get our IPv4 IP, we'll try another site..." )
-				traceback.print_exc()
-=======
     """
     This uses a variety of third-party services to resolve the current
     host's external IP address. This is important as the callback needs
@@ -103,7 +80,7 @@
     potentially another box altogether).
     """
 
-    for _ in xrange(10000):
+    while True:
         for ipv4_resolution_function in IP_RESOLUTION_FUNCTIONS:
             try:
                 remote_ipv4_ip = yield ipv4_resolution_function()
@@ -116,5 +93,4 @@
                 raise gen.Return(result.value)
             except BaseException:
                 logit("An exception occurred while attempted to get our IPv4 IP, we'll try another site...")
-                traceback.print_exc()
->>>>>>> 72164eaa
+                traceback.print_exc()