import time
import traceback
import requests
import tornado
import socket

from tornado.concurrent import run_on_executor, futures
from utils.general import logit
from tornado import gen


class IPLookupSpawner(object):
    # noinspection PyUnresolvedReferences
    def __init__(self, loop=None):
        self.executor = futures.ThreadPoolExecutor(10)
        self.loop = loop or tornado.ioloop.IOLoop.current()

    @run_on_executor
    def get_ipify_ip(self):
        logit("Attempting to resolve remote IPv4 IP via api.ipify.org...")
        response = requests.get(
            "https://api.ipify.org/?format=text",
            timeout=3
        )
        return response.text.strip()

    @run_on_executor
    def get_icanhazip_ip(self):
        logit("Attempting to resolve remote IPv4 IP via icanhazip.com...")
        response = requests.get(
            "https://icanhazip.com/ipv4",
            timeout=3
        )
        return response.text.strip()

    @run_on_executor
    def get_aws_ip(self):
        logit("Attempting to resolve remote IPv4 IP via checkip.amazonaws.com...")
        response = requests.get(
            "https://checkip.amazonaws.com/",
            timeout=3
        )
        return response.text.strip()


ip_lookup_tasks = IPLookupSpawner()

IP_RESOLUTION_FUNCTIONS = [
    ip_lookup_tasks.get_aws_ip,
    ip_lookup_tasks.get_icanhazip_ip,
    ip_lookup_tasks.get_ipify_ip
]


def is_valid_ipv4_ip(input_ip_string):
    """
    Uses the socket API to validate that an IP address is indeed in the
    valid IPv4 format and is not malformed.
    """

    if not input_ip_string:
        return False

    try:
        socket.inet_aton(
            input_ip_string
        )
    except socket.error:
        return False

    return True


@gen.coroutine
def get_external_ipv4_address():
    """
    This uses a variety of third-party services to resolve the current
    host's external IP address. This is important as the callback needs
    to be to the specific machine and not the LB (which will RR it to
    potentially another box altogether).
    """

<<<<<<< HEAD
    while True:
=======
    for _ in range(10000):
>>>>>>> 9cc56ffd
        for ipv4_resolution_function in IP_RESOLUTION_FUNCTIONS:
            try:
                remote_ipv4_ip = yield ipv4_resolution_function()

                if is_valid_ipv4_ip(remote_ipv4_ip):
                    raise gen.Return(remote_ipv4_ip)

                time.sleep(0.2)
            except gen.Return as result:
                raise gen.Return(result.value)
            except BaseException:
                logit("An exception occurred while attempted to get our IPv4 IP, we'll try another site...")
                traceback.print_exc()<|MERGE_RESOLUTION|>--- conflicted
+++ resolved
@@ -80,11 +80,7 @@
     potentially another box altogether).
     """
 
-<<<<<<< HEAD
-    while True:
-=======
     for _ in range(10000):
->>>>>>> 9cc56ffd
         for ipv4_resolution_function in IP_RESOLUTION_FUNCTIONS:
             try:
                 remote_ipv4_ip = yield ipv4_resolution_function()
