--- conflicted
+++ resolved
@@ -33,14 +33,9 @@
     "@types/uuid": "^3.4.4",
     "@types/validator": "^10.11.0",
     "@types/vue-markdown": "^2.2.1",
-<<<<<<< HEAD
-    "@typescript-eslint/parser": "^2.28.0",
-    "ajv": "^6.12.0",
-=======
     "@typescript-eslint/eslint-plugin": "^2.30.0",
     "@typescript-eslint/parser": "^2.30.0",
-    "ajv": "^6.10.2",
->>>>>>> 72164eaa
+    "ajv": "^6.12.0",
     "animate.css": "^3.7.0",
     "bootstrap": "^4.3.1",
     "bootstrap-vue": "^2.0.0-rc.22",
@@ -94,7 +89,6 @@
     "vuex-router-sync": "^5.0.0"
   },
   "devDependencies": {
-<<<<<<< HEAD
     "@babel/cli": "^7.8.4",
     "@babel/node": "^7.8.7",
     "@babel/plugin-transform-runtime": "^7.9.0",
@@ -103,9 +97,6 @@
     "@babel/runtime": "^7.9.2",
     "@types/jest": "^25.2.1",
     "@types/node": "^12.12.35",
-=======
-    "@types/jest": "^25.2.1",
->>>>>>> 72164eaa
     "@vue/cli-plugin-babel": "^4.3.1",
     "@vue/cli-plugin-e2e-cypress": "^4.1.0",
     "@vue/cli-plugin-eslint": "^4.3.1",
@@ -113,17 +104,11 @@
     "@vue/cli-plugin-typescript": "^4.3.1",
     "@vue/cli-plugin-unit-jest": "^4.3.1",
     "@vue/cli-service": "^4.3.1",
-<<<<<<< HEAD
-    "@vue/eslint-config-prettier": "^4.0.1",
-    "@vue/eslint-config-typescript": "^4.0.0",
-    "@vue/test-utils": "^1.0.0-beta.33",
-=======
     "@vue/eslint-config-prettier": "^6.0.0",
     "@vue/eslint-config-typescript": "^5.0.2",
     "@vue/test-utils": "^1.0.0-beta.33",
     "babel-core": "^6.26.3",
     "babel-eslint": "^10.1.0",
->>>>>>> 72164eaa
     "cypress": "^3.7.0",
     "eslint": "^6.8.0",
     "eslint-plugin-vue": "^6.2.2",
@@ -132,14 +117,9 @@
     "nodemon": "^2.0.2",
     "sass": "^1.22.12",
     "sass-loader": "^7.3.1",
-<<<<<<< HEAD
-    "ts-jest": "^25.3.1",
-    "ts-node": "^8.8.2",
-    "tslint": "^6.1.1",
-=======
     "ts-jest": "^25.4.0",
     "tslint": "^6.1.2",
->>>>>>> 72164eaa
+    "ts-node": "^8.8.2",
     "typescript": "^3.8.3",
     "vue-cli-plugin-s3-deploy": "^3.0.0",
     "vue-template-compiler": "^2.5.21",
