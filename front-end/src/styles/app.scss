--- conflicted
+++ resolved
@@ -764,52 +764,52 @@
   font-size: 16px;
 }
 
-<<<<<<< HEAD
-.shared-files-pane {
-  flex-grow: 1;
-  max-width: 512px;
-  padding-top: 10px;
-}
-
-.shared-files-well {
-  max-height: 200px;
-}
-
-.shared-file-editor {
-  height: 100vh;
-  max-height: 300px;
-}
-
-.shared-file-links-pane {
-  flex-grow: 1;
-  max-width: 512px;
-  padding-top: 10px;
-}
-
-.adding-shared-file-link-pane {
-  flex-grow: 1;
-  max-width: 512px;
-  padding-top: 10px;
-}
-
-.shared-file-link-container {
-  max-width: 600px;
-  &__description {
-    word-wrap: break-word;
-  }
-}
-
-.shared-file-links-well {
-  max-height: 300px;
-}
-
-.view-shared-file-pane {
-  width: calc((100vw - 400px) / 2);
-=======
 // Hack to enable the b-tabs component to support full-height child elements
 .run-lambda-container .tabs {
   flex-grow: 1;
   display: flex;
   flex-direction: column;
->>>>>>> fd912bce
+}
+
+
+.shared-files-pane {
+  flex-grow: 1;
+  max-width: 512px;
+  padding-top: 10px;
+}
+
+.shared-files-well {
+  max-height: 200px;
+}
+
+.shared-file-editor {
+  height: 100vh;
+  max-height: 300px;
+}
+
+.shared-file-links-pane {
+  flex-grow: 1;
+  max-width: 512px;
+  padding-top: 10px;
+}
+
+.adding-shared-file-link-pane {
+  flex-grow: 1;
+  max-width: 512px;
+  padding-top: 10px;
+}
+
+.shared-file-link-container {
+  max-width: 600px;
+  &__description {
+    word-wrap: break-word;
+  }
+}
+
+.shared-file-links-well {
+  max-height: 300px;
+}
+
+.view-shared-file-pane {
+  width: calc((100vw - 400px) / 2);
 }