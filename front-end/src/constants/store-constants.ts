--- conflicted
+++ resolved
@@ -136,13 +136,9 @@
   checkBuildStatus = 'checkBuildStatus',
   startLibraryBuild = 'startLibraryBuild',
   loadProjectConfig = 'loadProjectConfig',
-<<<<<<< HEAD
-
   // Share Project
-  generateShareUrl = 'generateShareUrl'
-=======
+  generateShareUrl = 'generateShareUrl',
   setWarmupConcurrencyLevel = 'setWarmupConcurrencyLevel'
->>>>>>> 25a4aa47
 }
 
 export enum DeploymentViewGetters {
