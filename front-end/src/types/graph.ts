--- conflicted
+++ resolved
@@ -30,11 +30,7 @@
   PHP7 = 'php7.3',
   GO1_12 = 'go1.12',
   PYTHON_36_TEMPORAL = 'Python 3.6 Temporal',
-<<<<<<< HEAD
-  NODEJS_12_TEMPORAL = 'Node.js 12 Temporal'
-=======
   NODEJS_10_TEMPORAL = 'Node.js 10 Temporal'
->>>>>>> 9e1fec30
 }
 
 export enum WorkflowStateType {
