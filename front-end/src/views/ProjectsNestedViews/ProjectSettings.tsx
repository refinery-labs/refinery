import Vue, { CreateElement, VNode } from 'vue';
import Component from 'vue-class-component';
import {
  LambdaWorkflowState,
  ProjectConfig,
  ProjectLogLevel,
  RefineryProject,
  SupportedLanguage,
  WorkflowStateType
} from '@/types/graph';
import { namespace } from 'vuex-class';
import Loading from '@/components/Common/Loading.vue';
import { LoadingContainerProps } from '@/types/component-types';
import { GithubRepo } from '@/types/api-types';
import { formatDistanceToNow, fromUnixTime } from 'date-fns';
import { getFriendlyDurationSinceString } from '@/utils/time-utils';

const project = namespace('project');
const projectSettings = namespace('projectSettings');

@Component
export default class ProjectSettings extends Vue {
<<<<<<< HEAD
  private repoSearch: string = '';
  private showingSelectRepoModal: boolean = false;

=======
  @project.State openedProject!: RefineryProject | null;
>>>>>>> 72164eaa
  @project.State openedProjectConfig!: ProjectConfig | null;
  @projectSettings.State reposForUser?: GithubRepo[] | null;
  @projectSettings.State selectedRepo!: GithubRepo | null;

  @projectSettings.Mutation setSelectedRepo!: (repo: GithubRepo) => void;

  @project.Action setProjectConfigLoggingLevel!: (projectConfigLoggingLevel: ProjectLogLevel) => void;
  @project.Action setProjectConfigRuntimeLanguage!: (projectConfigRuntimeLanguage: SupportedLanguage) => void;
<<<<<<< HEAD
  @project.Action setProjectConfigRepo!: (projectConfigRepo: string) => void;
  @projectSettings.Action listReposForUser!: () => GithubRepo[] | null;
  @projectSettings.Action reorganizeUserRepos!: () => void;
=======
  @project.Action setProjectGlobalExceptionHandler!: (nodeId: string | null) => void;

  private isSettingGlobalExceptionHandler: boolean = false;
>>>>>>> 72164eaa

  private getLogLevelValue() {
    // TODO: Move this business logic to an action in the store.
    if (!this.openedProjectConfig || !this.openedProjectConfig.logging || !this.openedProjectConfig.logging.level) {
      return ProjectLogLevel.LOG_ALL;
    }
    return this.openedProjectConfig.logging.level;
  }

  private getDefaultRuntimeLanguage() {
    // TODO: Move this business logic to an action in the store.
    if (!this.openedProjectConfig || !this.openedProjectConfig.default_language) {
      return SupportedLanguage.NODEJS_8;
    }
    return this.openedProjectConfig.default_language;
  }

<<<<<<< HEAD
  private getProjectRepo() {
    // TODO: Move this business logic to an action in the store.
    if (!this.openedProjectConfig || !this.openedProjectConfig.project_repo) {
      return '';
    }
    return this.openedProjectConfig.project_repo;
  }

  private getCurrentlyConfiguredRepoURL(): string | null {
    if (!this.openedProjectConfig || !this.openedProjectConfig.project_repo) {
      return null;
    }
    return this.openedProjectConfig.project_repo;
  }

  private setShowingSelectRepoModal(showing: boolean) {
    this.showingSelectRepoModal = showing;
    if (!showing) {
      this.reorganizeUserRepos();
    }
  }

  private setRepoSearch(search: string) {
    this.repoSearch = search;
  }

  private async setProjectRepoAndClose() {
    if (this.selectedRepo) {
      await this.setProjectConfigRepo(this.selectedRepo.clone_url);
    }
    this.setShowingSelectRepoModal(false);
  }

  private renderUserRepoItem(repo: GithubRepo) {
    const privateRepoBadge = repo.private ? (
      <b-badge pill={false} class="margin-right--small">
        Private
      </b-badge>
    ) : (
      <div />
    );

    const currentRepoURL = this.getCurrentlyConfiguredRepoURL();
    const isCurrentlyConfiguredRepo = currentRepoURL && currentRepoURL === repo.clone_url;
    const currentConfiguredRepoBadge = isCurrentlyConfiguredRepo ? (
      <b-badge pill={false} variant="primary" class="margin-right--small">
        Current
      </b-badge>
    ) : (
      <div />
    );

    const showingDetails = this.selectedRepo && this.selectedRepo.full_name === repo.full_name;
    const lastUpdatedTime = getFriendlyDurationSinceString(Date.parse(repo.updated_at));

    return (
      <b-card
        no-body
        class="mb-1"
        bg-variant={showingDetails ? 'light' : 'default'}
        on={{ click: async () => await this.setSelectedRepo(repo) }}
      >
        <b-card-header header-tag="header" class="p-1" role="tab">
          <div class="d-flex w-100 justify-content-between">
            <h5 class="mb-1">{repo.full_name}</h5>
            <small>
              {currentConfiguredRepoBadge}
              {privateRepoBadge}
              {lastUpdatedTime}
            </small>
          </div>
        </b-card-header>
        <b-collapse id={repo.full_name} visible={showingDetails} accordion="repo-list-accordion" role="tabpanel">
          <b-card-body>
            {repo.description && <p>{repo.description}</p>}
            <small>Stars {repo.stargazers_count}</small>
            <div class="margin-top--normal display--flex justify-content-end align-right">
              <b-button variant="primary" on={{ click: this.setProjectRepoAndClose }}>
                Set repo for project
              </b-button>
            </div>
          </b-card-body>
        </b-collapse>
      </b-card>
    );
  }

  private renderUserRepos() {
    if (this.reposForUser === undefined) {
      return <p>Loading user's repos...</p>;
    }

    if (this.reposForUser === null) {
      return <p>There was an error when getting user's repos.</p>;
    }

    const searchRepoNames = (repo: GithubRepo) => {
      return repo.full_name.toLowerCase().includes(this.repoSearch.toLowerCase());
    };

    return (
      <div role="tablist" class="set-project-repo">
        {this.reposForUser.filter(searchRepoNames).map(this.renderUserRepoItem)}
      </div>
    );
  }

  private renderSelectRepoModal() {
    const modalOnHandlers = {
      hidden: () => this.setShowingSelectRepoModal(false)
    };

    return (
      <b-modal
        on={modalOnHandlers}
        ok-variant="danger"
        footer-class="p-2"
        ref="console-modal"
        hide-footer
        title="Select Project Repo"
        visible={this.showingSelectRepoModal}
      >
        <b-form-input
          class="margin-bottom--normal"
          placeholder="Search for repo..."
          value={this.repoSearch}
          on={{ input: this.setRepoSearch }}
        />
        {this.renderUserRepos()}
      </b-modal>
    );
  }

=======
  private getGlobalExceptionHandler(): string | undefined {
    if (!this.openedProject || !this.openedProject.global_handlers.exception_handler) {
      return undefined;
    }
    return this.openedProject.global_handlers.exception_handler.id;
  }

  private getLambdaWorkflowStates(): LambdaWorkflowState[] {
    if (!this.openedProject) {
      return [];
    }
    return this.openedProject.workflow_states
      .filter(w => w.type == WorkflowStateType.LAMBDA)
      .map(w => w as LambdaWorkflowState);
  }

  private async setIsSettingGlobalExceptionHandler(checked: boolean) {
    this.isSettingGlobalExceptionHandler = checked;
    if (!checked) {
      await this.setProjectGlobalExceptionHandler(null);
    }
  }

>>>>>>> 72164eaa
  private renderLogLevel() {
    return (
      <b-form-group description="The logging level to use when Code Blocks run in production. Note that changing this level requires a re-deploy to take effect!">
        <label class="d-block" htmlFor="logging-level-input-select">
          Logging Level
        </label>
        <div class="input-group with-focus">
          <b-form-select
            id="logging-level-input-select"
            value={this.getLogLevelValue()}
            on={{ change: this.setProjectConfigLoggingLevel }}
          >
            <option value={ProjectLogLevel.LOG_ALL}>Log all executions</option>
            <option value={ProjectLogLevel.LOG_ERRORS}>Log only errors</option>
            <option value={ProjectLogLevel.LOG_NONE}>No logging</option>
          </b-form-select>
        </div>
      </b-form-group>
    );
  }

  private renderRuntimeLanguage() {
    const languageOptions = Object.values(SupportedLanguage).map(v => ({
      value: v,
      text: v
    }));

    return (
      <b-form-group description="The default runtime language to use when creating a new block.">
        <label class="d-block" htmlFor="logging-level-input-select">
          Default Runtime Language
        </label>
        <div class="input-group with-focus">
          <b-form-select
            id="logging-level-input-select"
            value={this.getDefaultRuntimeLanguage()}
            on={{ change: this.setProjectConfigRuntimeLanguage }}
            options={languageOptions}
          />
        </div>
      </b-form-group>
    );
  }

<<<<<<< HEAD
  private renderProjectRepo() {
    return (
      <b-form-group description="The git repository where this project will be synced with.">
        <div class="input-group with-focus">
          <b-button
            class="margin-right--small"
            on={{
              click: () => {
                this.setShowingSelectRepoModal(true);
              }
            }}
          >
            Set Project Repo
          </b-button>
          <b-form-input value={this.getProjectRepo()} disabled />
        </div>
=======
  public renderGlobalExceptionHandler() {
    const globalExceptionHandler = this.getGlobalExceptionHandler();

    const exceptionHandlerToggleChecked = globalExceptionHandler !== undefined || this.isSettingGlobalExceptionHandler;
    const disabledExceptionHandlerSelect =
      globalExceptionHandler === undefined && !this.isSettingGlobalExceptionHandler;

    const handlerOptions = this.getLambdaWorkflowStates().map(w => ({
      value: w.id,
      text: w.name
    }));

    return (
      <b-form-group>
        <b-form-checkbox
          id="global-exception-handler-toggle"
          on={{ change: this.setIsSettingGlobalExceptionHandler }}
          disabled={false}
          checked={exceptionHandlerToggleChecked}
        >
          Use a Default Exception Handler Block
        </b-form-checkbox>
        <small>
          Enabling this will add an exception transition to all blocks <em>without an exception transition</em> by
          default. All unhandled exceptions will be handled by the block chosen below.
        </small>
        <b-form-select
          id="logging-level-input-select"
          value={globalExceptionHandler}
          on={{ change: this.setProjectGlobalExceptionHandler }}
          disabled={disabledExceptionHandlerSelect}
          options={handlerOptions}
        />
>>>>>>> 72164eaa
      </b-form-group>
    );
  }

  private renderSettingsCard(name: string) {
    const missingProjectConfig = this.openedProjectConfig === null;
    const loadingProps: LoadingContainerProps = {
      show: missingProjectConfig,
      label: 'Loading config values...'
    };

    return (
      <Loading props={loadingProps}>
        <div class="card card-default">
          <div class="card-header">{name}</div>
          <div class="card-body text-align--left">
            {this.renderLogLevel()}
            {this.renderRuntimeLanguage()}
<<<<<<< HEAD
            {this.renderProjectRepo()}
=======
            {this.renderGlobalExceptionHandler()}
>>>>>>> 72164eaa
          </div>
        </div>
      </Loading>
    );
  }

  public async mounted() {
    await this.listReposForUser();
  }

  public render(h: CreateElement): VNode {
    return (
      <div class="content-wrapper">
        <div class="content-heading display-flex">
          <div class="layout--constrain flex-grow--1">
            <div>
              Project Settings
              <small>The settings for this project.</small>
            </div>
          </div>
        </div>
        <div class="layout--constrain">
          <div class="row justify-content-lg-center">
            <div class="col-lg-8 align-self-center">{this.renderSettingsCard('Project Settings')}</div>
          </div>
        </div>
        {this.renderSelectRepoModal()}
      </div>
    );
  }
}<|MERGE_RESOLUTION|>--- conflicted
+++ resolved
@@ -12,7 +12,6 @@
 import Loading from '@/components/Common/Loading.vue';
 import { LoadingContainerProps } from '@/types/component-types';
 import { GithubRepo } from '@/types/api-types';
-import { formatDistanceToNow, fromUnixTime } from 'date-fns';
 import { getFriendlyDurationSinceString } from '@/utils/time-utils';
 
 const project = namespace('project');
@@ -20,13 +19,10 @@
 
 @Component
 export default class ProjectSettings extends Vue {
-<<<<<<< HEAD
   private repoSearch: string = '';
   private showingSelectRepoModal: boolean = false;
 
-=======
   @project.State openedProject!: RefineryProject | null;
->>>>>>> 72164eaa
   @project.State openedProjectConfig!: ProjectConfig | null;
   @projectSettings.State reposForUser?: GithubRepo[] | null;
   @projectSettings.State selectedRepo!: GithubRepo | null;
@@ -35,15 +31,13 @@
 
   @project.Action setProjectConfigLoggingLevel!: (projectConfigLoggingLevel: ProjectLogLevel) => void;
   @project.Action setProjectConfigRuntimeLanguage!: (projectConfigRuntimeLanguage: SupportedLanguage) => void;
-<<<<<<< HEAD
+  @project.Action setProjectGlobalExceptionHandler!: (nodeId: string | null) => void;
+
   @project.Action setProjectConfigRepo!: (projectConfigRepo: string) => void;
   @projectSettings.Action listReposForUser!: () => GithubRepo[] | null;
   @projectSettings.Action reorganizeUserRepos!: () => void;
-=======
-  @project.Action setProjectGlobalExceptionHandler!: (nodeId: string | null) => void;
 
   private isSettingGlobalExceptionHandler: boolean = false;
->>>>>>> 72164eaa
 
   private getLogLevelValue() {
     // TODO: Move this business logic to an action in the store.
@@ -61,7 +55,6 @@
     return this.openedProjectConfig.default_language;
   }
 
-<<<<<<< HEAD
   private getProjectRepo() {
     // TODO: Move this business logic to an action in the store.
     if (!this.openedProjectConfig || !this.openedProjectConfig.project_repo) {
@@ -195,7 +188,6 @@
     );
   }
 
-=======
   private getGlobalExceptionHandler(): string | undefined {
     if (!this.openedProject || !this.openedProject.global_handlers.exception_handler) {
       return undefined;
@@ -208,7 +200,7 @@
       return [];
     }
     return this.openedProject.workflow_states
-      .filter(w => w.type == WorkflowStateType.LAMBDA)
+      .filter(w => w.type === WorkflowStateType.LAMBDA)
       .map(w => w as LambdaWorkflowState);
   }
 
@@ -219,7 +211,6 @@
     }
   }
 
->>>>>>> 72164eaa
   private renderLogLevel() {
     return (
       <b-form-group description="The logging level to use when Code Blocks run in production. Note that changing this level requires a re-deploy to take effect!">
@@ -264,24 +255,6 @@
     );
   }
 
-<<<<<<< HEAD
-  private renderProjectRepo() {
-    return (
-      <b-form-group description="The git repository where this project will be synced with.">
-        <div class="input-group with-focus">
-          <b-button
-            class="margin-right--small"
-            on={{
-              click: () => {
-                this.setShowingSelectRepoModal(true);
-              }
-            }}
-          >
-            Set Project Repo
-          </b-button>
-          <b-form-input value={this.getProjectRepo()} disabled />
-        </div>
-=======
   public renderGlobalExceptionHandler() {
     const globalExceptionHandler = this.getGlobalExceptionHandler();
 
@@ -315,7 +288,26 @@
           disabled={disabledExceptionHandlerSelect}
           options={handlerOptions}
         />
->>>>>>> 72164eaa
+      </b-form-group>
+    );
+  }
+
+  private renderProjectRepo() {
+    return (
+      <b-form-group description="The git repository where this project will be synced with.">
+        <div class="input-group with-focus">
+          <b-button
+            class="margin-right--small"
+            on={{
+              click: () => {
+                this.setShowingSelectRepoModal(true);
+              }
+            }}
+          >
+            Set Project Repo
+          </b-button>
+          <b-form-input value={this.getProjectRepo()} disabled />
+        </div>
       </b-form-group>
     );
   }
@@ -334,11 +326,8 @@
           <div class="card-body text-align--left">
             {this.renderLogLevel()}
             {this.renderRuntimeLanguage()}
-<<<<<<< HEAD
             {this.renderProjectRepo()}
-=======
             {this.renderGlobalExceptionHandler()}
->>>>>>> 72164eaa
           </div>
         </div>
       </Loading>
