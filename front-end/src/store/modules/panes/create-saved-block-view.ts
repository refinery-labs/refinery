import { Action, Module, Mutation, VuexModule } from 'vuex-module-decorators';
import { resetStoreState } from '@/utils/store-utils';
import { deepJSONCopy } from '@/lib/general-utils';
import { RootState, StoreType } from '@/store/store-types';
import {
  CreateSavedBlockRequest,
  CreateSavedBlockResponse,
  SavedBlockStatusCheckResult,
  SharedBlockPublishStatus,
  SavedBlockSaveType
} from '@/types/api-types';
import { makeApiRequest } from '@/store/fetchers/refinery-api';
import { API_ENDPOINT } from '@/constants/api-constants';
import { ProjectViewActions } from '@/constants/store-constants';
import { LambdaWorkflowState, WorkflowState, WorkflowStateType } from '@/types/graph';
import { EditBlockActions } from '@/store/modules/panes/edit-block-pane';
import { inputDataExample } from '@/constants/saved-block-constants';
import { createBlockDataForPublishedSavedBlock } from '@/utils/block-utils';
import { getSharedFilesForCodeBlock } from '@/utils/project-helpers';

const storeName = StoreType.createSavedBlockView;

export interface CreateSavedBlockViewState {
  nameInput: string | null;
  existingBlockMetadata: SavedBlockStatusCheckResult | null;

  descriptionInput: string | null;
  savedDataInput: string | null;

  publishStatus: boolean;
  publishDisabled: boolean;
  modalVisibility: boolean;
  saveType: SavedBlockSaveType;

  busyPublishingBlock: boolean;
}

export const baseState: CreateSavedBlockViewState = {
  nameInput: null,
  existingBlockMetadata: null,

  descriptionInput: null,
  savedDataInput: inputDataExample,
  publishStatus: false,
  publishDisabled: false,
  modalVisibility: false,
  saveType: SavedBlockSaveType.CREATE,

  busyPublishingBlock: false
};

function isNotEmptyStringButPreserveNull(str: string | null) {
  if (str === null) {
    return null;
  }

  return str !== '';
}

// Must copy so that we can not thrash the pointers...
const initialState = deepJSONCopy(baseState);

@Module({ namespaced: true, name: storeName })
export class CreateSavedBlockViewStore extends VuexModule<ThisType<CreateSavedBlockViewState>, RootState>
  implements CreateSavedBlockViewState {
  public nameInput = initialState.nameInput;
  public existingBlockMetadata = initialState.existingBlockMetadata;

  public descriptionInput = initialState.descriptionInput;
  public savedDataInput = initialState.savedDataInput;

  public publishStatus = initialState.publishStatus;
  public publishDisabled = initialState.publishDisabled;
  public saveType = initialState.saveType;
  public modalVisibility = initialState.modalVisibility;
  public busyPublishingBlock = initialState.busyPublishingBlock;

  get nameInputValid() {
    return isNotEmptyStringButPreserveNull(this.nameInput);
  }

  get descriptionInputValid() {
    return isNotEmptyStringButPreserveNull(this.descriptionInput);
  }

  @Mutation
  public resetState() {
    resetStoreState(this, baseState);
  }

  @Mutation
  public setName(nameInput: string) {
    this.nameInput = nameInput;
  }

  @Mutation
  public setDescription(descriptionInput: string) {
    this.descriptionInput = descriptionInput;
  }

  @Mutation
  public setSavedData(savedDataInput: string) {
    this.savedDataInput = savedDataInput;
  }

  @Mutation
  public setPublishStatus(publishStatus: boolean) {
    this.publishStatus = publishStatus;
  }

  @Mutation
  public setPublishDisabled(publishDisabled: boolean) {
    this.publishDisabled = publishDisabled;
  }

  @Mutation
  public setSaveType(saveType: SavedBlockSaveType) {
    this.saveType = saveType;
  }

  @Mutation
  public setModalVisibility(modalVisibility: boolean) {
    this.modalVisibility = modalVisibility;
  }

  @Mutation
  public setExistingBlockMetadata(existingBlock: SavedBlockStatusCheckResult) {
    this.existingBlockMetadata = existingBlock;
  }

  @Mutation
  public setBusyPublishing(busy: boolean) {
    this.busyPublishingBlock = busy;
  }

  @Action
  private setPublishState(isForkingBlock: boolean, isPublished: boolean) {
    this.setPublishDisabled(isPublished && !isForkingBlock);
    this.setPublishStatus(isPublished && !isForkingBlock);
  }

  @Action
  public async openModal(saveType: SavedBlockSaveType) {
    // Don't allow this action to happen in Demo Mode
    if (this.context.rootState.project.isInDemoMode) {
      await this.context.dispatch(`unauthViewProject/promptDemoModeSignup`, false, { root: true });
      return;
    }

    this.resetState();

    this.setSaveType(saveType);

    const editBlockPaneState = this.context.rootState.project.editBlockPane;
    if (!editBlockPaneState || !editBlockPaneState.selectedNode) {
      console.error('Unable to begin publish block, missing store');
      return;
    }

    if (editBlockPaneState.selectedNode.type === WorkflowStateType.LAMBDA) {
      const lambdaBlock = editBlockPaneState.selectedNode as LambdaWorkflowState;

      if (lambdaBlock.saved_input_data !== undefined && lambdaBlock.saved_input_data !== null) {
        this.setSavedData(lambdaBlock.saved_input_data);
      }
    }

    const isForkingBlock = saveType === SavedBlockSaveType.FORK;

    const isBlockOwner =
      editBlockPaneState.selectedNodeMetadata && editBlockPaneState.selectedNodeMetadata.is_block_owner;

    const setPublishState = (isForkingBlock: boolean, isPublished: boolean) => {
      this.setPublishDisabled(isPublished && !isForkingBlock);
      this.setPublishStatus(isPublished && !isForkingBlock);
    };

    if (editBlockPaneState.selectedNode.saved_block_metadata && isBlockOwner) {
      const metadata = editBlockPaneState.selectedNodeMetadata as SavedBlockStatusCheckResult;

      this.setExistingBlockMetadata(metadata);
      // this.setSavedData(metadata.)
      this.setName(metadata.name);
      this.setDescription(metadata.description);

      const isPublished = metadata.share_status === SharedBlockPublishStatus.PUBLISHED;
<<<<<<< HEAD
      this.setPublishState(isForkingBlock, isPublished);
=======
      setPublishState(isForkingBlock, isPublished);
>>>>>>> 23c2035c

      if (this.saveType !== SavedBlockSaveType.FORK) {
        this.setSaveType(SavedBlockSaveType.UPDATE);
      }
    } else {
<<<<<<< HEAD
      this.setPublishState(isForkingBlock, false);
=======
      setPublishState(isForkingBlock, false);
>>>>>>> 23c2035c
    }

    this.setModalVisibility(true);
  }

  @Action
  public closeModal() {
    if (this.busyPublishingBlock) {
      console.error('Tried to close publish modal while busy, please wait!');
      return;
    }

    this.setModalVisibility(false);

    this.resetState();
  }

  @Action
  public async publishBlock() {
    const editBlockPaneStore = this.context.rootState.project.editBlockPane;
    if (!editBlockPaneStore || !editBlockPaneStore.selectedNode || !this.context.rootState.project.openedProject) {
      console.error('Unable to publish new block, missing selected block');
      return;
    }

    if (!this.nameInputValid || this.nameInput === null) {
      console.error('Invalid name specified while attempting to create saved block');
      return;
    }

    if (!this.descriptionInputValid || this.descriptionInput === null) {
      console.error('Invalid description specified while attempting to create saved block');
      return;
    }

    this.setBusyPublishing(true);

    const lambdaBlock = editBlockPaneStore.selectedNode as LambdaWorkflowState;

    const savedInputData = this.savedDataInput !== null ? this.savedDataInput : undefined;

    const sharedFiles = getSharedFilesForCodeBlock(
      editBlockPaneStore.selectedNode.id,
      this.context.rootState.project.openedProject
    );

    const request: CreateSavedBlockRequest = {
      block_object: createBlockDataForPublishedSavedBlock(lambdaBlock, this.nameInput, savedInputData),
      description: this.descriptionInput,
      share_status: this.publishStatus ? SharedBlockPublishStatus.PUBLISHED : SharedBlockPublishStatus.PRIVATE,
      version: 1,
      shared_files: sharedFiles,
      save_type: this.saveType
    };

    if (this.existingBlockMetadata) {
      request.id = this.existingBlockMetadata.id;
      request.version = undefined;
    }

    const response = await makeApiRequest<CreateSavedBlockRequest, CreateSavedBlockResponse>(
      API_ENDPOINT.CreateSavedBlock,
      request
    );

    if (!response || !response.success) {
      console.error('Unable to publish block. Server did not return with success');

      this.setBusyPublishing(false);
      return;
    }

    if (!response.block) {
      console.error('Create saved block did not return a new block');

      this.setBusyPublishing(false);
      return;
    }

    const block = response.block;

    const newNode: WorkflowState = {
      ...editBlockPaneStore.selectedNode,
      saved_block_metadata: {
        id: block.id,
        timestamp: block.timestamp,
        version: block.version,
        added_timestamp: Date.now()
      }
    };

    await this.context.dispatch(`project/${ProjectViewActions.updateExistingBlock}`, newNode, { root: true });
    await this.context.dispatch(`project/editBlockPane/${EditBlockActions.selectNodeFromOpenProject}`, newNode.id, {
      root: true
    });

    this.setBusyPublishing(false);

    this.closeModal();
    this.resetState();
  }
}<|MERGE_RESOLUTION|>--- conflicted
+++ resolved
@@ -184,21 +184,13 @@
       this.setDescription(metadata.description);
 
       const isPublished = metadata.share_status === SharedBlockPublishStatus.PUBLISHED;
-<<<<<<< HEAD
-      this.setPublishState(isForkingBlock, isPublished);
-=======
       setPublishState(isForkingBlock, isPublished);
->>>>>>> 23c2035c
 
       if (this.saveType !== SavedBlockSaveType.FORK) {
         this.setSaveType(SavedBlockSaveType.UPDATE);
       }
     } else {
-<<<<<<< HEAD
-      this.setPublishState(isForkingBlock, false);
-=======
       setPublishState(isForkingBlock, false);
->>>>>>> 23c2035c
     }
 
     this.setModalVisibility(true);
