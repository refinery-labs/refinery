import { Module } from 'vuex';
import uuid from 'uuid/v4';
import LZString from 'lz-string';
import {
  IfDropdownSelectionExpressionValues,
  IfDropDownSelectionType,
  ProjectViewState,
  RootState
} from '@/store/store-types';
import {
  ProjectConfig,
  ProjectLogLevel,
  RefineryProject,
  SupportedLanguage,
  WorkflowFile,
  WorkflowFileLink,
  WorkflowFileLinkType,
  WorkflowFileType,
  WorkflowRelationship,
  WorkflowRelationshipType,
  WorkflowState,
  WorkflowStateType
} from '@/types/graph';
import { generateCytoscapeElements, generateCytoscapeStyle } from '@/lib/refinery-to-cytoscript-converter';
import { CssStyleDeclaration, LayoutOptions, CytoscapeOptions } from 'cytoscape';
import {
  DeploymentViewActions,
  ProjectViewActions,
  ProjectViewGetters,
  ProjectViewMutators,
  UserActions
} from '@/constants/store-constants';
import { makeApiRequest } from '@/store/fetchers/refinery-api';
import { API_ENDPOINT } from '@/constants/api-constants';
import {
  GetLatestProjectDeploymentRequest,
  GetLatestProjectDeploymentResponse,
  GetProjectConfigRequest,
  GetProjectConfigResponse,
  GetSavedProjectRequest,
  SaveProjectConfigRequest,
  SaveProjectConfigResponse,
  SaveProjectRequest,
  SaveProjectResponse
} from '@/types/api-types';
import {
  OpenProjectMutation,
  PANE_POSITION,
  SIDEBAR_PANE,
  UpdateLeftSidebarPaneStateMutation
} from '@/types/project-editor-types';
import {
  getExceptionHandlerNodes,
  getIDsOfBlockType,
  getNodeDataById,
  getTransitionDataById,
  getValidBlockToBlockTransitions,
  getValidTransitionsForEdge,
  getValidTransitionsForNode,
  hookProjectDeployment,
  isValidTransition,
  unwrapJson,
  wrapJson
} from '@/utils/project-helpers';
import { availableTransitions, DEFAULT_LANGUAGE_CODE, savedBlockType } from '@/constants/project-editor-constants';
import { blockTypeToImageLookup } from '@/constants/project-editor-img-constants';
import EditBlockPaneModule, { EditBlockActions, EditBlockGetters } from '@/store/modules/panes/edit-block-pane';
import { createToast } from '@/utils/toasts-utils';
import { ToastVariant } from '@/types/toasts-types';
import router from '@/router';
import { deepJSONCopy } from '@/lib/general-utils';
import EditTransitionPaneModule, { EditTransitionActions } from '@/store/modules/panes/edit-transition-pane';
import { createShortlink, deployProject, openProject, teardownProject } from '@/store/fetchers/api-helpers';
import { CyElements, CyStyle } from '@/types/cytoscape-types';
import { addAPIBlocksToProject, createNewBlock, createNewTransition } from '@/utils/block-utils';
import { saveEditBlockToProject } from '@/utils/store-utils';
import ImportableRefineryProject from '@/types/export-project';
import { AllProjectsActions, AllProjectsGetters } from '@/store/modules/all-projects';
import { kickOffLibraryBuildForBlocks } from '@/utils/block-build-utils';
import { AddSharedFileArguments, AddSharedFileLinkArguments } from '@/types/shared-files';
import { DemoWalkthroughStoreModule, EditSharedFilePaneModule, SyncProjectRepoPaneStoreModule } from '@/store';

export interface ChangeTransitionArguments {
  transition: WorkflowRelationship;
  transitionType: WorkflowRelationshipType;
}

export interface AddBlockArguments {
  rawBlockType: string;
  selectAfterAdding: boolean;
  /**
   * This block is "extended" from during the add flow, if specified. Example use case: Adding a saved block.
   */
  customBlockProperties?: WorkflowState;
}

export const demoModeBlacklist = [SIDEBAR_PANE.saveProject, SIDEBAR_PANE.deployProject];

const moduleState: ProjectViewState = {
  openedProject: null,
  openedProjectConfig: null,

  openedProjectOriginal: null,
  openedProjectConfigOriginal: null,

  isInDemoMode: false,
  currentTooltip: 0,
  isCreatingShortlink: false,
  shortlinkUrl: null,

  isLoadingProject: false,
  isProjectBusy: false,
  isSavingProject: false,
  isDeployingProject: false,
  hasProjectBeenModified: false,

  leftSidebarPaneState: {
    [SIDEBAR_PANE.runDeployedCodeBlock]: {},
    [SIDEBAR_PANE.runEditorCodeBlock]: {},
    [SIDEBAR_PANE.addBlock]: {},
    [SIDEBAR_PANE.addSavedBlock]: {},
    [SIDEBAR_PANE.addTransition]: {},
    [SIDEBAR_PANE.allBlocks]: {},
    [SIDEBAR_PANE.allVersions]: {},
    [SIDEBAR_PANE.exportProject]: {},
    [SIDEBAR_PANE.deployProject]: {},
    [SIDEBAR_PANE.saveProject]: {},
    [SIDEBAR_PANE.syncProjectRepo]: {},
    [SIDEBAR_PANE.editBlock]: {},
    [SIDEBAR_PANE.editTransition]: {},
    [SIDEBAR_PANE.viewApiEndpoints]: {},
    [SIDEBAR_PANE.viewExecutions]: {},
    [SIDEBAR_PANE.destroyDeploy]: {},
    [SIDEBAR_PANE.viewDeployedBlock]: {},
    [SIDEBAR_PANE.viewDeployedBlockLogs]: {},
    [SIDEBAR_PANE.viewDeployedTransition]: {},
    [SIDEBAR_PANE.sharedFiles]: {},
    [SIDEBAR_PANE.editSharedFile]: {},
    [SIDEBAR_PANE.editSharedFileLinks]: {},
    [SIDEBAR_PANE.addingSharedFileLink]: {},
    [SIDEBAR_PANE.codeBlockSharedFiles]: {},
    [SIDEBAR_PANE.viewSharedFile]: {},
    [SIDEBAR_PANE.viewReadme]: {},
    [SIDEBAR_PANE.editReadme]: {}
  },
  activeLeftSidebarPane: null,
  activeRightSidebarPane: null,

  // Deployment State
  latestDeploymentState: null,
  deploymentError: null,

  // Shared Graph State
  selectedResource: null,
  // If this is "null" then it enables all elements
  enabledGraphElements: null,

  // Cytoscape Specific state
  cytoscapeElements: null,
  cytoscapeStyle: null,
  cytoscapeLayoutOptions: null,
  cytoscapeConfig: null,

  // Add New Block Pane
  selectedBlockIndex: null,

  // Add New Transition Pane
  isAddingTransitionCurrently: false,
  newTransitionTypeSpecifiedInAddFlow: null,
  availableTransitions: null,
  ifSelectDropdownValue: IfDropDownSelectionType.DEFAULT,
  ifExpression: '',

  // Edit Transition Pane
  availableEditTransitions: null,
  isEditingTransitionCurrently: false,
  newTransitionTypeSpecifiedInEditFlow: null,

  // Adding a shared block to a file
  isAddingSharedFileToCodeBlock: false,

<<<<<<< HEAD
  shouldForceRedeploy: false
=======
  shouldForceRedeploy: true
>>>>>>> 85843836
};

const ProjectViewModule: Module<ProjectViewState, RootState> = {
  namespaced: true,
  modules: {
    editBlockPane: EditBlockPaneModule,
    editTransitionPane: EditTransitionPaneModule
  },
  state: deepJSONCopy(moduleState),
  getters: {
    [ProjectViewGetters.transitionAddButtonEnabled]: state => {
      if (!state.availableTransitions) {
        return false;
      }

      return state.availableTransitions.simple.length > 0 || state.availableTransitions.complex.length > 0;
    },
    /**
     * Used to allow "run code" button to enable only in valid states
     * @param state Vuex state object
     * @return Boolean representing if the button should be enabled
     */
    [ProjectViewGetters.hasCodeBlockSelected]: state => {
      if (!state.selectedResource || !state.openedProject) {
        return false;
      }

      const locatedNode = getNodeDataById(state.openedProject, state.selectedResource);

      if (!locatedNode) {
        return false;
      }

      return locatedNode.type === WorkflowStateType.LAMBDA;
    },
    /**
     * Returns the list of IDs for all of the valid Code Blocks in the project.
     *
     * This is a getter for the animation for the Add Shared File to Code Block functionality.
     */
    [ProjectViewGetters.getCodeBlockIDs]: state => {
      if (state.openedProject === null) {
        return [];
      }
      return getIDsOfBlockType(WorkflowStateType.LAMBDA, state.openedProject);
    },
    /**
     * Returns the list of "next" valid blocks to select
     * @param state Vuex state object
     */
    [ProjectViewGetters.getValidBlockToBlockTransitions]: state => getValidBlockToBlockTransitions(state),
    /**
     * Returns which menu items are able to be displayed by the Add Transition pane
     * @param state Vuex state object
     */
    [ProjectViewGetters.getValidMenuDisplayTransitionTypes]: state => {
      if (!state.availableTransitions) {
        // Return an empty list because our state is invalid, but we also hate null types :)
        return [];
      }

      if (state.availableTransitions.complex.length > 0) {
        // Return every type as available
        return availableTransitions;
      }

      if (state.availableTransitions.simple.length > 0) {
        // Only return "then" being enabled
        return [WorkflowRelationshipType.THEN];
      }

      // There are no valid transitions available
      return [];
    },
    /**
     * Returns which menu items are able to be displayed by the Edit Transition pane
     * @param state Vuex state object
     */
    [ProjectViewGetters.getValidEditMenuDisplayTransitionTypes]: state => {
      if (!state.availableEditTransitions) {
        // Return an empty list because our state is invalid, but we also hate null types :)
        return [];
      }

      if (state.availableEditTransitions.complex.length > 0) {
        // Return every type as available
        return availableTransitions;
      }

      if (state.availableEditTransitions.simple.length > 0) {
        // Only return "then" being enabled
        return [WorkflowRelationshipType.THEN];
      }

      // There are no valid transitions available
      return [];
    },
    [ProjectViewGetters.canSaveProject]: (state, getters, rootState, rootGetters) => {
      const editedBlockIsValid = rootGetters[`project/editBlockPane/${EditBlockGetters.isEditedBlockValid}`];

      const isEditorStateValid = !state.isProjectBusy && !state.isAddingTransitionCurrently && editedBlockIsValid;

      if (!isEditorStateValid) {
        return false;
      }

      // If the block is dirty, we will save it + then save the project.
      if (rootGetters[`project/editBlockPane/${EditBlockGetters.isStateDirty}`]) {
        return true;
      }

      // If the block is dirty, we will save it + then save the project.
      if (getters[ProjectViewGetters.selectedTransitionDirty]) {
        return true;
      }

      return state.hasProjectBeenModified;
    },
    [ProjectViewGetters.canDeployProject]: state => !state.isProjectBusy && !state.isAddingTransitionCurrently,
    [ProjectViewGetters.selectedBlockDirty]: (state, getters) =>
      state.editBlockPane && getters['editBlockPane/isStateDirty'],
    [ProjectViewGetters.selectedTransitionDirty]: (state, getters) =>
      state.editTransitionPane && getters['editTransitionPane/isStateDirty'],
    [ProjectViewGetters.selectedResourceDirty]: (state, getters) =>
      getters[ProjectViewGetters.selectedBlockDirty] || getters[ProjectViewGetters.selectedTransitionDirty],
    [ProjectViewGetters.exportProjectJson]: state => {
      if (!state.openedProject) {
        return '';
      }

      // We ignore project_id because we just don't want it in the JSON
      const { project_id, ...rest } = state.openedProject;

      return JSON.stringify(rest, null, '  ');
    },
    [ProjectViewGetters.shareProjectUrl]: state => {
      if (!state.openedProject) {
        return '';
      }

      if (state.isCreatingShortlink) {
        return '';
      }

      if (state.shortlinkUrl) {
        return `https://app.refinery.io/import?q=${state.shortlinkUrl}`;
      }

      // We ignore project_id because we just don't want it in the JSON
      const { project_id, version, ...rest } = state.openedProject;

      const compressedData = LZString.compressToEncodedURIComponent(JSON.stringify(rest));

      return `https://app.refinery.io/import#${compressedData}`;
    },
    [ProjectViewGetters.isProjectRepoSet]: state => {
      return state.openedProjectConfig && state.openedProjectConfig.project_repo;
    },
    [ProjectViewGetters.exceptionHandlerNodes]: state => {
      if (!state.openedProject) {
        return [];
      }
      const globalExceptionHandler = state.openedProject.global_handlers.exception_handler;
      if (!globalExceptionHandler) {
        return [];
      }
      return getExceptionHandlerNodes(state.openedProject, globalExceptionHandler.id);
    }
  },
  mutations: {
    [ProjectViewMutators.resetState](state) {
      // TODO: Turn this into a helper function.
      Object.keys(moduleState).forEach(key => {
        // @ts-ignore
        state[key] = deepJSONCopy(moduleState[key]);
      });
    },
    [ProjectViewMutators.setOpenedProject](state, project: RefineryProject) {
      state.openedProject = project;
    },
    [ProjectViewMutators.setOpenedProjectConfig](state, config: ProjectConfig) {
      state.openedProjectConfig = config;
    },
    [ProjectViewMutators.setOpenedProjectOriginal](state, project: RefineryProject) {
      state.openedProjectOriginal = unwrapJson<RefineryProject>(wrapJson(project));
    },
    [ProjectViewMutators.setOpenedProjectConfigOriginal](state, config: ProjectConfig) {
      state.openedProjectConfigOriginal = unwrapJson<ProjectConfig>(wrapJson(config));
    },
    [ProjectViewMutators.setDemoMode](state, value: boolean) {
      state.isInDemoMode = value;
    },
    [ProjectViewMutators.setIsCreatingShortlink](state, value: boolean) {
      state.isCreatingShortlink = value;
    },
    [ProjectViewMutators.setShortlinkUrl](state, value: string | null) {
      state.shortlinkUrl = value;
    },
    [ProjectViewMutators.isSavingProject](state, value: boolean) {
      state.isSavingProject = value;
    },
    [ProjectViewMutators.isDeployingProject](state, value: boolean) {
      state.isDeployingProject = value;
    },
    [ProjectViewMutators.isLoadingProject](state, value: boolean) {
      state.isLoadingProject = value;
    },
    [ProjectViewMutators.isProjectBusy](state, value: boolean) {
      state.isProjectBusy = value;
    },
    [ProjectViewMutators.markProjectDirtyStatus](state, value: boolean) {
      state.hasProjectBeenModified = value;
    },
    [ProjectViewMutators.selectedResource](state, resourceId: string) {
      state.selectedResource = resourceId;
    },
    [ProjectViewMutators.setCytoscapeElements](state, elements: CyElements) {
      state.cytoscapeElements = deepJSONCopy(elements);
    },
    [ProjectViewMutators.setCytoscapeStyle](state, stylesheet: CyStyle) {
      state.cytoscapeStyle = deepJSONCopy(stylesheet);
    },
    [ProjectViewMutators.setCytoscapeLayout](state, layout: LayoutOptions) {
      state.cytoscapeLayoutOptions = deepJSONCopy(layout);
    },
    [ProjectViewMutators.setCytoscapeConfig](state, config: CytoscapeOptions) {
      state.cytoscapeConfig = deepJSONCopy(config);
    },
    [ProjectViewMutators.setIsAddingSharedFileToCodeBlock](state, value: boolean) {
      state.isAddingSharedFileToCodeBlock = value;
    },
    // Project Config
    [ProjectViewMutators.setProjectLogLevel](state, projectLoggingLevel: ProjectLogLevel) {
      if (state.openedProjectConfig === null) {
        console.error('Could not set project log level due to no project being opened.');
        return;
      }
      state.openedProjectConfig = Object.assign({}, state.openedProjectConfig, {
        logging: {
          ...state.openedProjectConfig.logging,
          level: projectLoggingLevel
        }
      });
    },
    [ProjectViewMutators.setProjectRuntimeLanguage](state, projectRuntimeLanguage: SupportedLanguage) {
      if (state.openedProjectConfig === null) {
        console.error('Could not set project runtime language due to no project being opened.');
        return;
      }
      state.openedProjectConfig = {
        ...state.openedProjectConfig,
        default_language: projectRuntimeLanguage
      };
    },
    [ProjectViewMutators.setProjectRepo](state, projectRepo: string) {
      if (state.openedProjectConfig === null) {
        console.error('Could not set project git repo due to no project being opened.');
        return;
      }
      state.openedProjectConfig = {
        ...state.openedProjectConfig,
        project_repo: projectRepo
      };
    },
    [ProjectViewMutators.setProjectGlobalExceptionHandler](state, nodeId: string | null) {
      if (!state.openedProject) {
        return;
      }

      if (!nodeId) {
        state.openedProject.global_handlers.exception_handler = undefined;
        return;
      }

      state.openedProject.global_handlers.exception_handler = {
        id: nodeId
      };
    },

    // Deployment Logic
    [ProjectViewMutators.setLatestDeploymentState](state, response: GetLatestProjectDeploymentResponse | null) {
      state.latestDeploymentState = response;
    },
    [ProjectViewMutators.setDeploymentError](state, error) {
      state.deploymentError = error;
    },

    // Pane Logic
    [ProjectViewMutators.setLeftSidebarPaneState](state, mutation: UpdateLeftSidebarPaneStateMutation) {
      state.leftSidebarPaneState[mutation.leftSidebarPane] = {
        ...state.leftSidebarPaneState[mutation.leftSidebarPane],
        ...mutation.newState
      };
    },
    [ProjectViewMutators.setLeftSidebarPane](state, leftSidebarPaneType: SIDEBAR_PANE | null) {
      state.activeLeftSidebarPane = leftSidebarPaneType;
    },
    [ProjectViewMutators.setRightSidebarPane](state, paneType: SIDEBAR_PANE | null) {
      state.activeRightSidebarPane = paneType;
    },

    // Add New Pane
    [ProjectViewMutators.setSelectedBlockIndex](state, selectedIndex: number | null) {
      state.selectedBlockIndex = selectedIndex;
    },

    // Add Transition Pane
    [ProjectViewMutators.setAddingTransitionStatus](state, addingCurrently: boolean) {
      state.isAddingTransitionCurrently = addingCurrently;
    },
    [ProjectViewMutators.setAddingTransitionType](state, transitionType: WorkflowRelationshipType | null) {
      state.newTransitionTypeSpecifiedInAddFlow = transitionType;
    },

    [ProjectViewMutators.setIfDropdownSelection](state, dropdownSelection: IfDropDownSelectionType) {
      state.ifSelectDropdownValue = dropdownSelection;
    },
    [ProjectViewMutators.setIfExpression](state, ifExpression: string) {
      state.ifExpression = ifExpression;
    },
    [ProjectViewMutators.setValidTransitions](state, node: WorkflowState) {
      if (!node || !state.openedProject) {
        state.availableTransitions = null;
        return;
      }

      // Assigning this in a mutator because this algorithm is O(n^2) and that feels bad in a getter
      state.availableTransitions = getValidTransitionsForNode(state.openedProject, node);
    },

    // Edit Transition Pane
    [ProjectViewMutators.setValidEditTransitions](state, edge: WorkflowRelationship) {
      if (!edge || !state.openedProject) {
        state.availableEditTransitions = null;
        return;
      }

      // Assigning this in a mutator because this algorithm is O(n^2) and that feels bad in a getter
      state.availableEditTransitions = getValidTransitionsForEdge(state.openedProject, edge);
    },
    [ProjectViewMutators.setEditingTransitionStatus](state, editingCurrently: boolean) {
      state.isEditingTransitionCurrently = editingCurrently;
    },
    [ProjectViewMutators.setEditingTransitionType](state, transitionType: WorkflowRelationshipType | null) {
      state.newTransitionTypeSpecifiedInEditFlow = transitionType;
    },
    [ProjectViewMutators.setForceRedeploy](state, forceRedeploy: boolean) {
      state.shouldForceRedeploy = forceRedeploy;
    }
  },
  actions: {
    async [ProjectViewActions.setWarmupConcurrencyLevel](context, warmupConcurrencyLevel: number) {
      if (context.state.openedProjectConfig === null) {
        console.error("Can't set warmup concurrency level because no project is opened!");
        return;
      }

      const newProjectConfig = Object.assign({}, context.state.openedProjectConfig, {
        warmup_concurrency_level: warmupConcurrencyLevel
      });

      const params: OpenProjectMutation = {
        project: null,
        config: newProjectConfig,
        markAsDirty: true
      };

      await context.dispatch(ProjectViewActions.updateProject, params);
    },
    async [ProjectViewActions.setProjectConfigLoggingLevel](context, projectLoggingLevel: ProjectLogLevel) {
      context.commit(ProjectViewMutators.setProjectLogLevel, projectLoggingLevel);

      // Save new config to the backend
      await context.dispatch(ProjectViewActions.saveProjectConfig);
    },
    async [ProjectViewActions.setProjectConfigRuntimeLanguage](
      context,
      projectConfigRuntimeLanguage: SupportedLanguage
    ) {
      context.commit(ProjectViewMutators.setProjectRuntimeLanguage, projectConfigRuntimeLanguage);

      // Save new config to the backend
      await context.dispatch(ProjectViewActions.saveProjectConfig);
    },
    async [ProjectViewActions.setProjectConfigRepo](context, projectConfigRepo: string) {
      if (context.state.openedProject === null) {
        throw new Error('Unable to set project config repo without opened project');
      }

      context.commit(ProjectViewMutators.setProjectRepo, projectConfigRepo);

      // Save new config to the backend
      await context.dispatch(ProjectViewActions.saveProjectConfig);

      // TODO: Refactor project-view to never be able to have this as null....
      if (context.state.openedProjectConfig) {
        await SyncProjectRepoPaneStoreModule.setupLocalProjectRepo([
          context.state.openedProjectConfig,
          context.state.openedProject.project_id
        ]);
      }
    },
    async [ProjectViewActions.setProjectGlobalExceptionHandlerToNode](context, nodeId: string | null) {
      await context.commit(ProjectViewMutators.setProjectGlobalExceptionHandler, nodeId);

      await context.commit(ProjectViewMutators.markProjectDirtyStatus, true);
      await context.dispatch(ProjectViewActions.saveProject);

      await createToast(context.dispatch, {
        title: 'Project Config Updated',
        content: 'Project settings saved successfully!',
        variant: ToastVariant.success
      });
    },
    async [ProjectViewActions.setIfExpression](context, ifExpressionValue: string) {
      await context.commit(ProjectViewMutators.setIfExpression, ifExpressionValue);
    },
    async [ProjectViewActions.ifDropdownSelection](context, dropdownSelection: IfDropDownSelectionType | null) {
      if (dropdownSelection === null) {
        await context.commit(ProjectViewMutators.setIfExpression, '');
        await context.commit(ProjectViewMutators.setIfDropdownSelection, dropdownSelection);
        return;
      }
      const ifExpressionValue: string = IfDropdownSelectionExpressionValues[dropdownSelection];
      await context.commit(ProjectViewMutators.setIfExpression, ifExpressionValue);
      await context.commit(ProjectViewMutators.setIfDropdownSelection, dropdownSelection);
    },
    async [ProjectViewActions.deselectResources](context) {
      await context.commit(ProjectViewMutators.selectedResource, null);
    },
    async [ProjectViewActions.openProject](context, request: GetSavedProjectRequest) {
      if (!request) {
        // TODO: Handle error gracefully
        console.error('Unable to open project, missing request');
        context.commit(ProjectViewMutators.isLoadingProject, false);
        return;
      }

      context.commit(ProjectViewMutators.resetState);
      context.commit(ProjectViewMutators.isLoadingProject, true);
      await context.dispatch(`deployment/${DeploymentViewActions.resetDeploymentState}`, null, { root: true });

      const project = await openProject(request);

      if (!project) {
        // TODO: Handle error gracefully
        console.error('Unable to open project missing project');
        context.commit(ProjectViewMutators.isLoadingProject, false);
        return;
      }

      const params: OpenProjectMutation = {
        project: project,
        config: null,
        markAsDirty: false
      };

      await context.dispatch(ProjectViewActions.updateProject, params);

      await context.dispatch(ProjectViewActions.loadProjectConfig);

      if (project.demo_walkthrough) {
        await DemoWalkthroughStoreModule.setCurrentTooltips(project.demo_walkthrough);
      }

      context.commit(ProjectViewMutators.isLoadingProject, false);

      kickOffLibraryBuildForBlocks(project.workflow_states);
    },
    async [ProjectViewActions.openDemo](context) {
      context.commit(ProjectViewMutators.isLoadingProject, true);

      await context.dispatch(`allProjects/${AllProjectsActions.openProjectShareLink}`, null, { root: true });

      context.commit(ProjectViewMutators.isLoadingProject, false);

      const demoProject: ImportableRefineryProject =
        context.rootGetters[`allProjects/${AllProjectsGetters.importProjectFromUrlJson}`];

      if (!demoProject) {
        console.error('Unable to open demo, missing project');
        return;
      }

      context.commit(ProjectViewMutators.resetState);
      context.commit(ProjectViewMutators.setDemoMode, true);

      const params: OpenProjectMutation = {
        project: {
          // Default values in the event these are not specified in the imported JSON
          workflow_files: [],
          workflow_file_links: [],
          demo_walkthrough: [],
          global_handlers: {},
          readme: ``,
          // Merge in the JSON object and setup other properties with new values
          ...demoProject,
          project_id: uuid(),
          version: 1
        },
        config: {
          environment_variables: {},
          warmup_concurrency_level: 0,
          api_gateway: { gateway_id: false },
          logging: { level: ProjectLogLevel.LOG_ALL },
          default_language: SupportedLanguage.NODEJS_8,
          project_repo: '',
          version: '1'
        },
        // We mark it as dirty so that we always show the save button ;)
        markAsDirty: false
      };

      await context.dispatch(ProjectViewActions.updateProject, params);

      if (params.project && params.project.demo_walkthrough) {
        await DemoWalkthroughStoreModule.setCurrentTooltips(params.project.demo_walkthrough);
      }
    },
    async [ProjectViewActions.updateProject](context, params: OpenProjectMutation) {
      const stylesheetOverrides: CssStyleDeclaration = Object.keys(
        context.rootState.blockLocalCodeSync.blockIdToJobIdLookup
      ).map(blockId => {
        return {
          selector: `#${blockId}`,
          style: { 'background-image': require('../../../public/img/node-icons/code-icon-local-sync.png') }
        };
      });

      const stylesheet = generateCytoscapeStyle(stylesheetOverrides);

      if (params.config) {
        context.commit(ProjectViewMutators.setOpenedProjectConfig, params.config);
      }

      const cleanProject = !params.markAsDirty;

      if (cleanProject && params.project) {
        context.commit(ProjectViewMutators.setOpenedProjectOriginal, params.project);
      }

      if (cleanProject && params.config) {
        context.commit(ProjectViewMutators.setOpenedProjectConfig, params.config);
      }

      // TODO: Make this actually compare IDs or something... But maybe we can hack it with Undo?
      context.commit(ProjectViewMutators.markProjectDirtyStatus, params.markAsDirty);

      if (params.project) {
        const elements = generateCytoscapeElements(params.project);

        context.commit(ProjectViewMutators.setOpenedProject, params.project);
        context.commit(ProjectViewMutators.setCytoscapeElements, elements);
      }

      context.commit(ProjectViewMutators.setCytoscapeStyle, stylesheet);
    },
    async [ProjectViewActions.saveProjectConfig](context) {
      const handleSaveError = async (message: string) => {
        context.commit(ProjectViewMutators.isSavingProject, false);
        console.error(message);
        await createToast(context.dispatch, {
          title: 'Save Config Error',
          content: message,
          variant: ToastVariant.danger
        });
      };

      if (!context.state.openedProject || !context.state.openedProjectConfig) {
        await handleSaveError('Project attempted to be saved but it was not in a valid state');
        return;
      }

      context.commit(ProjectViewMutators.isSavingProject, true);

      const configJson = wrapJson(context.state.openedProjectConfig);

      if (!configJson) {
        console.error('Unable to serialize project config into JSON data');
        return;
      }

      const response = await makeApiRequest<SaveProjectConfigRequest, SaveProjectConfigResponse>(
        API_ENDPOINT.SaveProjectConfig,
        {
          project_id: context.state.openedProject.project_id,
          config: configJson
        }
      );
      if (response === null || !response.success) {
        await handleSaveError('Unable to save project config: server failure.');
        return;
      }

      context.commit(ProjectViewMutators.isSavingProject, false);

      await createToast(context.dispatch, {
        title: 'Project Config Updated',
        content: 'Project settings saved successfully!',
        variant: ToastVariant.success
      });
    },
    async [ProjectViewActions.saveProject](context) {
      const handleSaveError = async (message: string) => {
        context.commit(ProjectViewMutators.isSavingProject, false);
        console.error(message);
        await createToast(context.dispatch, {
          title: 'Save Error',
          content: message,
          variant: ToastVariant.danger
        });
      };

      // Check that the "canSaveProject" getter is passing, that way we centralize our logic in one place.
      if (
        !context.getters[ProjectViewGetters.canSaveProject] ||
        !context.state.openedProject ||
        !context.state.openedProjectConfig
      ) {
        await handleSaveError('Project attempted to be saved but it was not in a valid state');
        return;
      }

      // If a block is "dirty", we need to save it before continuing.
      // TODO: Implement this for transitions too
      if (context.getters[ProjectViewGetters.selectedBlockDirty]) {
        await context.dispatch(`project/editBlockPane/${EditBlockActions.saveBlock}`, null, { root: true });
      }

      // Skip everything else because we're in demo mode.
      if (context.state.isInDemoMode) {
        return;
      }

      // If the project repo is set, we do not save the project like this
      // NOTE: the button will be hidden in the UI, this is just check
      if (context.state.openedProjectConfig.project_repo) {
        return;
      }

      context.commit(ProjectViewMutators.isSavingProject, true);

      const projectJson = wrapJson(context.state.openedProject);
      const configJson = wrapJson(context.state.openedProjectConfig);

      if (!projectJson || !configJson) {
        console.error('Unable to serialize project into JSON data');
        return;
      }

      const response = await makeApiRequest<SaveProjectRequest, SaveProjectResponse>(API_ENDPOINT.SaveProject, {
        diagram_data: projectJson,
        project_id: context.state.openedProject.project_id,
        config: configJson,
        // We can set this to false and let the backend bump versions for us. :)
        version: false // context.state.openedProjectConfig.version + 1
      });

      if (!response || !response.success) {
        await handleSaveError('Unable to save project: server failure.');
        return;
      }

      const params: OpenProjectMutation = {
        project: {
          ...context.state.openedProject,
          // We need to sync the version against what the server has
          version: response.project_version || context.state.openedProject.version
        },
        config: context.state.openedProjectConfig,
        markAsDirty: false
      };

      await context.dispatch(ProjectViewActions.updateProject, params);

      context.commit(ProjectViewMutators.isSavingProject, false);
    },
    async [ProjectViewActions.fetchLatestDeploymentState](context) {
      if (!context.state.openedProject) {
        console.error('Tried to fetch project deploy status without opened project');
        return;
      }

      const openedProject = context.state.openedProject as RefineryProject;

      const latestDeploymentResponse = await makeApiRequest<
        GetLatestProjectDeploymentRequest,
        GetLatestProjectDeploymentResponse
      >(API_ENDPOINT.GetLatestProjectDeployment, {
        project_id: openedProject.project_id
      });

      context.commit(ProjectViewMutators.setLatestDeploymentState, latestDeploymentResponse);
    },
    async [ProjectViewActions.deployProject](context) {
      const handleDeploymentError = async (message: string) => {
        context.commit(ProjectViewMutators.isDeployingProject, false);
        console.error(message);
        await createToast(context.dispatch, {
          title: 'Deployment Error',
          content: message,
          variant: ToastVariant.danger
        });
      };

      if (
        !context.state.openedProject ||
        !context.state.openedProjectConfig ||
        !context.getters[ProjectViewGetters.canDeployProject]
      ) {
        console.error('Tried to deploy project but should not have been enabled');
        return;
      }

      if (context.getters[ProjectViewGetters.canSaveProject]) {
        await context.dispatch(ProjectViewActions.saveProject);

        // If still dirty, throw an error.
        if (context.getters[ProjectViewGetters.canSaveProject]) {
          await handleDeploymentError('Project could not be saved before the deploy. Check for errors.');
          return;
        }
      }

      context.commit(ProjectViewMutators.isDeployingProject, true);

      const openedProject = context.state.openedProject as RefineryProject;

      try {
        // Hook the deployment process and inject "invisible" nodes and transitions which we want to
        // include in the project, but not to surface to the user
        const excludedNodeIDs = context.getters[ProjectViewGetters.exceptionHandlerNodes];
        const hookedOpenedProject = hookProjectDeployment(openedProject, excludedNodeIDs);

        const deploymentExceptions = await deployProject({
          project: hookedOpenedProject,
          projectConfig: context.state.openedProjectConfig,
          forceRedeploy: context.state.shouldForceRedeploy
        });

        if (deploymentExceptions) {
          context.commit(ProjectViewMutators.setDeploymentError, deploymentExceptions);
          return;
        }
      } catch (e) {
        return await handleDeploymentError(e.message);
      } finally {
        context.commit(ProjectViewMutators.isDeployingProject, false);
      }

      // Reset the state
      await context.dispatch(`deployment/${DeploymentViewActions.resetDeploymentState}`, null, { root: true });

      await context.dispatch(ProjectViewActions.closePane, PANE_POSITION.left);

      context.commit(ProjectViewMutators.setDeploymentError, null);

      // Updates the latest deployment state so the "Deployment" tab is kept updated.
      await context.dispatch(ProjectViewActions.fetchLatestDeploymentState);

      // Update project config
      await context.dispatch(ProjectViewActions.loadProjectConfig);

      router.push({
        name: 'deployment',
        params: {
          projectId: openedProject.project_id
        }
      });

      await createToast(context.dispatch, {
        title: 'Project Deployed',
        content: `Successfully created deployment for project: ${openedProject.name}`,
        variant: ToastVariant.success
      });
    },
    async [ProjectViewActions.loadProjectConfig](context) {
      const project = context.state.openedProject;

      if (!project) {
        console.error('Somehow you tried to load the project config without having an opened project!');
        return;
      }

      context.commit(ProjectViewMutators.isLoadingProject, true);
      const projectConfigResult = await makeApiRequest<GetProjectConfigRequest, GetProjectConfigResponse>(
        API_ENDPOINT.GetProjectConfig,
        {
          project_id: project.project_id
        }
      );

      if (!projectConfigResult || !projectConfigResult.success || !projectConfigResult.result) {
        // TODO: Handle error gracefully
        console.error('Unable to open project, missing config');
        return;
      }

      const projectConfig = projectConfigResult.result;

      if (!projectConfig) {
        console.error('Unable to deserialize project config');
        context.commit(ProjectViewMutators.isLoadingProject, false);
        return;
      }

      const params: OpenProjectMutation = {
        project: null,
        config: projectConfig,
        markAsDirty: false
      };

      await context.dispatch(ProjectViewActions.updateProject, params);

      if (projectConfig.project_repo) {
        await SyncProjectRepoPaneStoreModule.setupLocalProjectRepo([projectConfig, project.project_id]);
      }

      context.commit(ProjectViewMutators.isLoadingProject, false);
    },
    async [ProjectViewActions.showDeploymentPane](context) {
      if (!context.state.openedProject || !context.getters[ProjectViewGetters.canDeployProject]) {
        console.error('Tried to show deployment pane with missing state');
        return;
      }

      await context.dispatch(ProjectViewActions.fetchLatestDeploymentState);

      if (!context.state.latestDeploymentState) {
        context.commit(ProjectViewMutators.isDeployingProject, false);
        const message = 'Unable to retrieve latest project deployment information';
        console.error(message);
        await createToast(context.dispatch, {
          title: 'Deployment Error',
          content: message,
          variant: ToastVariant.danger
        });
        return;
      }
    },
    async [ProjectViewActions.resetDeploymentPane](context) {
      context.commit(ProjectViewMutators.setLatestDeploymentState, null);
      await context.dispatch(ProjectViewActions.closePane, PANE_POSITION.left);
      context.commit(ProjectViewMutators.setDeploymentError, null);
    },

    async [ProjectViewActions.saveSelectedResource](context, dontClose: boolean = false) {
      if (context.getters.selectedResourceDirty && !context.getters[ProjectViewGetters.canSaveProject]) {
        await createToast(context.dispatch, {
          title: 'Invalid Block State Detected',
          content: 'Please fix or discard changes to block before selecting another resource.',
          variant: ToastVariant.warning
        });
        throw new Error('Invalid block state detected, throwing to prevent further log from firing.');
      }

      // If a block is "dirty", we need to save it before continuing.
      if (context.getters[ProjectViewGetters.selectedBlockDirty]) {
        await saveEditBlockToProject();
      }

      if (!dontClose) {
        await context.dispatch(`editBlockPane/${EditBlockActions.tryToCloseBlock}`);
      }

      // Dang man, we're gonna have to rewrite these transitions at some point. This architecture is madness!
      if (
        context.rootGetters[`project/editTransitionPane/isStateDirty`] &&
        context.state.newTransitionTypeSpecifiedInEditFlow
      ) {
        await context.dispatch(
          `editTransitionPane/${EditTransitionActions.changeTransitionType}`,
          context.state.newTransitionTypeSpecifiedInEditFlow
        );
      }

      if (context.getters.selectedResourceDirty) {
        const message = 'Please save or discard changes before selecting another resource.';
        await createToast(context.dispatch, {
          title: 'Unsaved Block Detected',
          content: message,
          variant: ToastVariant.warning
        });
        throw new Error(message);
      }
    },

    async [ProjectViewActions.clearSelection](context) {
      if (context.state.isAddingTransitionCurrently) {
        return;
      }

      try {
        await context.dispatch(ProjectViewActions.saveSelectedResource);
      } catch (e) {
        // Not possible to continue because the project is in an invalid state.
        return;
      }

      context.commit(ProjectViewMutators.selectedResource, null);
      await context.dispatch(ProjectViewActions.updateAvailableTransitions);
      await context.dispatch(ProjectViewActions.updateAvailableEditTransitions);
    },
    async [ProjectViewActions.completeAddingSharedFileToCodeBlock](context, nodeId: string) {
      const sharedFile = await EditSharedFilePaneModule.getSharedFile();

      if (sharedFile === null) {
        console.error('Shared file was null when attempting to add it to a block, quitting out!');
        return;
      }

      const addSharedFileLinkArgs: AddSharedFileLinkArguments = {
        file_id: sharedFile.id,
        node: nodeId,
        path: ''
      };

      // Complete adding the shared file link
      await context.dispatch(ProjectViewActions.addSharedFileLink, addSharedFileLinkArgs);

      // Turn off the adding shared file to code block mode.
      await context.dispatch(ProjectViewActions.setIsAddingSharedFileToCodeBlock, false);

      // Return to the previous panel
      await EditSharedFilePaneModule.navigateToPreviousSharedFilesPane();
    },
    async [ProjectViewActions.addSharedFileLink](context, addSharedFileLinkArgs: AddSharedFileLinkArguments) {
      // This should not happen
      if (!context.state.openedProject) {
        console.error('Adding shared file but not project was opened');
        return;
      }

      const openedProject = context.state.openedProject as RefineryProject;

      // Refused to add a shared file to a Code Block that already has one.
      const existingFileLinks = openedProject.workflow_file_links.filter(workflow_file_link => {
        return (
          workflow_file_link.node === addSharedFileLinkArgs.node &&
          workflow_file_link.file_id === addSharedFileLinkArgs.file_id
        );
      });

      if (existingFileLinks.length > 0) {
        await createToast(context.dispatch, {
          title: 'Error, this file is already linked to this code block!',
          content: 'You have already added this shared file to this code block.',
          variant: ToastVariant.danger
        });
        return;
      }

      const newSharedFileLink: WorkflowFileLink = {
        id: uuid(),
        file_id: addSharedFileLinkArgs.file_id,
        node: addSharedFileLinkArgs.node,
        type: WorkflowFileLinkType.SHARED_FILE_LINK,
        version: '1.0.0',
        path: addSharedFileLinkArgs.path
      };

      const newProject: RefineryProject = {
        ...openedProject,
        workflow_file_links: [...openedProject.workflow_file_links, newSharedFileLink]
      };

      const params: OpenProjectMutation = {
        project: newProject,
        config: null,
        markAsDirty: true
      };

      await context.dispatch(ProjectViewActions.updateProject, params);

      return newSharedFileLink;
    },
    async [ProjectViewActions.selectNode](context, nodeId: string) {
      if (context.state.isAddingSharedFileToCodeBlock) {
        await context.dispatch(ProjectViewActions.completeAddingSharedFileToCodeBlock, nodeId);
        return;
      }

      if (context.state.isAddingTransitionCurrently) {
        await context.dispatch(ProjectViewActions.completeTransitionAdd, nodeId);
        return;
      }

      if (!context.state.openedProject) {
        console.error('Attempted to select node without opened project', nodeId);
        context.commit(ProjectViewMutators.selectedResource, null);
        return;
      }

      try {
        await context.dispatch(ProjectViewActions.saveSelectedResource);
      } catch (e) {
        // Not possible to continue because the project is in an invalid state.
        return;
      }

      // TODO: Is this necessary?
      await context.dispatch(ProjectViewActions.resetPanelStates);

      const rawNode = getNodeDataById(context.state.openedProject, nodeId);

      if (!rawNode) {
        console.error('No node was found with id', nodeId);
        context.commit(ProjectViewMutators.selectedResource, null);
        return;
      }

      const node = deepJSONCopy(rawNode);

      context.commit(ProjectViewMutators.selectedResource, node.id);

      await context.dispatch(ProjectViewActions.updateAvailableTransitions);

      // Opens up the Edit block pane
      await context.dispatch(ProjectViewActions.openRightSidebarPane, SIDEBAR_PANE.editBlock);
      await context.dispatch(`editBlockPane/${EditBlockActions.selectCurrentlySelectedProjectNode}`);
    },
    async [ProjectViewActions.selectEdge](context, edgeId: string) {
      if (!context.state.openedProject) {
        context.commit(ProjectViewMutators.selectedResource, null);
        return;
      }

      try {
        await context.dispatch(ProjectViewActions.saveSelectedResource);
      } catch (e) {
        // Not possible to continue because the project is in an invalid state.
        return;
      }

      // I don't have a good answer for this, but my best guess is that
      // just having a reset pane state call for edge and node selection is
      // the best way to go about this? This may cause users to lose their
      // current state though :( so maybe detect it and stop it?
      await context.dispatch(ProjectViewActions.resetPanelStates);

      // await context.dispatch(ProjectViewActions.clearSelection);

      const edges = context.state.openedProject.workflow_relationships.filter(e => e.id === edgeId);

      if (edges.length === 0) {
        console.error('No edge was found with id', edgeId);
        context.commit(ProjectViewMutators.selectedResource, null);
        return;
      }

      const selectedEdge = edges[0];

      context.commit(ProjectViewMutators.selectedResource, selectedEdge.id);

      // If we're editing an "IF" transition, skip directly to the secondary transition panel
      if (selectedEdge.type === WorkflowRelationshipType.IF) {
        await context.dispatch(ProjectViewActions.selectTransitionTypeToEdit, WorkflowRelationshipType.IF);
      }

      await context.dispatch(DeploymentViewActions.openRightSidebarPane, SIDEBAR_PANE.editTransition);
      await context.dispatch(ProjectViewActions.updateAvailableEditTransitions);
      await context.dispatch(`editTransitionPane/${EditTransitionActions.selectCurrentlySelectedProjectEdge}`);
    },
    async [ProjectViewActions.completeTransitionAdd](context, nodeId: string) {
      if (!context.state.isAddingTransitionCurrently) {
        console.error('Attempted to add transition but was not in correct state');
        return;
      }

      const validTransitions = getValidBlockToBlockTransitions(context.state);

      // This should never happen... But just in case.
      if (!validTransitions) {
        console.error('Add transition was not in correct state, canceling');
        await context.dispatch(ProjectViewActions.cancelAddingTransition);
        return;
      }

      const transitions = validTransitions.map(t => t.toNode.id === nodeId);

      // Something has gone wrong... There are nodes with the same ID somewhere!
      if (
        transitions.length === 0 ||
        !context.state.selectedResource ||
        !context.state.newTransitionTypeSpecifiedInAddFlow
      ) {
        await context.dispatch(ProjectViewActions.cancelAddingTransition);
        return;
      }

      const newTransition = createNewTransition(
        context.state.newTransitionTypeSpecifiedInAddFlow,
        context.state.selectedResource,
        nodeId,
        context.state.ifExpression
      );

      if (context.state.openedProject === null) {
        console.error("Something odd has occurred, you're trying to add a transition with no project opened!");
        await context.dispatch(ProjectViewActions.cancelAddingTransition);
        return;
      }

      // Ensure we have a valid transition
      const toNode = getNodeDataById(context.state.openedProject, nodeId);
      const fromNode = getNodeDataById(context.state.openedProject, context.state.selectedResource);

      if (toNode === null || fromNode === null) {
        console.error('Something odd has occurred, you have an unknown node selected for this transition!');
        await context.dispatch(ProjectViewActions.cancelAddingTransition);
        return;
      }

      // TODO check if adding the transition would create cycles in the graph

      // Validate the transition is possible. e.g. Not Code Block -> Timer Block
      if (!isValidTransition(fromNode, toNode)) {
        await createToast(context.dispatch, {
          title: 'Error, invalid transition!',
          content:
            'That is not a valid transition, please select one of the flashing blocks to add a valid transition.',
          variant: ToastVariant.danger
        });
        return;
      }

      await context.dispatch(ProjectViewActions.addTransition, newTransition);
      await context.dispatch(ProjectViewActions.cancelAddingTransition);
      await context.dispatch(ProjectViewActions.closePane, PANE_POSITION.left);
      // await context.dispatch(ProjectViewActions.selectEdge, newTransition.id);

      // TODO: Open right sidebar pane
    },
    async [ProjectViewActions.openLeftSidebarPane](context, leftSidebarPaneType: SIDEBAR_PANE) {
      // If it's the Shared File pane we need to hook it to add it to the history.
      if (leftSidebarPaneType === SIDEBAR_PANE.sharedFiles) {
        await context.dispatch(`editSharedFile/setCurrentShareFilePaneHistory`, leftSidebarPaneType, { root: true });
        await context.dispatch(`sharedFiles/resetPane`, null, { root: true });
      }

      if (context.state.isAddingTransitionCurrently) {
        // TODO: Add a shake or something? Tell the user that it's bjorked.
        return;
      }

      if (context.state.isInDemoMode && demoModeBlacklist.includes(leftSidebarPaneType)) {
        await context.dispatch(`unauthViewProject/promptDemoModeSignup`, true, { root: true });
        return;
      }

      // Special case because Mandatory and I agreed that having a pane pop out is annoying af
      if (leftSidebarPaneType === SIDEBAR_PANE.saveProject) {
        await context.dispatch(ProjectViewActions.saveProject);
        return;
      }

      // TODO: Somehow fire a callback on each left pane so that it can reset itself?
      // Using a watcher seems gross... A plugin could work but that feels a little bit too "loose".
      // Better would be a map of Type -> Callback probably? Just trigger other actions to fire?
      // Or have the ProjectEditorLeftPaneContainer fire a callback on the child component?
      // That also feels wrong because it violates to "one direction" principal, in a way.
      context.commit(ProjectViewMutators.setLeftSidebarPane, leftSidebarPaneType);

      if (leftSidebarPaneType === SIDEBAR_PANE.deployProject) {
        // TODO: Is this better inside of a `mounted` hook?
        await context.dispatch(ProjectViewActions.showDeploymentPane);
        return;
      }

      if (leftSidebarPaneType === SIDEBAR_PANE.exportProject) {
        await context.dispatch(ProjectViewActions.generateShareUrl);
        return;
      }
    },
    [ProjectViewActions.closePane](context, pos: PANE_POSITION) {
      if (pos === PANE_POSITION.left) {
        context.commit(ProjectViewMutators.setLeftSidebarPane, null);
        return;
      }

      if (pos === PANE_POSITION.right) {
        context.commit(ProjectViewMutators.setRightSidebarPane, null);
        return;
      }

      console.error('Attempted to close unknown pane', pos);
    },
    // TODO: De-duplicate this logic across panes... It is nasty.
    async [ProjectViewActions.openRightSidebarPane](context, paneType: SIDEBAR_PANE) {
      if (context.state.isAddingTransitionCurrently) {
        // TODO: Add a shake or something? Tell the user that it's bjorked.
        return;
      }

      if (context.state.isInDemoMode && demoModeBlacklist.includes(paneType)) {
        await context.dispatch(`unauthViewProject/promptDemoModeSignup`, true, { root: true });
        return;
      }

      // Special case because Mandatory and I agreed that having a pane pop out is annoying af
      if (paneType === SIDEBAR_PANE.saveProject) {
        await context.dispatch(ProjectViewActions.saveProject);
        return;
      }

      // TODO: Somehow fire a callback on each left pane so that it can reset itself?
      // Using a watcher seems gross... A plugin could work but that feels a little bit too "loose".
      // Better would be a map of Type -> Callback probably? Just trigger other actions to fire?
      // Or have the ProjectEditorLeftPaneContainer fire a callback on the child component?
      // That also feels wrong because it violates to "one direction" principal, in a way.
      context.commit(ProjectViewMutators.setRightSidebarPane, paneType);

      if (paneType === SIDEBAR_PANE.exportProject) {
        await context.dispatch(ProjectViewActions.generateShareUrl);
        return;
      }
    },
    async [ProjectViewActions.resetPanelStates](context) {
      context.commit(ProjectViewMutators.selectedResource, null);
      context.commit(ProjectViewMutators.setSelectedBlockIndex, null);

      context.commit(ProjectViewMutators.setValidTransitions, null);
      context.commit(ProjectViewMutators.setValidEditTransitions, null);

      await context.dispatch(ProjectViewActions.cancelAddingTransition);
      await context.dispatch(ProjectViewActions.cancelEditingTransition);

      // TODO: Add "close all panes"
      // await context.dispatch(ProjectViewActions.closePane, PANE_POSITION.left);
      // await context.dispatch(ProjectViewActions.closePane, PANE_POSITION.right);
    },
    async [ProjectViewActions.resetProjectState](context) {
      // All state relating to panels/editing
      await context.dispatch(ProjectViewActions.resetPanelStates);

      // Cytoscape
      context.commit(ProjectViewMutators.setCytoscapeConfig, null);
      context.commit(ProjectViewMutators.setCytoscapeElements, null);
      context.commit(ProjectViewMutators.setCytoscapeStyle, null);

      // TODO: Add "close all panes"
      await context.dispatch(ProjectViewActions.closePane, PANE_POSITION.left);
      await context.dispatch(ProjectViewActions.closePane, PANE_POSITION.right);
    },
    async [ProjectViewActions.addBlock](context, rawBlockType: string) {
      // If the block is saved
      if (rawBlockType === savedBlockType) {
        await context.dispatch(ProjectViewActions.openLeftSidebarPane, SIDEBAR_PANE.addSavedBlock);
        return;
      }

      const addBlockWithType = async (addBlockArgs: AddBlockArguments) =>
        await context.dispatch(ProjectViewActions.addIndividualBlock, addBlockArgs);

      const newlyAddedBlock = await addBlockWithType({
        rawBlockType,
        selectAfterAdding: true
      });

      // If the block is an API Endpoint block we check if they already have an API endpoint
      // in the project. If not we will automatically add the API endpoint and API response block
      // connected to a Code Block
      if (rawBlockType === WorkflowStateType.API_ENDPOINT) {
        await addAPIBlocksToProject(newlyAddedBlock, context.state, context.dispatch);
      }
    },
    async [ProjectViewActions.addSharedFile](context, addSharedFileArgs: AddSharedFileArguments) {
      // This should not happen
      if (!context.state.openedProject) {
        console.error('Adding shared file but not project was opened');
        return;
      }

      const openedProject = context.state.openedProject as RefineryProject;

      const newSharedFile: WorkflowFile = {
        id: uuid(),
        type: WorkflowFileType.SHARED_FILE,
        version: '1.0.0',
        name: addSharedFileArgs.name,
        body: addSharedFileArgs.body
      };

      const newProject: RefineryProject = {
        ...openedProject,
        workflow_files: [...openedProject.workflow_files, newSharedFile]
      };

      const params: OpenProjectMutation = {
        project: newProject,
        config: null,
        markAsDirty: true
      };

      await context.dispatch(ProjectViewActions.updateProject, params);

      return newSharedFile;
    },
    async [ProjectViewActions.saveSharedFile](context, sharedFile: WorkflowFile) {
      if (!context.state.openedProject) {
        console.error("No project is open so we can't save the shared file!");
        return;
      }

      const openedProject = context.state.openedProject as RefineryProject;

      const newProject: RefineryProject = {
        ...openedProject,
        workflow_files: [
          ...openedProject.workflow_files.filter(workflowFile => {
            return workflowFile.id !== sharedFile.id;
          }),
          <WorkflowFile>deepJSONCopy(sharedFile)
        ]
      };

      const params: OpenProjectMutation = {
        project: newProject,
        config: null,
        markAsDirty: true
      };

      await context.dispatch(ProjectViewActions.updateProject, params);
    },
    async [ProjectViewActions.deleteSharedFile](context, sharedFile: WorkflowFile) {
      if (!context.state.openedProject) {
        console.error("No project is open so we can't delete the shared file!");
        return;
      }

      const openedProject = context.state.openedProject as RefineryProject;

      const newProject: RefineryProject = {
        ...openedProject,
        workflow_files: [
          ...openedProject.workflow_files.filter(workflowFile => {
            return workflowFile.id !== sharedFile.id;
          })
        ],
        workflow_file_links: [
          ...openedProject.workflow_file_links.filter(workflowFileLink => {
            return workflowFileLink.file_id !== sharedFile.id;
          })
        ]
      };

      const params: OpenProjectMutation = {
        project: newProject,
        config: null,
        markAsDirty: true
      };

      await context.dispatch(ProjectViewActions.updateProject, params);
    },
    async [ProjectViewActions.deleteSharedFileLink](context, sharedFileLink: WorkflowFileLink) {
      if (!context.state.openedProject) {
        console.error("No project is open so we can't delete the shared file!");
        return;
      }

      const openedProject = context.state.openedProject as RefineryProject;

      const newProject: RefineryProject = {
        ...openedProject,
        workflow_file_links: [
          ...openedProject.workflow_file_links.filter(workflowFileLink => {
            return workflowFileLink.id !== sharedFileLink.id;
          })
        ]
      };

      const params: OpenProjectMutation = {
        project: newProject,
        config: null,
        markAsDirty: true
      };

      await context.dispatch(ProjectViewActions.updateProject, params);
    },
    async [ProjectViewActions.addIndividualBlock](context, addBlockArgs: AddBlockArguments) {
      // This should not happen
      if (!context.state.openedProject) {
        console.error('Adding block but not project was opened');
        return;
      }

      const openedProject = context.state.openedProject as RefineryProject;

      // Catches the case of "unknown" block types causing craziness later!
      if (!Object.values(WorkflowStateType).includes(addBlockArgs.rawBlockType as WorkflowStateType)) {
        console.error('Unknown block type requested to be added!', addBlockArgs.rawBlockType);
        return;
      }

      const blockType = addBlockArgs.rawBlockType as WorkflowStateType;

      // Special casing for the API Response block which should never
      // have it's name changed. Certain blocks will likely make sense for this.
      const immutable_names: WorkflowStateType[] = [WorkflowStateType.API_GATEWAY_RESPONSE];

      let newBlockName: string = `Untitled ${blockTypeToImageLookup[blockType].name}`;
      if (immutable_names.includes(blockType)) {
        newBlockName = blockTypeToImageLookup[blockType].name;
      }

      // Set configured new block defaults
      if (blockType === WorkflowStateType.LAMBDA && context.state.openedProjectConfig) {
        const defaultLanguage = context.state.openedProjectConfig.default_language || SupportedLanguage.NODEJS_8;
        addBlockArgs.customBlockProperties = Object.assign({}, addBlockArgs.customBlockProperties, {
          language: defaultLanguage,
          code: DEFAULT_LANGUAGE_CODE[defaultLanguage],

          // if customBlockProperties define language and code, then override them here
          ...addBlockArgs.customBlockProperties
        });
      }

      const newBlock = createNewBlock(blockType, newBlockName, addBlockArgs.customBlockProperties);

      // This creates a new pointer for the main object, which makes Vuex very pleased.
      // TODO: Probably pull this out into a helper function
      const newProject: RefineryProject = {
        ...openedProject,
        workflow_states: [...openedProject.workflow_states, newBlock]
      };

      const params: OpenProjectMutation = {
        project: newProject,
        config: null,
        markAsDirty: true
      };

      await context.dispatch(ProjectViewActions.updateProject, params);
      if (addBlockArgs.selectAfterAdding) {
        await context.dispatch(ProjectViewActions.selectNode, newBlock.id);
        await context.dispatch(ProjectViewActions.closePane, PANE_POSITION.left);
      }

      return newBlock;
    },
    async [ProjectViewActions.changeExistingTransition](
      context,
      ChangeTransitionArgumentsValue: ChangeTransitionArguments
    ) {
      // This should not happen
      if (!context.state.openedProject) {
        console.error('Tried to delete a transition but no project was open!');
        return;
      }

      const openedProject = context.state.openedProject as RefineryProject;

      const modifiedTransitions = openedProject.workflow_relationships.map(wfr => {
        // Careful there boy
        const workflowRelationship = deepJSONCopy(wfr);
        if (ChangeTransitionArgumentsValue.transition.id === workflowRelationship.id) {
          workflowRelationship.name = ChangeTransitionArgumentsValue.transitionType;
          workflowRelationship.type = ChangeTransitionArgumentsValue.transitionType;
          workflowRelationship.expression = '';

          if (workflowRelationship.type === WorkflowRelationshipType.IF) {
            workflowRelationship.expression = context.state.ifExpression;
          }
        }
        return workflowRelationship;
      });

      // TODO: Probably pull this out into a helper function
      const params: OpenProjectMutation = {
        project: {
          ...openedProject,
          workflow_relationships: modifiedTransitions
        },
        config: null,
        markAsDirty: true
      };

      await context.dispatch(ProjectViewActions.updateProject, params);
    },
    async [ProjectViewActions.deleteExistingTransition](context, transition: WorkflowRelationship) {
      // This should not happen
      if (!context.state.openedProject) {
        console.error('Tried to delete a transition but no project was open!');
        return;
      }

      const openedProject = context.state.openedProject as RefineryProject;

      const otherTransitions = deepJSONCopy(
        openedProject.workflow_relationships.filter(wfs => wfs.id !== transition.id)
      );

      // TODO: Probably pull this out into a helper function
      const params: OpenProjectMutation = {
        project: {
          ...openedProject,
          workflow_relationships: otherTransitions
        },
        config: null,
        markAsDirty: true
      };

      await context.dispatch(ProjectViewActions.updateProject, params);
    },
    async [ProjectViewActions.deleteExistingBlock](context, node: WorkflowState) {
      // This should not happen
      if (!context.state.openedProject) {
        console.error('Adding block but no project was open!');
        return;
      }

      const openedProject = context.state.openedProject as RefineryProject;

      const otherBlocks = deepJSONCopy(openedProject.workflow_states.filter(wfs => wfs.id !== node.id));

      // TODO: Probably pull this out into a helper function
      const params: OpenProjectMutation = {
        project: {
          ...openedProject,
          workflow_states: otherBlocks,
          // Remove the file links as well.
          workflow_file_links: [
            ...openedProject.workflow_file_links.filter(workflowFileLink => {
              return workflowFileLink.node !== node.id;
            })
          ]
        },
        config: null,
        markAsDirty: true
      };

      await context.dispatch(ProjectViewActions.updateProject, params);
    },
    async [ProjectViewActions.setIsAddingSharedFileToCodeBlock](context, isAdding: boolean) {
      context.commit(ProjectViewMutators.setIsAddingSharedFileToCodeBlock, isAdding);
    },
    async [ProjectViewActions.updateExistingBlock](context, node: WorkflowState) {
      // This should not happen
      if (!context.state.openedProject) {
        console.error('Adding block but not project was opened');
        return;
      }

      const openedProject = context.state.openedProject as RefineryProject;

      const otherBlocks = deepJSONCopy(openedProject.workflow_states.filter(wfs => wfs.id !== node.id));

      if (otherBlocks.length === openedProject.workflow_states.length) {
        await createToast(context.dispatch, {
          title: 'Invalid Action detected',
          content: 'Updating existing block failed. Block to be updated is not a part of the current project.',
          variant: ToastVariant.danger
        });
        return;
      }

      otherBlocks.push(deepJSONCopy(node));

      // TODO: Probably pull this out into a helper function
      const params: OpenProjectMutation = {
        project: {
          ...openedProject,
          workflow_states: otherBlocks
        },
        config: null,
        markAsDirty: true
      };

      await context.dispatch(ProjectViewActions.updateProject, params);
    },

    // Add Transition Pane
    async [ProjectViewActions.addTransition](context, newTransition: WorkflowRelationship) {
      // This should not happen
      if (!context.state.openedProject) {
        console.error('Adding transition but not project was opened');
        return;
      }

      const openedProject = context.state.openedProject as RefineryProject;

      // Validate that the new transition can hit nodes
      const hasValidToNode = openedProject.workflow_states.some(ws => ws.id === newTransition.next);
      const hasValidFromNode = openedProject.workflow_states.some(ws => ws.id === newTransition.node);

      if (!hasValidToNode || !hasValidFromNode) {
        console.error('Tried adding transition to graph with missing nodes!');
        return;
      }

      // This creates a new pointer for the main object, which makes Vuex very pleased.
      const newProject: RefineryProject = {
        ...openedProject,
        workflow_relationships: [...openedProject.workflow_relationships, newTransition]
      };

      const params: OpenProjectMutation = {
        project: newProject,
        config: null,
        markAsDirty: true
      };

      await context.dispatch(ProjectViewActions.updateProject, params);
      // await context.dispatch(ProjectViewActions.selectEdge, newTransition.id);
    },
    async [ProjectViewActions.updateAvailableTransitions](context) {
      const resetTransitions = () => context.commit(ProjectViewMutators.setValidTransitions, null);

      // This probably should never happen
      if (!context.state.openedProject) {
        // Should we reset the entire state? Feels like it violates the "single responsibility" principle
        // context.dispatch(ProjectViewActions.resetProjectState);

        // Just going to do this as a "safe" measure
        return await resetTransitions();
      }

      const openedProject = context.state.openedProject as RefineryProject;

      if (!context.state.selectedResource) {
        // This feels more reasonable as a sanity check
        return await resetTransitions();
      }

      const selectedResource = context.state.selectedResource as string;

      const selectedNode = getNodeDataById(openedProject, selectedResource);

      // We probably have an Edge selected and this function was called by accident.
      if (!selectedNode) {
        return await resetTransitions();
      }

      // Validation has all passed, so commit the transitions into the state.
      context.commit(ProjectViewMutators.setValidTransitions, selectedNode);
    },
    async [ProjectViewActions.updateAvailableEditTransitions](context) {
      const resetTransitions = () => context.commit(ProjectViewMutators.setValidEditTransitions, null);

      // This probably should never happen
      if (!context.state.openedProject) {
        // Should we reset the entire state? Feels like it violates the "single responsibility" principle
        // context.dispatch(ProjectViewActions.resetProjectState);

        // Just going to do this as a "safe" measure
        return await resetTransitions();
      }

      const openedProject = context.state.openedProject as RefineryProject;

      if (!context.state.selectedResource) {
        // This feels more reasonable as a sanity check
        return await resetTransitions();
      }

      const selectedResource = context.state.selectedResource as string;

      const selectedEdge = getTransitionDataById(openedProject, selectedResource);

      // We probably have an Edge selected and this function was called by accident.
      if (!selectedEdge) {
        return await resetTransitions();
      }

      // Validation has all passed, so commit the transitions into the state.
      context.commit(ProjectViewMutators.setValidEditTransitions, selectedEdge);
    },
    async [ProjectViewActions.cancelAddingTransition](context) {
      await context.dispatch(ProjectViewActions.ifDropdownSelection, IfDropDownSelectionType.DEFAULT);
      await context.dispatch(ProjectViewActions.setIfExpression, '');
      context.commit(ProjectViewMutators.setAddingTransitionStatus, false);
      context.commit(ProjectViewMutators.setAddingTransitionType, null);
    },
    async [ProjectViewActions.cancelEditingTransition](context) {
      await context.dispatch(ProjectViewActions.ifDropdownSelection, IfDropDownSelectionType.DEFAULT);
      await context.dispatch(ProjectViewActions.setIfExpression, '');
      context.commit(ProjectViewMutators.setEditingTransitionStatus, false);
      context.commit(ProjectViewMutators.setEditingTransitionType, null);
    },
    async [ProjectViewActions.selectTransitionTypeToEdit](context, transitionType: WorkflowRelationshipType) {
      if (context.state.selectedResource === null) {
        console.error("For some reason the selected resource is null, that shouldn't happen!");
        return;
      }

      // If we're editing we only open the secondary panel when the "IF" transition is selected
      if (transitionType === WorkflowRelationshipType.IF) {
        const selectedResource = context.state.selectedResource as string;
        const openedProject = context.state.openedProject as RefineryProject;

        const selectedEdge = getTransitionDataById(openedProject, selectedResource);

        if (selectedEdge === null) {
          console.error("You've somehow selected an edge that no longer exists, how'd you do that?");
          return;
        }

        const ifExpressionValue =
          selectedEdge.expression === '' ? IfDropdownSelectionExpressionValues.DEFAULT : selectedEdge.expression;

        // Set the ifExpression to reflect the selected transition
        await context.dispatch(ProjectViewActions.setIfExpression, ifExpressionValue);

        context.commit(ProjectViewMutators.setEditingTransitionStatus, true);
        context.commit(ProjectViewMutators.setEditingTransitionType, transitionType);
        return;
      }
      await context.dispatch(ProjectViewActions.closePane, PANE_POSITION.right);

      // Change the transition to the new type
      await context.dispatch(`editTransitionPane/${EditTransitionActions.changeTransitionType}`, transitionType);
      await context.dispatch(ProjectViewActions.cancelEditingTransition);
    },
    async [ProjectViewActions.selectTransitionTypeToAdd](context, transitionType: WorkflowRelationshipType) {
      await context.dispatch(ProjectViewActions.closePane, PANE_POSITION.right);
      context.commit(ProjectViewMutators.setAddingTransitionStatus, true);
      context.commit(ProjectViewMutators.setAddingTransitionType, transitionType);

      if (transitionType === WorkflowRelationshipType.IF) {
        await context.dispatch(ProjectViewActions.setIfExpression, IfDropdownSelectionExpressionValues.DEFAULT);
      }
    },
    async [ProjectViewActions.generateShareUrl](context) {
      if (!context.rootState.user.authenticated) {
        // Check the current authentication status before deciding which URL to export.
        await context.dispatch(`user/${UserActions.fetchAuthenticationState}`, null, { root: true });

        // If we're double sure we're not authenticated... Bail out.
        if (!context.rootState.user.authenticated) {
          return;
        }
      }

      if (!context.state.openedProject) {
        console.error('Missing project to be exported');
        return;
      }

      const { project_id, ...rest } = context.state.openedProject;

      context.commit(ProjectViewMutators.setIsCreatingShortlink, true);

      const shortLink = await createShortlink(rest);

      context.commit(ProjectViewMutators.setIsCreatingShortlink, false);

      context.commit(ProjectViewMutators.setShortlinkUrl, shortLink);
    }
  }
};

export default ProjectViewModule;<|MERGE_RESOLUTION|>--- conflicted
+++ resolved
@@ -179,11 +179,7 @@
   // Adding a shared block to a file
   isAddingSharedFileToCodeBlock: false,
 
-<<<<<<< HEAD
-  shouldForceRedeploy: false
-=======
   shouldForceRedeploy: true
->>>>>>> 85843836
 };
 
 const ProjectViewModule: Module<ProjectViewState, RootState> = {
