import { Module } from 'vuex';
import uuid from 'uuid/v4';
import LZString from 'lz-string';
import {
  IfDropdownSelectionExpressionValues,
  IfDropDownSelectionType,
  ProjectViewState,
  RootState
} from '@/store/store-types';
import {
  ProjectConfig,
  ProjectLogLevel,
  RefineryProject,
  SupportedLanguage,
  WorkflowFile,
  WorkflowFileLink,
  WorkflowFileLinkType,
  WorkflowFileType,
  WorkflowRelationship,
  WorkflowRelationshipType,
  WorkflowState,
  WorkflowStateType
} from '@/types/graph';
import { generateCytoscapeElements, generateCytoscapeStyle } from '@/lib/refinery-to-cytoscript-converter';
import { CssStyleDeclaration, LayoutOptions } from 'cytoscape';
import cytoscape from '@/components/CytoscapeGraph';
import {
  DeploymentViewActions,
  ProjectViewActions,
  ProjectViewGetters,
  ProjectViewMutators,
  UserActions
} from '@/constants/store-constants';
import { makeApiRequest } from '@/store/fetchers/refinery-api';
import { API_ENDPOINT } from '@/constants/api-constants';
import {
  GetLatestProjectDeploymentRequest,
  GetLatestProjectDeploymentResponse,
  GetProjectConfigRequest,
  GetProjectConfigResponse,
  GetSavedProjectRequest,
  ImportProjectRepoRequest,
  ImportProjectRepoResponse,
  SaveProjectConfigRequest,
  SaveProjectConfigResponse,
  SaveProjectRequest,
  SaveProjectResponse
} from '@/types/api-types';
import {
  OpenProjectMutation,
  PANE_POSITION,
  SIDEBAR_PANE,
  UpdateLeftSidebarPaneStateMutation
} from '@/types/project-editor-types';
import {
  getIDsOfBlockType,
  getNodeDataById,
  getTransitionDataById,
  getValidBlockToBlockTransitions,
  getValidTransitionsForEdge,
  getValidTransitionsForNode,
  isValidTransition,
  unwrapJson,
  wrapJson
} from '@/utils/project-helpers';
<<<<<<< HEAD
import { availableTransitions, DEFAULT_LANGUAGE_CODE, savedBlockType } from '@/constants/project-editor-constants';
import { blockTypeToImageLookup } from '@/constants/project-editor-img-constants';
import { demoModeBlacklist } from '@/constants/project-editor-pane-constants';
=======
import {
  availableTransitions,
  blockTypeToImageLookup,
  DEFAULT_LANGUAGE_CODE,
  demoModeBlacklist,
  savedBlockType
} from '@/constants/project-editor-constants';
>>>>>>> 23c2035c
import EditBlockPaneModule, { EditBlockActions, EditBlockGetters } from '@/store/modules/panes/edit-block-pane';
import { createToast } from '@/utils/toasts-utils';
import { ToastVariant } from '@/types/toasts-types';
import router from '@/router';
import { deepJSONCopy } from '@/lib/general-utils';
import EditTransitionPaneModule, { EditTransitionActions } from '@/store/modules/panes/edit-transition-pane';
import {
  createShortlink,
  deployProject,
  importProjectRepo,
  openProject,
  teardownProject
} from '@/store/fetchers/api-helpers';
import { CyElements, CyStyle } from '@/types/cytoscape-types';
import { addAPIBlocksToProject, createNewBlock, createNewTransition } from '@/utils/block-utils';
import { saveEditBlockToProject } from '@/utils/store-utils';
import ImportableRefineryProject from '@/types/export-project';
import { AllProjectsActions, AllProjectsGetters } from '@/store/modules/all-projects';
import { kickOffLibraryBuildForBlocks } from '@/utils/block-build-utils';
import { AddSharedFileArguments, AddSharedFileLinkArguments } from '@/types/shared-files';
import { EditSharedFilePaneModule } from '@/store';

export interface ChangeTransitionArguments {
  transition: WorkflowRelationship;
  transitionType: WorkflowRelationshipType;
}

export interface AddBlockArguments {
  rawBlockType: string;
  selectAfterAdding: boolean;
  /**
   * This block is "extended" from during the add flow, if specified. Example use case: Adding a saved block.
   */
  customBlockProperties?: WorkflowState;
}

const moduleState: ProjectViewState = {
  openedProject: null,
  openedProjectConfig: null,

  openedProjectOriginal: null,
  openedProjectConfigOriginal: null,

  isInDemoMode: false,
  isCreatingShortlink: false,
  shortlinkUrl: null,

  isLoadingProject: false,
  isProjectBusy: false,
  isSavingProject: false,
  isDeployingProject: false,
  hasProjectBeenModified: false,

  leftSidebarPaneState: {
    [SIDEBAR_PANE.runDeployedCodeBlock]: {},
    [SIDEBAR_PANE.runEditorCodeBlock]: {},
    [SIDEBAR_PANE.addBlock]: {},
    [SIDEBAR_PANE.addSavedBlock]: {},
    [SIDEBAR_PANE.addTransition]: {},
    [SIDEBAR_PANE.allBlocks]: {},
    [SIDEBAR_PANE.allVersions]: {},
    [SIDEBAR_PANE.exportProject]: {},
    [SIDEBAR_PANE.deployProject]: {},
    [SIDEBAR_PANE.saveProject]: {},
    [SIDEBAR_PANE.importProjectRepo]: {},
    [SIDEBAR_PANE.editBlock]: {},
    [SIDEBAR_PANE.editTransition]: {},
    [SIDEBAR_PANE.viewApiEndpoints]: {},
    [SIDEBAR_PANE.viewExecutions]: {},
    [SIDEBAR_PANE.destroyDeploy]: {},
    [SIDEBAR_PANE.viewDeployedBlock]: {},
    [SIDEBAR_PANE.viewDeployedBlockLogs]: {},
    [SIDEBAR_PANE.viewDeployedTransition]: {},
    [SIDEBAR_PANE.sharedFiles]: {},
    [SIDEBAR_PANE.editSharedFile]: {},
    [SIDEBAR_PANE.editSharedFileLinks]: {},
    [SIDEBAR_PANE.addingSharedFileLink]: {},
    [SIDEBAR_PANE.codeBlockSharedFiles]: {},
    [SIDEBAR_PANE.viewSharedFile]: {},
    [SIDEBAR_PANE.viewReadme]: {},
    [SIDEBAR_PANE.editReadme]: {}
  },
  activeLeftSidebarPane: null,
  activeRightSidebarPane: null,

  // Deployment State
  latestDeploymentState: null,
  deploymentError: null,

  // Shared Graph State
  selectedResource: null,
  // If this is "null" then it enables all elements
  enabledGraphElements: null,

  // Cytoscape Specific state
  cytoscapeElements: null,
  cytoscapeStyle: null,
  cytoscapeLayoutOptions: null,
  cytoscapeConfig: null,

  // Add New Block Pane
  selectedBlockIndex: null,

  // Add New Transition Pane
  isAddingTransitionCurrently: false,
  newTransitionTypeSpecifiedInAddFlow: null,
  availableTransitions: null,
  ifSelectDropdownValue: IfDropDownSelectionType.DEFAULT,
  ifExpression: '',

  // Edit Transition Pane
  availableEditTransitions: null,
  isEditingTransitionCurrently: false,
  newTransitionTypeSpecifiedInEditFlow: null,

  // Adding a shared block to a file
  isAddingSharedFileToCodeBlock: false
};

const ProjectViewModule: Module<ProjectViewState, RootState> = {
  namespaced: true,
  modules: {
    editBlockPane: EditBlockPaneModule,
    editTransitionPane: EditTransitionPaneModule
  },
  state: deepJSONCopy(moduleState),
  getters: {
    [ProjectViewGetters.transitionAddButtonEnabled]: state => {
      if (!state.availableTransitions) {
        return false;
      }

      return state.availableTransitions.simple.length > 0 || state.availableTransitions.complex.length > 0;
    },
    /**
     * Used to allow "run code" button to enable only in valid states
     * @param state Vuex state object
     * @return Boolean representing if the button should be enabled
     */
    [ProjectViewGetters.hasCodeBlockSelected]: state => {
      if (!state.selectedResource || !state.openedProject) {
        return false;
      }

      const locatedNode = getNodeDataById(state.openedProject, state.selectedResource);

      if (!locatedNode) {
        return false;
      }

      return locatedNode.type === WorkflowStateType.LAMBDA;
    },
    /**
     * Returns the list of IDs for all of the valid Code Blocks in the project.
     *
     * This is a getter for the animation for the Add Shared File to Code Block functionality.
     */
    [ProjectViewGetters.getCodeBlockIDs]: state => {
      if (state.openedProject === null) {
        return [];
      }

      return getIDsOfBlockType(WorkflowStateType.LAMBDA, state.openedProject);
    },
    /**
     * Returns the list of "next" valid blocks to select
     * @param state Vuex state object
     */
    [ProjectViewGetters.getValidBlockToBlockTransitions]: state => getValidBlockToBlockTransitions(state),
    /**
     * Returns which menu items are able to be displayed by the Add Transition pane
     * @param state Vuex state object
     */
    [ProjectViewGetters.getValidMenuDisplayTransitionTypes]: state => {
      if (!state.availableTransitions) {
        // Return an empty list because our state is invalid, but we also hate null types :)
        return [];
      }

      if (state.availableTransitions.complex.length > 0) {
        // Return every type as available
        return availableTransitions;
      }

      if (state.availableTransitions.simple.length > 0) {
        // Only return "then" being enabled
        return [WorkflowRelationshipType.THEN];
      }

      // There are no valid transitions available
      return [];
    },
    /**
     * Returns which menu items are able to be displayed by the Edit Transition pane
     * @param state Vuex state object
     */
    [ProjectViewGetters.getValidEditMenuDisplayTransitionTypes]: state => {
      if (!state.availableEditTransitions) {
        // Return an empty list because our state is invalid, but we also hate null types :)
        return [];
      }

      if (state.availableEditTransitions.complex.length > 0) {
        // Return every type as available
        return availableTransitions;
      }

      if (state.availableEditTransitions.simple.length > 0) {
        // Only return "then" being enabled
        return [WorkflowRelationshipType.THEN];
      }

      // There are no valid transitions available
      return [];
    },
    [ProjectViewGetters.canSaveProject]: (state, getters, rootState, rootGetters) => {
      const editedBlockIsValid = rootGetters[`project/editBlockPane/${EditBlockGetters.isEditedBlockValid}`];

      const isEditorStateValid = !state.isProjectBusy && !state.isAddingTransitionCurrently && editedBlockIsValid;

      if (!isEditorStateValid) {
        return false;
      }

      // If the block is dirty, we will save it + then save the project.
      if (rootGetters[`project/editBlockPane/${EditBlockGetters.isStateDirty}`]) {
        return true;
      }

      // If the block is dirty, we will save it + then save the project.
      if (getters[ProjectViewGetters.selectedTransitionDirty]) {
        return true;
      }

      return state.hasProjectBeenModified;
    },
    [ProjectViewGetters.canDeployProject]: state => !state.isProjectBusy && !state.isAddingTransitionCurrently,
    [ProjectViewGetters.selectedBlockDirty]: (state, getters) =>
      state.editBlockPane && getters['editBlockPane/isStateDirty'],
    [ProjectViewGetters.selectedTransitionDirty]: (state, getters) =>
      state.editTransitionPane && getters['editTransitionPane/isStateDirty'],
    [ProjectViewGetters.selectedResourceDirty]: (state, getters) =>
      getters[ProjectViewGetters.selectedBlockDirty] || getters[ProjectViewGetters.selectedTransitionDirty],
    [ProjectViewGetters.exportProjectJson]: state => {
      if (!state.openedProject) {
        return '';
      }

      // We ignore project_id because we just don't want it in the JSON
      const { project_id, ...rest } = state.openedProject;

      return JSON.stringify(rest, null, '  ');
    },
    [ProjectViewGetters.shareProjectUrl]: state => {
      if (!state.openedProject) {
        return '';
      }

      if (state.isCreatingShortlink) {
        return '';
      }

      if (state.shortlinkUrl) {
        return `https://app.refinery.io/import?q=${state.shortlinkUrl}`;
      }

      // We ignore project_id because we just don't want it in the JSON
      const { project_id, version, ...rest } = state.openedProject;

      const compressedData = LZString.compressToEncodedURIComponent(JSON.stringify(rest));

      return `https://app.refinery.io/import#${compressedData}`;
    },
    [ProjectViewGetters.isProjectRepoSet]: state => {
      return state.openedProjectConfig && state.openedProjectConfig.project_repo;
    }
  },
  mutations: {
    [ProjectViewMutators.resetState](state) {
      // TODO: Turn this into a helper function.
      Object.keys(moduleState).forEach(key => {
        // @ts-ignore
        state[key] = deepJSONCopy(moduleState[key]);
      });
    },
    [ProjectViewMutators.setOpenedProject](state, project: RefineryProject) {
      state.openedProject = project;
    },
    [ProjectViewMutators.setOpenedProjectConfig](state, config: ProjectConfig) {
      state.openedProjectConfig = config;
    },
    [ProjectViewMutators.setOpenedProjectOriginal](state, project: RefineryProject) {
      state.openedProjectOriginal = unwrapJson<RefineryProject>(wrapJson(project));
    },
    [ProjectViewMutators.setOpenedProjectConfigOriginal](state, config: ProjectConfig) {
      state.openedProjectConfigOriginal = unwrapJson<ProjectConfig>(wrapJson(config));
    },
    [ProjectViewMutators.setDemoMode](state, value: boolean) {
      state.isInDemoMode = value;
    },
    [ProjectViewMutators.setIsCreatingShortlink](state, value: boolean) {
      state.isCreatingShortlink = value;
    },
    [ProjectViewMutators.setShortlinkUrl](state, value: string | null) {
      state.shortlinkUrl = value;
    },
    [ProjectViewMutators.isSavingProject](state, value: boolean) {
      state.isSavingProject = value;
    },
    [ProjectViewMutators.isDeployingProject](state, value: boolean) {
      state.isDeployingProject = value;
    },
    [ProjectViewMutators.isLoadingProject](state, value: boolean) {
      state.isLoadingProject = value;
    },
    [ProjectViewMutators.isProjectBusy](state, value: boolean) {
      state.isProjectBusy = value;
    },
    [ProjectViewMutators.markProjectDirtyStatus](state, value: boolean) {
      state.hasProjectBeenModified = value;
    },
    [ProjectViewMutators.selectedResource](state, resourceId: string) {
      state.selectedResource = resourceId;
    },
    [ProjectViewMutators.setCytoscapeElements](state, elements: CyElements) {
      state.cytoscapeElements = deepJSONCopy(elements);
    },
    [ProjectViewMutators.setCytoscapeStyle](state, stylesheet: CyStyle) {
      state.cytoscapeStyle = deepJSONCopy(stylesheet);
    },
    [ProjectViewMutators.setCytoscapeLayout](state, layout: LayoutOptions) {
      state.cytoscapeLayoutOptions = deepJSONCopy(layout);
    },
    [ProjectViewMutators.setCytoscapeConfig](state, config: cytoscape.CytoscapeOptions) {
      state.cytoscapeConfig = deepJSONCopy(config);
    },
    [ProjectViewMutators.setIsAddingSharedFileToCodeBlock](state, value: boolean) {
      state.isAddingSharedFileToCodeBlock = value;
    },
    // Project Config
    [ProjectViewMutators.setProjectLogLevel](state, projectLoggingLevel: ProjectLogLevel) {
      if (state.openedProjectConfig === null) {
        console.error('Could not set project log level due to no project being opened.');
        return;
      }
      state.openedProjectConfig = Object.assign({}, state.openedProjectConfig, {
        logging: {
          ...state.openedProjectConfig.logging,
          level: projectLoggingLevel
        }
      });
    },
    [ProjectViewMutators.setProjectRuntimeLanguage](state, projectRuntimeLanguage: SupportedLanguage) {
      if (state.openedProjectConfig === null) {
        console.error('Could not set project runtime language due to no project being opened.');
        return;
      }
      state.openedProjectConfig = {
        ...state.openedProjectConfig,
        default_language: projectRuntimeLanguage
      };
    },
<<<<<<< HEAD
    [ProjectViewMutators.setProjectRepo](state, projectRepo: string) {
      if (state.openedProjectConfig === null) {
        console.error('Could not set project git repo due to no project being opened.');
        return;
      }
      state.openedProjectConfig = {
        ...state.openedProjectConfig,
        project_repo: projectRepo
      };
    },
=======
>>>>>>> 23c2035c

    // Deployment Logic
    [ProjectViewMutators.setLatestDeploymentState](state, response: GetLatestProjectDeploymentResponse | null) {
      state.latestDeploymentState = response;
    },
    [ProjectViewMutators.setDeploymentError](state, error) {
      state.deploymentError = error;
    },

    // Pane Logic
    [ProjectViewMutators.setLeftSidebarPaneState](state, mutation: UpdateLeftSidebarPaneStateMutation) {
      state.leftSidebarPaneState[mutation.leftSidebarPane] = {
        ...state.leftSidebarPaneState[mutation.leftSidebarPane],
        ...mutation.newState
      };
    },
    [ProjectViewMutators.setLeftSidebarPane](state, leftSidebarPaneType: SIDEBAR_PANE | null) {
      state.activeLeftSidebarPane = leftSidebarPaneType;
    },
    [ProjectViewMutators.setRightSidebarPane](state, paneType: SIDEBAR_PANE | null) {
      state.activeRightSidebarPane = paneType;
    },

    // Add New Pane
    [ProjectViewMutators.setSelectedBlockIndex](state, selectedIndex: number | null) {
      state.selectedBlockIndex = selectedIndex;
    },

    // Add Transition Pane
    [ProjectViewMutators.setAddingTransitionStatus](state, addingCurrently: boolean) {
      state.isAddingTransitionCurrently = addingCurrently;
    },
    [ProjectViewMutators.setAddingTransitionType](state, transitionType: WorkflowRelationshipType | null) {
      state.newTransitionTypeSpecifiedInAddFlow = transitionType;
    },

    [ProjectViewMutators.setIfDropdownSelection](state, dropdownSelection: IfDropDownSelectionType) {
      state.ifSelectDropdownValue = dropdownSelection;
    },
    [ProjectViewMutators.setIfExpression](state, ifExpression: string) {
      state.ifExpression = ifExpression;
    },
    [ProjectViewMutators.setValidTransitions](state, node: WorkflowState) {
      if (!node || !state.openedProject) {
        state.availableTransitions = null;
        return;
      }

      // Assigning this in a mutator because this algorithm is O(n^2) and that feels bad in a getter
      state.availableTransitions = getValidTransitionsForNode(state.openedProject, node);
    },

    // Edit Transition Pane
    [ProjectViewMutators.setValidEditTransitions](state, edge: WorkflowRelationship) {
      if (!edge || !state.openedProject) {
        state.availableEditTransitions = null;
        return;
      }

      // Assigning this in a mutator because this algorithm is O(n^2) and that feels bad in a getter
      state.availableEditTransitions = getValidTransitionsForEdge(state.openedProject, edge);
    },
    [ProjectViewMutators.setEditingTransitionStatus](state, editingCurrently: boolean) {
      state.isEditingTransitionCurrently = editingCurrently;
    },
    [ProjectViewMutators.setEditingTransitionType](state, transitionType: WorkflowRelationshipType | null) {
      state.newTransitionTypeSpecifiedInEditFlow = transitionType;
    }
  },
  actions: {
    async [ProjectViewActions.setWarmupConcurrencyLevel](context, warmupConcurrencyLevel: number) {
      if (context.state.openedProjectConfig === null) {
        console.error("Can't set warmup concurrency level because no project is opened!");
        return;
      }

      const newProjectConfig = Object.assign({}, context.state.openedProjectConfig, {
        warmup_concurrency_level: warmupConcurrencyLevel
      });

      const params: OpenProjectMutation = {
        project: null,
        config: newProjectConfig,
        markAsDirty: true
      };

      await context.dispatch(ProjectViewActions.updateProject, params);
    },
    async [ProjectViewActions.setProjectConfigLoggingLevel](context, projectLoggingLevel: ProjectLogLevel) {
      context.commit(ProjectViewMutators.setProjectLogLevel, projectLoggingLevel);

      // Save new config to the backend
      await context.dispatch(ProjectViewActions.saveProjectConfig);
    },
    async [ProjectViewActions.setProjectConfigRuntimeLanguage](
      context,
      projectConfigRuntimeLanguage: SupportedLanguage
    ) {
      context.commit(ProjectViewMutators.setProjectRuntimeLanguage, projectConfigRuntimeLanguage);

      // Save new config to the backend
      await context.dispatch(ProjectViewActions.saveProjectConfig);
    },
<<<<<<< HEAD
    async [ProjectViewActions.setProjectConfigRepo](context, projectConfigRepo: string) {
      context.commit(ProjectViewMutators.setProjectRepo, projectConfigRepo);

      // Save new config to the backend
      await context.dispatch(ProjectViewActions.saveProjectConfig);
    },
=======
>>>>>>> 23c2035c
    async [ProjectViewActions.setIfExpression](context, ifExpressionValue: string) {
      await context.commit(ProjectViewMutators.setIfExpression, ifExpressionValue);
    },
    async [ProjectViewActions.ifDropdownSelection](context, dropdownSelection: IfDropDownSelectionType | null) {
      if (dropdownSelection === null) {
        await context.commit(ProjectViewMutators.setIfExpression, '');
        await context.commit(ProjectViewMutators.setIfDropdownSelection, dropdownSelection);
        return;
      }
      const ifExpressionValue: string = IfDropdownSelectionExpressionValues[dropdownSelection];
      await context.commit(ProjectViewMutators.setIfExpression, ifExpressionValue);
      await context.commit(ProjectViewMutators.setIfDropdownSelection, dropdownSelection);
    },
    async [ProjectViewActions.deselectResources](context) {
      await context.commit(ProjectViewMutators.selectedResource, null);
    },
    async [ProjectViewActions.openProject](context, request: GetSavedProjectRequest) {
      if (!request) {
        // TODO: Handle error gracefully
        console.error('Unable to open project, missing request');
        context.commit(ProjectViewMutators.isLoadingProject, false);
        return;
      }

      context.commit(ProjectViewMutators.resetState);
      context.commit(ProjectViewMutators.isLoadingProject, true);
      await context.dispatch(`deployment/${DeploymentViewActions.resetDeploymentState}`, null, { root: true });

      const project = await openProject(request);

      if (!project) {
        // TODO: Handle error gracefully
        console.error('Unable to open project missing project');
        context.commit(ProjectViewMutators.isLoadingProject, false);
        return;
      }

      const params: OpenProjectMutation = {
        project: project,
        config: null,
        markAsDirty: false
      };

      await context.dispatch(ProjectViewActions.updateProject, params);

      await context.dispatch(ProjectViewActions.loadProjectConfig);

      context.commit(ProjectViewMutators.isLoadingProject, false);

      kickOffLibraryBuildForBlocks(project.workflow_states);
    },
    async [ProjectViewActions.openDemo](context) {
      context.commit(ProjectViewMutators.isLoadingProject, true);

      await context.dispatch(`allProjects/${AllProjectsActions.openProjectShareLink}`, null, { root: true });

      context.commit(ProjectViewMutators.isLoadingProject, false);

      const demoProject: ImportableRefineryProject =
        context.rootGetters[`allProjects/${AllProjectsGetters.importProjectFromUrlJson}`];

      if (!demoProject) {
        console.error('Unable to open demo, missing project');
        return;
      }

      context.commit(ProjectViewMutators.resetState);
      context.commit(ProjectViewMutators.setDemoMode, true);

      const params: OpenProjectMutation = {
        project: {
          // Default values in the event these are not specified in the imported JSON
          workflow_files: [],
          workflow_file_links: [],
          readme: ``,
          // Merge in the JSON object and setup other properties with new values
          ...demoProject,
          project_id: uuid(),
          version: 1
        },
        config: {
          environment_variables: {},
          warmup_concurrency_level: 0,
          api_gateway: { gateway_id: false },
          logging: { level: ProjectLogLevel.LOG_ALL },
          default_language: SupportedLanguage.NODEJS_8,
<<<<<<< HEAD
          project_repo: '',
=======
>>>>>>> 23c2035c
          version: '1'
        },
        // We mark it as dirty so that we always show the save button ;)
        markAsDirty: false
      };

      await context.dispatch(ProjectViewActions.updateProject, params);
    },
    async [ProjectViewActions.updateProject](context, params: OpenProjectMutation) {
      const stylesheetOverrides: CssStyleDeclaration = Object.keys(
        context.rootState.blockLocalCodeSync.blockIdToJobIdLookup
      ).map(blockId => {
        return {
          selector: `#${blockId}`,
          style: { 'background-image': require('../../../public/img/node-icons/code-icon-local-sync.png') }
        };
      });

      const stylesheet = generateCytoscapeStyle(stylesheetOverrides);

      if (params.config) {
        context.commit(ProjectViewMutators.setOpenedProjectConfig, params.config);
      }

      const cleanProject = !params.markAsDirty;

      if (cleanProject && params.project) {
        context.commit(ProjectViewMutators.setOpenedProjectOriginal, params.project);
      }

      if (cleanProject && params.config) {
        context.commit(ProjectViewMutators.setOpenedProjectConfig, params.config);
      }

      // TODO: Make this actually compare IDs or something... But maybe we can hack it with Undo?
      context.commit(ProjectViewMutators.markProjectDirtyStatus, params.markAsDirty);

      if (params.project) {
        const elements = generateCytoscapeElements(params.project);
        context.commit(ProjectViewMutators.setOpenedProject, params.project);
        context.commit(ProjectViewMutators.setCytoscapeElements, elements);
      }

      context.commit(ProjectViewMutators.setCytoscapeStyle, stylesheet);
    },
    async [ProjectViewActions.saveProjectConfig](context) {
      const handleSaveError = async (message: string) => {
        context.commit(ProjectViewMutators.isSavingProject, false);
        console.error(message);
        await createToast(context.dispatch, {
          title: 'Save Config Error',
          content: message,
          variant: ToastVariant.danger
        });
      };

      if (!context.state.openedProject || !context.state.openedProjectConfig) {
        await handleSaveError('Project attempted to be saved but it was not in a valid state');
        return;
      }

      context.commit(ProjectViewMutators.isSavingProject, true);

      const configJson = wrapJson(context.state.openedProjectConfig);

      if (!configJson) {
        console.error('Unable to serialize project config into JSON data');
        return;
      }

      const response = await makeApiRequest<SaveProjectConfigRequest, SaveProjectConfigResponse>(
        API_ENDPOINT.SaveProjectConfig,
        {
          project_id: context.state.openedProject.project_id,
          config: configJson
        }
      );
      if (response === null || !response.success) {
        await handleSaveError('Unable to save project config: server failure.');
        return;
      }

      context.commit(ProjectViewMutators.isSavingProject, false);

      await createToast(context.dispatch, {
        title: 'Project Config Updated',
        content: 'Project settings saved successfully!',
        variant: ToastVariant.success
      });
    },
    async [ProjectViewActions.saveProject](context) {
      const handleSaveError = async (message: string) => {
        context.commit(ProjectViewMutators.isSavingProject, false);
        console.error(message);
        await createToast(context.dispatch, {
          title: 'Save Error',
          content: message,
          variant: ToastVariant.danger
        });
      };

      // Check that the "canSaveProject" getter is passing, that way we centralize our logic in one place.
      if (
        !context.getters[ProjectViewGetters.canSaveProject] ||
        !context.state.openedProject ||
        !context.state.openedProjectConfig
      ) {
        await handleSaveError('Project attempted to be saved but it was not in a valid state');
        return;
      }

      // If a block is "dirty", we need to save it before continuing.
      // TODO: Implement this for transitions too
      if (context.getters[ProjectViewGetters.selectedBlockDirty]) {
        await context.dispatch(`project/editBlockPane/${EditBlockActions.saveBlock}`, null, { root: true });
      }

      // Skip everything else because we're in demo mode.
      if (context.state.isInDemoMode) {
        return;
      }

      context.commit(ProjectViewMutators.isSavingProject, true);

      const projectJson = wrapJson(context.state.openedProject);
      const configJson = wrapJson(context.state.openedProjectConfig);

      if (!projectJson || !configJson) {
        console.error('Unable to serialize project into JSON data');
        return;
      }

      const response = await makeApiRequest<SaveProjectRequest, SaveProjectResponse>(API_ENDPOINT.SaveProject, {
        diagram_data: projectJson,
        project_id: context.state.openedProject.project_id,
        config: configJson,
        // We can set this to false and let the backend bump versions for us. :)
        version: false // context.state.openedProjectConfig.version + 1
      });

      if (!response || !response.success) {
        await handleSaveError('Unable to save project: server failure.');
        return;
      }

      const params: OpenProjectMutation = {
        project: {
          ...context.state.openedProject,
          // We need to sync the version against what the server has
          version: response.project_version || context.state.openedProject.version
        },
        config: context.state.openedProjectConfig,
        markAsDirty: false
      };

      await context.dispatch(ProjectViewActions.updateProject, params);

      context.commit(ProjectViewMutators.isSavingProject, false);
    },
    async [ProjectViewActions.fetchLatestDeploymentState](context) {
      if (!context.state.openedProject) {
        console.error('Tried to fetch project deploy status without opened project');
        return;
      }

      const openedProject = context.state.openedProject as RefineryProject;

      const latestDeploymentResponse = await makeApiRequest<
        GetLatestProjectDeploymentRequest,
        GetLatestProjectDeploymentResponse
      >(API_ENDPOINT.GetLatestProjectDeployment, {
        project_id: openedProject.project_id
      });

      context.commit(ProjectViewMutators.setLatestDeploymentState, latestDeploymentResponse);
    },
    async [ProjectViewActions.importProjectRepo](context) {
      if (!context.state.openedProject || !context.state.openedProjectConfig) {
        console.error('no project open or no project config');
        return;
      }

      if (!context.state.openedProjectConfig.project_repo) {
        console.error('no project repo configured');
        return;
      }

      const project = await importProjectRepo(
        context.state.openedProject.project_id,
        context.state.openedProjectConfig.project_repo
      );
      console.log(project);

      const config = context.state.openedProjectConfig;

      context.commit(ProjectViewMutators.resetState);

      const params: OpenProjectMutation = {
        project: project,
        config: config,
        markAsDirty: true
      };

      await context.dispatch(ProjectViewActions.updateProject, params);
    },
    async [ProjectViewActions.deployProject](context) {
      const handleDeploymentError = async (message: string) => {
        context.commit(ProjectViewMutators.isDeployingProject, false);
        console.error(message);
        await createToast(context.dispatch, {
          title: 'Deployment Error',
          content: message,
          variant: ToastVariant.danger
        });
      };

      if (
        !context.state.openedProject ||
        !context.state.openedProjectConfig ||
        !context.getters[ProjectViewGetters.canDeployProject]
      ) {
        console.error('Tried to deploy project but should not have been enabled');
        return;
      }

      if (context.getters[ProjectViewGetters.canSaveProject]) {
        await context.dispatch(ProjectViewActions.saveProject);

        // If still dirty, throw an error.
        if (context.getters[ProjectViewGetters.canSaveProject]) {
          await handleDeploymentError('Project could not be saved before the deploy. Check for errors.');
          return;
        }
      }

      context.commit(ProjectViewMutators.isDeployingProject, true);

      const openedProject = context.state.openedProject as RefineryProject;

      if (!context.state.latestDeploymentState) {
        return await handleDeploymentError('Missing latest project deployment information');
      }

      if (context.state.latestDeploymentState.result && context.state.latestDeploymentState.result.deployment_json) {
        try {
          await teardownProject(
            openedProject.project_id,
            context.state.latestDeploymentState.result.deployment_json.workflow_states
          );
          // Reset the state
          await context.dispatch(`deployment/${DeploymentViewActions.resetDeploymentState}`, null, { root: true });
        } catch (e) {
          console.error(e);
          await handleDeploymentError('Unable to delete existing deployment.');
          return;
        }
      }

      try {
        const deploymentExceptions = await deployProject({
          project: openedProject,
          projectConfig: context.state.openedProjectConfig
        });

        if (deploymentExceptions) {
          context.commit(ProjectViewMutators.setDeploymentError, deploymentExceptions);
          return;
        }
      } catch (e) {
        return await handleDeploymentError(e.message);
      } finally {
        context.commit(ProjectViewMutators.isDeployingProject, false);
      }

      await context.dispatch(ProjectViewActions.closePane, PANE_POSITION.left);

      context.commit(ProjectViewMutators.setDeploymentError, null);

      // Updates the latest deployment state so the "Deployment" tab is kept updated.
      await context.dispatch(ProjectViewActions.fetchLatestDeploymentState);

      // Update project config
      await context.dispatch(ProjectViewActions.loadProjectConfig);

      router.push({
        name: 'deployment',
        params: {
          projectId: openedProject.project_id
        }
      });

      await createToast(context.dispatch, {
        title: 'Project Deployed',
        content: `Successfully created deployment for project: ${openedProject.name}`,
        variant: ToastVariant.success
      });
    },
    async [ProjectViewActions.loadProjectConfig](context) {
      const project = context.state.openedProject;

      if (!project) {
        console.error('Somehow you tried to load the project config without having an opened project!');
        return;
      }

      context.commit(ProjectViewMutators.isLoadingProject, true);
      const projectConfigResult = await makeApiRequest<GetProjectConfigRequest, GetProjectConfigResponse>(
        API_ENDPOINT.GetProjectConfig,
        {
          project_id: project.project_id
        }
      );

      if (!projectConfigResult || !projectConfigResult.success || !projectConfigResult.result) {
        // TODO: Handle error gracefully
        console.error('Unable to open project, missing config');
        return;
      }

      const projectConfig = projectConfigResult.result;

      if (!projectConfig) {
        console.error('Unable to deserialize project config');
        context.commit(ProjectViewMutators.isLoadingProject, false);
        return;
      }

      const params: OpenProjectMutation = {
        project: null,
        config: projectConfig,
        markAsDirty: false
      };

      await context.dispatch(ProjectViewActions.updateProject, params);
      context.commit(ProjectViewMutators.isLoadingProject, false);
    },
    async [ProjectViewActions.showDeploymentPane](context) {
      if (!context.state.openedProject || !context.getters[ProjectViewGetters.canDeployProject]) {
        console.error('Tried to show deployment pane with missing state');
        return;
      }

      await context.dispatch(ProjectViewActions.fetchLatestDeploymentState);

      if (!context.state.latestDeploymentState) {
        context.commit(ProjectViewMutators.isDeployingProject, false);
        const message = 'Unable to retrieve latest project deployment information';
        console.error(message);
        await createToast(context.dispatch, {
          title: 'Deployment Error',
          content: message,
          variant: ToastVariant.danger
        });
        return;
      }
    },
    async [ProjectViewActions.resetDeploymentPane](context) {
      context.commit(ProjectViewMutators.setLatestDeploymentState, null);
      await context.dispatch(ProjectViewActions.closePane, PANE_POSITION.left);
      context.commit(ProjectViewMutators.setDeploymentError, null);
    },

    async [ProjectViewActions.saveSelectedResource](context) {
      if (context.getters.selectedResourceDirty && !context.getters[ProjectViewGetters.canSaveProject]) {
        await createToast(context.dispatch, {
          title: 'Invalid Block State Detected',
          content: 'Please fix or discard changes to block before selecting another resource.',
          variant: ToastVariant.warning
        });
        throw new Error('Invalid block state detected, throwing to prevent further log from firing.');
      }

      // If a block is "dirty", we need to save it before continuing.
      if (context.getters[ProjectViewGetters.selectedBlockDirty]) {
        await saveEditBlockToProject();
      }

      await context.dispatch(`editBlockPane/${EditBlockActions.tryToCloseBlock}`);

      // Dang man, we're gonna have to rewrite these transitions at some point. This architecture is madness!
      if (
        context.rootGetters[`project/editTransitionPane/isStateDirty`] &&
        context.state.newTransitionTypeSpecifiedInEditFlow
      ) {
        await context.dispatch(
          `editTransitionPane/${EditTransitionActions.changeTransitionType}`,
          context.state.newTransitionTypeSpecifiedInEditFlow
        );
      }

      if (context.getters.selectedResourceDirty) {
        const message = 'Please save or discard changes before selecting another resource.';
        await createToast(context.dispatch, {
          title: 'Unsaved Block Detected',
          content: message,
          variant: ToastVariant.warning
        });
        throw new Error(message);
      }
    },

    async [ProjectViewActions.clearSelection](context) {
      if (context.state.isAddingTransitionCurrently) {
        return;
      }

      try {
        await context.dispatch(ProjectViewActions.saveSelectedResource);
      } catch (e) {
        // Not possible to continue because the project is in an invalid state.
        return;
      }

      context.commit(ProjectViewMutators.selectedResource, null);
      await context.dispatch(ProjectViewActions.updateAvailableTransitions);
      await context.dispatch(ProjectViewActions.updateAvailableEditTransitions);
    },
    async [ProjectViewActions.completeAddingSharedFileToCodeBlock](context, nodeId: string) {
      const sharedFile = await EditSharedFilePaneModule.getSharedFile();

      if (sharedFile === null) {
        console.error('Shared file was null when attempting to add it to a block, quitting out!');
        return;
      }

      const addSharedFileLinkArgs: AddSharedFileLinkArguments = {
        file_id: sharedFile.id,
        node: nodeId,
        path: ''
      };

      // Complete adding the shared file link
      await context.dispatch(ProjectViewActions.addSharedFileLink, addSharedFileLinkArgs);

      // Turn off the adding shared file to code block mode.
      await context.dispatch(ProjectViewActions.setIsAddingSharedFileToCodeBlock, false);

      // Return to the previous panel
      await EditSharedFilePaneModule.navigateToPreviousSharedFilesPane();
    },
    async [ProjectViewActions.addSharedFileLink](context, addSharedFileLinkArgs: AddSharedFileLinkArguments) {
      // This should not happen
      if (!context.state.openedProject) {
        console.error('Adding shared file but not project was opened');
        return;
      }

      const openedProject = context.state.openedProject as RefineryProject;

      // Refused to add a shared file to a Code Block that already has one.
      const existingFileLinks = openedProject.workflow_file_links.filter(workflow_file_link => {
        return (
          workflow_file_link.node === addSharedFileLinkArgs.node &&
          workflow_file_link.file_id == addSharedFileLinkArgs.file_id
        );
      });

      if (existingFileLinks.length > 0) {
        await createToast(context.dispatch, {
          title: 'Error, this file is already linked to this code block!',
          content: 'You have already added this shared file to this code block.',
          variant: ToastVariant.danger
        });
        return;
      }

      const newSharedFileLink: WorkflowFileLink = {
        id: uuid(),
        file_id: addSharedFileLinkArgs.file_id,
        node: addSharedFileLinkArgs.node,
        type: WorkflowFileLinkType.SHARED_FILE_LINK,
        version: '1.0.0',
        path: addSharedFileLinkArgs.path
      };

      const newProject: RefineryProject = {
        ...openedProject,
        workflow_file_links: [...openedProject.workflow_file_links, newSharedFileLink]
      };

      const params: OpenProjectMutation = {
        project: newProject,
        config: null,
        markAsDirty: true
      };

      await context.dispatch(ProjectViewActions.updateProject, params);

      return newSharedFileLink;
    },
    async [ProjectViewActions.selectNode](context, nodeId: string) {
      if (context.state.isAddingSharedFileToCodeBlock) {
        await context.dispatch(ProjectViewActions.completeAddingSharedFileToCodeBlock, nodeId);
        return;
      }

      if (context.state.isAddingTransitionCurrently) {
        await context.dispatch(ProjectViewActions.completeTransitionAdd, nodeId);
        return;
      }

      if (!context.state.openedProject) {
        console.error('Attempted to select node without opened project', nodeId);
        context.commit(ProjectViewMutators.selectedResource, null);
        return;
      }

      try {
        await context.dispatch(ProjectViewActions.saveSelectedResource);
      } catch (e) {
        // Not possible to continue because the project is in an invalid state.
        return;
      }

      // TODO: Is this necessary?
      await context.dispatch(ProjectViewActions.resetPanelStates);

      const rawNode = getNodeDataById(context.state.openedProject, nodeId);

      if (!rawNode) {
        console.error('No node was found with id', nodeId);
        context.commit(ProjectViewMutators.selectedResource, null);
        return;
      }

      const node = deepJSONCopy(rawNode);

      context.commit(ProjectViewMutators.selectedResource, node.id);

      await context.dispatch(ProjectViewActions.updateAvailableTransitions);

      // Opens up the Edit block pane
      await context.dispatch(ProjectViewActions.openRightSidebarPane, SIDEBAR_PANE.editBlock);
      await context.dispatch(`editBlockPane/${EditBlockActions.selectCurrentlySelectedProjectNode}`);
    },
    async [ProjectViewActions.selectEdge](context, edgeId: string) {
      if (!context.state.openedProject) {
        context.commit(ProjectViewMutators.selectedResource, null);
        return;
      }

      try {
        await context.dispatch(ProjectViewActions.saveSelectedResource);
      } catch (e) {
        // Not possible to continue because the project is in an invalid state.
        return;
      }

      // I don't have a good answer for this, but my best guess is that
      // just having a reset pane state call for edge and node selection is
      // the best way to go about this? This may cause users to lose their
      // current state though :( so maybe detect it and stop it?
      await context.dispatch(ProjectViewActions.resetPanelStates);

      // await context.dispatch(ProjectViewActions.clearSelection);

      const edges = context.state.openedProject.workflow_relationships.filter(e => e.id === edgeId);

      if (edges.length === 0) {
        console.error('No edge was found with id', edgeId);
        context.commit(ProjectViewMutators.selectedResource, null);
        return;
      }

      const selectedEdge = edges[0];

      context.commit(ProjectViewMutators.selectedResource, selectedEdge.id);

      // If we're editing an "IF" transition, skip directly to the secondary transition panel
      if (selectedEdge.type === WorkflowRelationshipType.IF) {
        await context.dispatch(ProjectViewActions.selectTransitionTypeToEdit, WorkflowRelationshipType.IF);
      }

      await context.dispatch(DeploymentViewActions.openRightSidebarPane, SIDEBAR_PANE.editTransition);
      await context.dispatch(ProjectViewActions.updateAvailableEditTransitions);
      await context.dispatch(`editTransitionPane/${EditTransitionActions.selectCurrentlySelectedProjectEdge}`);
    },
    async [ProjectViewActions.completeTransitionAdd](context, nodeId: string) {
      if (!context.state.isAddingTransitionCurrently) {
        console.error('Attempted to add transition but was not in correct state');
        return;
      }

      const validTransitions = getValidBlockToBlockTransitions(context.state);

      // This should never happen... But just in case.
      if (!validTransitions) {
        console.error('Add transition was not in correct state, canceling');
        await context.dispatch(ProjectViewActions.cancelAddingTransition);
        return;
      }

      const transitions = validTransitions.map(t => t.toNode.id === nodeId);

      // Something has gone wrong... There are nodes with the same ID somewhere!
      if (
        transitions.length === 0 ||
        !context.state.selectedResource ||
        !context.state.newTransitionTypeSpecifiedInAddFlow
      ) {
        await context.dispatch(ProjectViewActions.cancelAddingTransition);
        return;
      }

      const newTransition = createNewTransition(
        context.state.newTransitionTypeSpecifiedInAddFlow,
        context.state.selectedResource,
        nodeId,
        context.state.ifExpression
      );

      if (context.state.openedProject === null) {
        console.error("Something odd has occurred, you're trying to add a transition with no project opened!");
        await context.dispatch(ProjectViewActions.cancelAddingTransition);
        return;
      }

      // Ensure we have a valid transition
      const toNode = getNodeDataById(context.state.openedProject, nodeId);
      const fromNode = getNodeDataById(context.state.openedProject, context.state.selectedResource);

      if (toNode === null || fromNode === null) {
        console.error('Something odd has occurred, you have an unknown node selected for this transition!');
        await context.dispatch(ProjectViewActions.cancelAddingTransition);
        return;
      }

      // Validate the transition is possible. e.g. Not Code Block -> Timer Block
      if (!isValidTransition(fromNode, toNode)) {
        await createToast(context.dispatch, {
          title: 'Error, invalid transition!',
          content:
            'That is not a valid transition, please select one of the flashing blocks to add a valid transition.',
          variant: ToastVariant.danger
        });
        return;
      }

      await context.dispatch(ProjectViewActions.addTransition, newTransition);
      await context.dispatch(ProjectViewActions.cancelAddingTransition);
      await context.dispatch(ProjectViewActions.closePane, PANE_POSITION.left);
      // await context.dispatch(ProjectViewActions.selectEdge, newTransition.id);

      // TODO: Open right sidebar pane
    },
    async [ProjectViewActions.openLeftSidebarPane](context, leftSidebarPaneType: SIDEBAR_PANE) {
      // If it's the Shared File pane we need to hook it to add it to the history.
      if (leftSidebarPaneType === SIDEBAR_PANE.sharedFiles) {
        await context.dispatch(`editSharedFile/setCurrentShareFilePaneHistory`, leftSidebarPaneType, { root: true });
        await context.dispatch(`sharedFiles/resetPane`, null, { root: true });
      }

      if (context.state.isAddingTransitionCurrently) {
        // TODO: Add a shake or something? Tell the user that it's bjorked.
        return;
      }

      if (context.state.isInDemoMode && demoModeBlacklist.includes(leftSidebarPaneType)) {
        await context.dispatch(`unauthViewProject/promptDemoModeSignup`, true, { root: true });
        return;
      }

      // Special case because Mandatory and I agreed that having a pane pop out is annoying af
      if (leftSidebarPaneType === SIDEBAR_PANE.saveProject) {
        await context.dispatch(ProjectViewActions.saveProject);
        return;
      }

      if (leftSidebarPaneType === SIDEBAR_PANE.importProjectRepo) {
        await context.dispatch(ProjectViewActions.importProjectRepo);
        return;
      }

      // TODO: Somehow fire a callback on each left pane so that it can reset itself?
      // Using a watcher seems gross... A plugin could work but that feels a little bit too "loose".
      // Better would be a map of Type -> Callback probably? Just trigger other actions to fire?
      // Or have the ProjectEditorLeftPaneContainer fire a callback on the child component?
      // That also feels wrong because it violates to "one direction" principal, in a way.
      context.commit(ProjectViewMutators.setLeftSidebarPane, leftSidebarPaneType);

      if (leftSidebarPaneType === SIDEBAR_PANE.deployProject) {
        // TODO: Is this better inside of a `mounted` hook?
        await context.dispatch(ProjectViewActions.showDeploymentPane);
        return;
      }

      if (leftSidebarPaneType === SIDEBAR_PANE.exportProject) {
        await context.dispatch(ProjectViewActions.generateShareUrl);
        return;
      }
    },
    [ProjectViewActions.closePane](context, pos: PANE_POSITION) {
      if (pos === PANE_POSITION.left) {
        context.commit(ProjectViewMutators.setLeftSidebarPane, null);
        return;
      }

      if (pos === PANE_POSITION.right) {
        context.commit(ProjectViewMutators.setRightSidebarPane, null);
        return;
      }

      console.error('Attempted to close unknown pane', pos);
    },
    // TODO: De-duplicate this logic across panes... It is nasty.
    async [ProjectViewActions.openRightSidebarPane](context, paneType: SIDEBAR_PANE) {
      if (context.state.isAddingTransitionCurrently) {
        // TODO: Add a shake or something? Tell the user that it's bjorked.
        return;
      }

      if (context.state.isInDemoMode && demoModeBlacklist.includes(paneType)) {
        await context.dispatch(`unauthViewProject/promptDemoModeSignup`, true, { root: true });
        return;
      }

      // Special case because Mandatory and I agreed that having a pane pop out is annoying af
      if (paneType === SIDEBAR_PANE.saveProject) {
        await context.dispatch(ProjectViewActions.saveProject);
        return;
      }

      if (paneType === SIDEBAR_PANE.importProjectRepo) {
        await context.dispatch(ProjectViewActions.importProjectRepo);
        return;
      }

      // TODO: Somehow fire a callback on each left pane so that it can reset itself?
      // Using a watcher seems gross... A plugin could work but that feels a little bit too "loose".
      // Better would be a map of Type -> Callback probably? Just trigger other actions to fire?
      // Or have the ProjectEditorLeftPaneContainer fire a callback on the child component?
      // That also feels wrong because it violates to "one direction" principal, in a way.
      context.commit(ProjectViewMutators.setRightSidebarPane, paneType);

      if (paneType === SIDEBAR_PANE.exportProject) {
        await context.dispatch(ProjectViewActions.generateShareUrl);
        return;
      }
    },
    async [ProjectViewActions.resetPanelStates](context) {
      context.commit(ProjectViewMutators.selectedResource, null);
      context.commit(ProjectViewMutators.setSelectedBlockIndex, null);

      context.commit(ProjectViewMutators.setValidTransitions, null);
      context.commit(ProjectViewMutators.setValidEditTransitions, null);

      await context.dispatch(ProjectViewActions.cancelAddingTransition);
      await context.dispatch(ProjectViewActions.cancelEditingTransition);

      // TODO: Add "close all panes"
      // await context.dispatch(ProjectViewActions.closePane, PANE_POSITION.left);
      // await context.dispatch(ProjectViewActions.closePane, PANE_POSITION.right);
    },
    async [ProjectViewActions.resetProjectState](context) {
      // All state relating to panels/editing
      await context.dispatch(ProjectViewActions.resetPanelStates);

      // Cytoscape
      context.commit(ProjectViewMutators.setCytoscapeConfig, null);
      context.commit(ProjectViewMutators.setCytoscapeElements, null);
      context.commit(ProjectViewMutators.setCytoscapeStyle, null);

      // TODO: Add "close all panes"
      await context.dispatch(ProjectViewActions.closePane, PANE_POSITION.left);
      await context.dispatch(ProjectViewActions.closePane, PANE_POSITION.right);
    },
    async [ProjectViewActions.addBlock](context, rawBlockType: string) {
      // If the block is saved
      if (rawBlockType === savedBlockType) {
        await context.dispatch(ProjectViewActions.openLeftSidebarPane, SIDEBAR_PANE.addSavedBlock);
        return;
      }

      const addBlockWithType = async (addBlockArgs: AddBlockArguments) =>
        await context.dispatch(ProjectViewActions.addIndividualBlock, addBlockArgs);

      const newlyAddedBlock = await addBlockWithType({
        rawBlockType,
        selectAfterAdding: true
      });

      // If the block is an API Endpoint block we check if they already have an API endpoint
      // in the project. If not we will automatically add the API endpoint and API response block
      // connected to a Code Block
      if (rawBlockType === WorkflowStateType.API_ENDPOINT) {
        await addAPIBlocksToProject(newlyAddedBlock, context.state, context.dispatch);
      }
    },
    async [ProjectViewActions.addSharedFile](context, addSharedFileArgs: AddSharedFileArguments) {
      // This should not happen
      if (!context.state.openedProject) {
        console.error('Adding shared file but not project was opened');
        return;
      }

      const openedProject = context.state.openedProject as RefineryProject;

      const newSharedFile: WorkflowFile = {
        id: uuid(),
        type: WorkflowFileType.SHARED_FILE,
        version: '1.0.0',
        name: addSharedFileArgs.name,
        body: addSharedFileArgs.body
      };

      const newProject: RefineryProject = {
        ...openedProject,
        workflow_files: [...openedProject.workflow_files, newSharedFile]
      };

      const params: OpenProjectMutation = {
        project: newProject,
        config: null,
        markAsDirty: true
      };

      await context.dispatch(ProjectViewActions.updateProject, params);

      return newSharedFile;
    },
    async [ProjectViewActions.saveSharedFile](context, sharedFile: WorkflowFile) {
      if (!context.state.openedProject) {
        console.error("No project is open so we can't save the shared file!");
        return;
      }

      const openedProject = context.state.openedProject as RefineryProject;

      const newProject: RefineryProject = {
        ...openedProject,
        workflow_files: [
          ...openedProject.workflow_files.filter(workflowFile => {
            return workflowFile.id !== sharedFile.id;
          }),
          <WorkflowFile>deepJSONCopy(sharedFile)
        ]
      };

      const params: OpenProjectMutation = {
        project: newProject,
        config: null,
        markAsDirty: true
      };

      await context.dispatch(ProjectViewActions.updateProject, params);
    },
    async [ProjectViewActions.deleteSharedFile](context, sharedFile: WorkflowFile) {
      if (!context.state.openedProject) {
        console.error("No project is open so we can't delete the shared file!");
        return;
      }

      const openedProject = context.state.openedProject as RefineryProject;

      const newProject: RefineryProject = {
        ...openedProject,
        workflow_files: [
          ...openedProject.workflow_files.filter(workflowFile => {
            return workflowFile.id !== sharedFile.id;
          })
        ],
        workflow_file_links: [
          ...openedProject.workflow_file_links.filter(workflowFileLink => {
            return workflowFileLink.file_id !== sharedFile.id;
          })
        ]
      };

      const params: OpenProjectMutation = {
        project: newProject,
        config: null,
        markAsDirty: true
      };

      await context.dispatch(ProjectViewActions.updateProject, params);
    },
    async [ProjectViewActions.deleteSharedFileLink](context, sharedFileLink: WorkflowFileLink) {
      if (!context.state.openedProject) {
        console.error("No project is open so we can't delete the shared file!");
        return;
      }

      const openedProject = context.state.openedProject as RefineryProject;

      const newProject: RefineryProject = {
        ...openedProject,
        workflow_file_links: [
          ...openedProject.workflow_file_links.filter(workflowFileLink => {
            return workflowFileLink.id !== sharedFileLink.id;
          })
        ]
      };

      const params: OpenProjectMutation = {
        project: newProject,
        config: null,
        markAsDirty: true
      };

      await context.dispatch(ProjectViewActions.updateProject, params);
    },
    async [ProjectViewActions.addIndividualBlock](context, addBlockArgs: AddBlockArguments) {
      // This should not happen
      if (!context.state.openedProject) {
        console.error('Adding block but not project was opened');
        return;
      }

      const openedProject = context.state.openedProject as RefineryProject;

      // Catches the case of "unknown" block types causing craziness later!
      if (!Object.values(WorkflowStateType).includes(addBlockArgs.rawBlockType as WorkflowStateType)) {
        console.error('Unknown block type requested to be added!', addBlockArgs.rawBlockType);
        return;
      }

      const blockType = addBlockArgs.rawBlockType as WorkflowStateType;

      // Special casing for the API Response block which should never
      // have it's name changed. Certain blocks will likely make sense for this.
      const immutable_names: WorkflowStateType[] = [WorkflowStateType.API_GATEWAY_RESPONSE];

      let newBlockName: string = `Untitled ${blockTypeToImageLookup[blockType].name}`;
      if (immutable_names.includes(blockType)) {
        newBlockName = blockTypeToImageLookup[blockType].name;
      }

      // Set configured new block defaults
<<<<<<< HEAD
      if (blockType === WorkflowStateType.LAMBDA && context.state.openedProjectConfig) {
        const defaultLanguage = context.state.openedProjectConfig.default_language || SupportedLanguage.NODEJS_8;
        addBlockArgs.customBlockProperties = Object.assign({}, addBlockArgs.customBlockProperties, {
          language: defaultLanguage,
          code: DEFAULT_LANGUAGE_CODE[defaultLanguage],

          // if customBlockProperties define language and code, then override them here
          ...addBlockArgs.customBlockProperties
=======
      if (context.state.openedProjectConfig && !addBlockArgs.customBlockProperties) {
        const defaultLanguage = context.state.openedProjectConfig.default_language || SupportedLanguage.NODEJS_8;
        addBlockArgs.customBlockProperties = Object.assign({}, addBlockArgs.customBlockProperties, {
          language: defaultLanguage,
          code: DEFAULT_LANGUAGE_CODE[defaultLanguage]
>>>>>>> 23c2035c
        });
      }

      const newBlock = createNewBlock(blockType, newBlockName, addBlockArgs.customBlockProperties);

      // This creates a new pointer for the main object, which makes Vuex very pleased.
      // TODO: Probably pull this out into a helper function
      const newProject: RefineryProject = {
        ...openedProject,
        workflow_states: [...openedProject.workflow_states, newBlock]
      };

      const params: OpenProjectMutation = {
        project: newProject,
        config: null,
        markAsDirty: true
      };

      await context.dispatch(ProjectViewActions.updateProject, params);
      if (addBlockArgs.selectAfterAdding) {
        await context.dispatch(ProjectViewActions.selectNode, newBlock.id);
        await context.dispatch(ProjectViewActions.closePane, PANE_POSITION.left);
      }

      return newBlock;
    },
    async [ProjectViewActions.changeExistingTransition](
      context,
      ChangeTransitionArgumentsValue: ChangeTransitionArguments
    ) {
      // This should not happen
      if (!context.state.openedProject) {
        console.error('Tried to delete a transition but no project was open!');
        return;
      }

      const openedProject = context.state.openedProject as RefineryProject;

      const modifiedTransitions = openedProject.workflow_relationships.map(wfr => {
        // Careful there boy
        const workflowRelationship = deepJSONCopy(wfr);
        if (ChangeTransitionArgumentsValue.transition.id === workflowRelationship.id) {
          workflowRelationship.name = ChangeTransitionArgumentsValue.transitionType;
          workflowRelationship.type = ChangeTransitionArgumentsValue.transitionType;
          workflowRelationship.expression = '';

          if (workflowRelationship.type === WorkflowRelationshipType.IF) {
            workflowRelationship.expression = context.state.ifExpression;
          }
        }
        return workflowRelationship;
      });

      // TODO: Probably pull this out into a helper function
      const params: OpenProjectMutation = {
        project: {
          ...openedProject,
          workflow_relationships: modifiedTransitions
        },
        config: null,
        markAsDirty: true
      };

      await context.dispatch(ProjectViewActions.updateProject, params);
    },
    async [ProjectViewActions.deleteExistingTransition](context, transition: WorkflowRelationship) {
      // This should not happen
      if (!context.state.openedProject) {
        console.error('Tried to delete a transition but no project was open!');
        return;
      }

      const openedProject = context.state.openedProject as RefineryProject;

      const otherTransitions = deepJSONCopy(
        openedProject.workflow_relationships.filter(wfs => wfs.id !== transition.id)
      );

      // TODO: Probably pull this out into a helper function
      const params: OpenProjectMutation = {
        project: {
          ...openedProject,
          workflow_relationships: otherTransitions
        },
        config: null,
        markAsDirty: true
      };

      await context.dispatch(ProjectViewActions.updateProject, params);
    },
    async [ProjectViewActions.deleteExistingBlock](context, node: WorkflowState) {
      // This should not happen
      if (!context.state.openedProject) {
        console.error('Adding block but no project was open!');
        return;
      }

      const openedProject = context.state.openedProject as RefineryProject;

      const otherBlocks = deepJSONCopy(openedProject.workflow_states.filter(wfs => wfs.id !== node.id));

      // TODO: Probably pull this out into a helper function
      const params: OpenProjectMutation = {
        project: {
          ...openedProject,
          workflow_states: otherBlocks,
          // Remove the file links as well.
          workflow_file_links: [
            ...openedProject.workflow_file_links.filter(workflowFileLink => {
              return workflowFileLink.node !== node.id;
            })
          ]
        },
        config: null,
        markAsDirty: true
      };

      await context.dispatch(ProjectViewActions.updateProject, params);
    },
    async [ProjectViewActions.setIsAddingSharedFileToCodeBlock](context, isAdding: boolean) {
      context.commit(ProjectViewMutators.setIsAddingSharedFileToCodeBlock, isAdding);
    },
    async [ProjectViewActions.updateExistingBlock](context, node: WorkflowState) {
      // This should not happen
      if (!context.state.openedProject) {
        console.error('Adding block but not project was opened');
        return;
      }

      const openedProject = context.state.openedProject as RefineryProject;

      const otherBlocks = deepJSONCopy(openedProject.workflow_states.filter(wfs => wfs.id !== node.id));

      if (otherBlocks.length === openedProject.workflow_states.length) {
        await createToast(context.dispatch, {
          title: 'Invalid Action detected',
          content: 'Updating existing block failed. Block to be updated is not a part of the current project.',
          variant: ToastVariant.danger
        });
        return;
      }

      otherBlocks.push(deepJSONCopy(node));

      // TODO: Probably pull this out into a helper function
      const params: OpenProjectMutation = {
        project: {
          ...openedProject,
          workflow_states: otherBlocks
        },
        config: null,
        markAsDirty: true
      };

      await context.dispatch(ProjectViewActions.updateProject, params);
    },

    // Add Transition Pane
    async [ProjectViewActions.addTransition](context, newTransition: WorkflowRelationship) {
      // This should not happen
      if (!context.state.openedProject) {
        console.error('Adding transition but not project was opened');
        return;
      }

      const openedProject = context.state.openedProject as RefineryProject;

      // Validate that the new transition can hit nodes
      const hasValidToNode = openedProject.workflow_states.some(ws => ws.id === newTransition.next);
      const hasValidFromNode = openedProject.workflow_states.some(ws => ws.id === newTransition.node);

      if (!hasValidToNode || !hasValidFromNode) {
        console.error('Tried adding transition to graph with missing nodes!');
        return;
      }

      // This creates a new pointer for the main object, which makes Vuex very pleased.
      const newProject: RefineryProject = {
        ...openedProject,
        workflow_relationships: [...openedProject.workflow_relationships, newTransition]
      };

      const params: OpenProjectMutation = {
        project: newProject,
        config: null,
        markAsDirty: true
      };

      await context.dispatch(ProjectViewActions.updateProject, params);
      // await context.dispatch(ProjectViewActions.selectEdge, newTransition.id);
    },
    async [ProjectViewActions.updateAvailableTransitions](context) {
      const resetTransitions = () => context.commit(ProjectViewMutators.setValidTransitions, null);

      // This probably should never happen
      if (!context.state.openedProject) {
        // Should we reset the entire state? Feels like it violates the "single responsibility" principle
        // context.dispatch(ProjectViewActions.resetProjectState);

        // Just going to do this as a "safe" measure
        return await resetTransitions();
      }

      const openedProject = context.state.openedProject as RefineryProject;

      if (!context.state.selectedResource) {
        // This feels more reasonable as a sanity check
        return await resetTransitions();
      }

      const selectedResource = context.state.selectedResource as string;

      const selectedNode = getNodeDataById(openedProject, selectedResource);

      // We probably have an Edge selected and this function was called by accident.
      if (!selectedNode) {
        return await resetTransitions();
      }

      // Validation has all passed, so commit the transitions into the state.
      context.commit(ProjectViewMutators.setValidTransitions, selectedNode);
    },
    async [ProjectViewActions.updateAvailableEditTransitions](context) {
      const resetTransitions = () => context.commit(ProjectViewMutators.setValidEditTransitions, null);

      // This probably should never happen
      if (!context.state.openedProject) {
        // Should we reset the entire state? Feels like it violates the "single responsibility" principle
        // context.dispatch(ProjectViewActions.resetProjectState);

        // Just going to do this as a "safe" measure
        return await resetTransitions();
      }

      const openedProject = context.state.openedProject as RefineryProject;

      if (!context.state.selectedResource) {
        // This feels more reasonable as a sanity check
        return await resetTransitions();
      }

      const selectedResource = context.state.selectedResource as string;

      const selectedEdge = getTransitionDataById(openedProject, selectedResource);

      // We probably have an Edge selected and this function was called by accident.
      if (!selectedEdge) {
        return await resetTransitions();
      }

      // Validation has all passed, so commit the transitions into the state.
      context.commit(ProjectViewMutators.setValidEditTransitions, selectedEdge);
    },
    async [ProjectViewActions.cancelAddingTransition](context) {
      await context.dispatch(ProjectViewActions.ifDropdownSelection, IfDropDownSelectionType.DEFAULT);
      await context.dispatch(ProjectViewActions.setIfExpression, '');
      context.commit(ProjectViewMutators.setAddingTransitionStatus, false);
      context.commit(ProjectViewMutators.setAddingTransitionType, null);
    },
    async [ProjectViewActions.cancelEditingTransition](context) {
      await context.dispatch(ProjectViewActions.ifDropdownSelection, IfDropDownSelectionType.DEFAULT);
      await context.dispatch(ProjectViewActions.setIfExpression, '');
      context.commit(ProjectViewMutators.setEditingTransitionStatus, false);
      context.commit(ProjectViewMutators.setEditingTransitionType, null);
    },
    async [ProjectViewActions.selectTransitionTypeToEdit](context, transitionType: WorkflowRelationshipType) {
      if (context.state.selectedResource === null) {
        console.error("For some reason the selected resource is null, that shouldn't happen!");
        return;
      }

      // If we're editing we only open the secondary panel when the "IF" transition is selected
      if (transitionType === WorkflowRelationshipType.IF) {
        const selectedResource = context.state.selectedResource as string;
        const openedProject = context.state.openedProject as RefineryProject;

        const selectedEdge = getTransitionDataById(openedProject, selectedResource);

        if (selectedEdge === null) {
          console.error("You've somehow selected an edge that no longer exists, how'd you do that?");
          return;
        }

        const ifExpressionValue =
          selectedEdge.expression === '' ? IfDropdownSelectionExpressionValues.DEFAULT : selectedEdge.expression;

        // Set the ifExpression to reflect the selected transition
        await context.dispatch(ProjectViewActions.setIfExpression, ifExpressionValue);

        context.commit(ProjectViewMutators.setEditingTransitionStatus, true);
        context.commit(ProjectViewMutators.setEditingTransitionType, transitionType);
        return;
      }
      await context.dispatch(ProjectViewActions.closePane, PANE_POSITION.right);

      // Change the transition to the new type
      await context.dispatch(`editTransitionPane/${EditTransitionActions.changeTransitionType}`, transitionType);
      await context.dispatch(ProjectViewActions.cancelEditingTransition);
    },
    async [ProjectViewActions.selectTransitionTypeToAdd](context, transitionType: WorkflowRelationshipType) {
      await context.dispatch(ProjectViewActions.closePane, PANE_POSITION.right);
      context.commit(ProjectViewMutators.setAddingTransitionStatus, true);
      context.commit(ProjectViewMutators.setAddingTransitionType, transitionType);

      if (transitionType === WorkflowRelationshipType.IF) {
        await context.dispatch(ProjectViewActions.setIfExpression, IfDropdownSelectionExpressionValues.DEFAULT);
      }
    },
    async [ProjectViewActions.generateShareUrl](context) {
      if (!context.rootState.user.authenticated) {
        // Check the current authentication status before deciding which URL to export.
        await context.dispatch(`user/${UserActions.fetchAuthenticationState}`, null, { root: true });

        // If we're double sure we're not authenticated... Bail out.
        if (!context.rootState.user.authenticated) {
          return;
        }
      }

      if (!context.state.openedProject) {
        console.error('Missing project to be exported');
        return;
      }

      const { project_id, ...rest } = context.state.openedProject;

      context.commit(ProjectViewMutators.setIsCreatingShortlink, true);

      const shortLink = await createShortlink(rest);

      context.commit(ProjectViewMutators.setIsCreatingShortlink, false);

      context.commit(ProjectViewMutators.setShortlinkUrl, shortLink);
    }
  }
};

export default ProjectViewModule;<|MERGE_RESOLUTION|>--- conflicted
+++ resolved
@@ -63,19 +63,9 @@
   unwrapJson,
   wrapJson
 } from '@/utils/project-helpers';
-<<<<<<< HEAD
 import { availableTransitions, DEFAULT_LANGUAGE_CODE, savedBlockType } from '@/constants/project-editor-constants';
 import { blockTypeToImageLookup } from '@/constants/project-editor-img-constants';
 import { demoModeBlacklist } from '@/constants/project-editor-pane-constants';
-=======
-import {
-  availableTransitions,
-  blockTypeToImageLookup,
-  DEFAULT_LANGUAGE_CODE,
-  demoModeBlacklist,
-  savedBlockType
-} from '@/constants/project-editor-constants';
->>>>>>> 23c2035c
 import EditBlockPaneModule, { EditBlockActions, EditBlockGetters } from '@/store/modules/panes/edit-block-pane';
 import { createToast } from '@/utils/toasts-utils';
 import { ToastVariant } from '@/types/toasts-types';
@@ -438,7 +428,6 @@
         default_language: projectRuntimeLanguage
       };
     },
-<<<<<<< HEAD
     [ProjectViewMutators.setProjectRepo](state, projectRepo: string) {
       if (state.openedProjectConfig === null) {
         console.error('Could not set project git repo due to no project being opened.');
@@ -449,8 +438,6 @@
         project_repo: projectRepo
       };
     },
-=======
->>>>>>> 23c2035c
 
     // Deployment Logic
     [ProjectViewMutators.setLatestDeploymentState](state, response: GetLatestProjectDeploymentResponse | null) {
@@ -554,15 +541,12 @@
       // Save new config to the backend
       await context.dispatch(ProjectViewActions.saveProjectConfig);
     },
-<<<<<<< HEAD
     async [ProjectViewActions.setProjectConfigRepo](context, projectConfigRepo: string) {
       context.commit(ProjectViewMutators.setProjectRepo, projectConfigRepo);
 
       // Save new config to the backend
       await context.dispatch(ProjectViewActions.saveProjectConfig);
     },
-=======
->>>>>>> 23c2035c
     async [ProjectViewActions.setIfExpression](context, ifExpressionValue: string) {
       await context.commit(ProjectViewMutators.setIfExpression, ifExpressionValue);
     },
@@ -649,10 +633,7 @@
           api_gateway: { gateway_id: false },
           logging: { level: ProjectLogLevel.LOG_ALL },
           default_language: SupportedLanguage.NODEJS_8,
-<<<<<<< HEAD
           project_repo: '',
-=======
->>>>>>> 23c2035c
           version: '1'
         },
         // We mark it as dirty so that we always show the save button ;)
@@ -1581,22 +1562,11 @@
       }
 
       // Set configured new block defaults
-<<<<<<< HEAD
-      if (blockType === WorkflowStateType.LAMBDA && context.state.openedProjectConfig) {
-        const defaultLanguage = context.state.openedProjectConfig.default_language || SupportedLanguage.NODEJS_8;
-        addBlockArgs.customBlockProperties = Object.assign({}, addBlockArgs.customBlockProperties, {
-          language: defaultLanguage,
-          code: DEFAULT_LANGUAGE_CODE[defaultLanguage],
-
-          // if customBlockProperties define language and code, then override them here
-          ...addBlockArgs.customBlockProperties
-=======
       if (context.state.openedProjectConfig && !addBlockArgs.customBlockProperties) {
         const defaultLanguage = context.state.openedProjectConfig.default_language || SupportedLanguage.NODEJS_8;
         addBlockArgs.customBlockProperties = Object.assign({}, addBlockArgs.customBlockProperties, {
           language: defaultLanguage,
           code: DEFAULT_LANGUAGE_CODE[defaultLanguage]
->>>>>>> 23c2035c
         });
       }
 
