--- conflicted
+++ resolved
@@ -1,4 +1,3 @@
-<<<<<<< HEAD
 /**
  * Setting store to control layout behavior
  */
@@ -846,876 +845,4 @@
   }
 };
 
-export default ProjectViewModule;
-=======
-/**
- * Setting store to control layout behavior
- */
-import {Module} from 'vuex';
-import uuid from 'uuid/v4';
-import {ProjectViewState, RootState} from '@/store/store-types';
-import {
-  CyElements,
-  CyStyle,
-  ProjectConfig,
-  RefineryProject,
-  WorkflowRelationship,
-  WorkflowRelationshipType,
-  WorkflowState,
-  WorkflowStateType
-} from '@/types/graph';
-import {generateCytoscapeElements, generateCytoscapeStyle} from '@/lib/refinery-to-cytoscript-converter';
-import {LayoutOptions} from 'cytoscape';
-import cytoscape from '@/components/CytoscapeGraph';
-import {ProjectViewActions, ProjectViewGetters, ProjectViewMutators} from '@/constants/store-constants';
-import {getApiClient, makeApiRequest} from '@/store/fetchers/refinery-api';
-import {API_ENDPOINT} from '@/constants/api-constants';
-import {
-  DeleteDeploymentsInProjectRequest, DeleteDeploymentsInProjectResponse, DeployDiagramRequest, DeployDiagramResponse,
-  GetLatestProjectDeploymentRequest,
-  GetLatestProjectDeploymentResponse,
-  GetProjectConfigRequest,
-  GetProjectConfigResponse,
-  GetSavedProjectRequest,
-  GetSavedProjectResponse,
-  SaveProjectRequest,
-  SaveProjectResponse
-} from '@/types/api-types';
-import {
-  OpenProjectMutation,
-  PANE_POSITION,
-  SIDEBAR_PANE,
-  UpdateLeftSidebarPaneStateMutation
-} from '@/types/project-editor-types';
-import {
-  getNodeDataById,
-  getValidBlockToBlockTransitions,
-  getValidTransitionsForNode,
-  unwrapJson,
-  unwrapProjectJson,
-  wrapJson
-} from '@/utils/project-helpers';
-import {blockTypeToDefaultStateMapping, blockTypeToImageLookup} from '@/constants/project-editor-constants';
-import EditBlockPaneModule, {EditBlockActions} from '@/store/modules/panes/edit-block-pane';
-import {createToast} from '@/utils/toasts-utils';
-import {ToastVariant} from '@/types/toasts-types';
-interface AddBlockArguments {
-  rawBlockType: string;
-  selectAfterAdding: boolean,
-}
-import router from '@/router';
-
-const moduleState: ProjectViewState = {
-  openedProject: null,
-  openedProjectConfig: null,
-
-  openedProjectOriginal: null,
-  openedProjectConfigOriginal: null,
-
-  isLoadingProject: true,
-  isProjectBusy: false,
-  isDeployingProject: false,
-  hasProjectBeenModified: false,
-
-  leftSidebarPaneState: {
-    [SIDEBAR_PANE.addBlock]: {},
-    [SIDEBAR_PANE.addTransition]: {},
-    [SIDEBAR_PANE.allBlocks]: {},
-    [SIDEBAR_PANE.allVersions]: {},
-    [SIDEBAR_PANE.exportProject]: {},
-    [SIDEBAR_PANE.deployProject]: {},
-    [SIDEBAR_PANE.saveProject]: {},
-    [SIDEBAR_PANE.editBlock]: {},
-    [SIDEBAR_PANE.editTransition]: {}
-  },
-  activeLeftSidebarPane: null,
-  activeRightSidebarPane: null,
-
-  // Deployment State
-  latestDeploymentState: null,
-  deploymentError: null,
-
-  // Shared Graph State
-  selectedResource: null,
-  // If this is "null" then it enables all elements
-  enabledGraphElements: null,
-
-  // Cytoscape Specific state
-  cytoscapeElements: null,
-  cytoscapeStyle: null,
-  cytoscapeLayoutOptions: null,
-  cytoscapeConfig: null,
-
-  // Add New Block Pane
-  selectedBlockIndex: null,
-
-  // Add New Transition Pane
-  isAddingTransitionCurrently: false,
-  newTransitionTypeSpecifiedInAddFlow: null,
-  availableTransitions: null
-};
-
-const ProjectViewModule: Module<ProjectViewState, RootState> = {
-  namespaced: true,
-  modules: {
-    editBlockPane: EditBlockPaneModule
-  },
-  state: moduleState,
-  getters: {
-    [ProjectViewGetters.transitionAddButtonEnabled]: state => {
-      if (!state.availableTransitions) {
-        return false;
-      }
-
-      return state.availableTransitions.simple.length > 0 || state.availableTransitions.complex.length > 0;
-    },
-    /**
-     * Returns the list of "next" valid blocks to select
-     * @param state Vuex state object
-     */
-    [ProjectViewGetters.getValidBlockToBlockTransitions]: state => getValidBlockToBlockTransitions(state),
-    /**
-     * Returns which menu items are able to be displayed by the Add Transition pane
-     * @param state Vuex state object
-     */
-    [ProjectViewGetters.getValidMenuDisplayTransitionTypes]: state => {
-      if (!state.availableTransitions) {
-        // Return an empty list because our state is invalid, but we also hate null types :)
-        return [];
-      }
-
-      if (state.availableTransitions.complex.length > 0) {
-        // Return every type as available
-        return [
-          WorkflowRelationshipType.IF,
-          WorkflowRelationshipType.THEN,
-          WorkflowRelationshipType.ELSE,
-          WorkflowRelationshipType.EXCEPTION,
-          WorkflowRelationshipType.FAN_OUT,
-          WorkflowRelationshipType.FAN_IN
-        ];
-      }
-
-      if (state.availableTransitions.simple.length > 0) {
-        // Only return "then" being enabled
-        return [WorkflowRelationshipType.THEN];
-      }
-
-      // There are no valid transitions available
-      return [];
-    },
-    [ProjectViewGetters.canSaveProject]: state => state.hasProjectBeenModified && !state.isProjectBusy && !state.isAddingTransitionCurrently,
-    [ProjectViewGetters.canDeployProject]: state =>
-      !state.hasProjectBeenModified && !state.isProjectBusy && !state.isAddingTransitionCurrently
-  },
-  mutations: {
-    [ProjectViewMutators.setOpenedProject](state, project: RefineryProject) {
-      state.openedProject = project;
-    },
-    [ProjectViewMutators.setOpenedProjectConfig](state, config: ProjectConfig) {
-      state.openedProjectConfig = config;
-    },
-    [ProjectViewMutators.setOpenedProjectOriginal](state, project: RefineryProject) {
-      state.openedProjectOriginal = unwrapJson<RefineryProject>(wrapJson(project));
-    },
-    [ProjectViewMutators.setOpenedProjectConfigOriginal](state, config: ProjectConfig) {
-      state.openedProjectConfigOriginal = unwrapJson<ProjectConfig>(wrapJson(config));
-    },
-    [ProjectViewMutators.isDeployingProject](state, value: boolean) {
-      state.isDeployingProject = value;
-    },
-    [ProjectViewMutators.isLoadingProject](state, value: boolean) {
-      state.isLoadingProject = value;
-    },
-    [ProjectViewMutators.isProjectBusy](state, value: boolean) {
-      state.isProjectBusy = value;
-    },
-    [ProjectViewMutators.markProjectDirtyStatus](state, value: boolean) {
-      state.hasProjectBeenModified = value;
-    },
-    [ProjectViewMutators.selectedResource](state, resourceId: string) {
-      state.selectedResource = resourceId;
-    },
-    [ProjectViewMutators.setCytoscapeElements](state, elements: CyElements) {
-      state.cytoscapeElements = elements;
-    },
-    [ProjectViewMutators.setCytoscapeStyle](state, stylesheet: CyStyle) {
-      state.cytoscapeStyle = stylesheet;
-    },
-    [ProjectViewMutators.setCytoscapeLayout](state, layout: LayoutOptions) {
-      state.cytoscapeLayoutOptions = layout;
-    },
-    [ProjectViewMutators.setCytoscapeConfig](state, config: cytoscape.CytoscapeOptions) {
-      state.cytoscapeConfig = config;
-    },
-
-    // Deployment Logic
-    [ProjectViewMutators.setLatestDeploymentState](state, response: GetLatestProjectDeploymentResponse | null) {
-      state.latestDeploymentState = response;
-    },
-    [ProjectViewMutators.setDeploymentError](state, error: string | null) {
-      state.deploymentError = error;
-    },
-
-    // Pane Logic
-    [ProjectViewMutators.setLeftSidebarPaneState](state, mutation: UpdateLeftSidebarPaneStateMutation) {
-      state.leftSidebarPaneState[mutation.leftSidebarPane] = {
-        ...state.leftSidebarPaneState[mutation.leftSidebarPane],
-        ...mutation.newState
-      };
-    },
-    [ProjectViewMutators.setLeftSidebarPane](state, leftSidebarPaneType: SIDEBAR_PANE | null) {
-      state.activeLeftSidebarPane = leftSidebarPaneType;
-    },
-    [ProjectViewMutators.setRightSidebarPane](state, paneType: SIDEBAR_PANE | null) {
-      state.activeRightSidebarPane = paneType;
-    },
-
-    // Add New Pane
-    [ProjectViewMutators.setSelectedBlockIndex](state, selectedIndex: number | null) {
-      state.selectedBlockIndex = selectedIndex;
-    },
-
-    // Add Transition Pane
-    [ProjectViewMutators.setAddingTransitionStatus](state, addingCurrently: boolean) {
-      state.isAddingTransitionCurrently = addingCurrently;
-    },
-    [ProjectViewMutators.setAddingTransitionType](state, transitionType: WorkflowRelationshipType | null) {
-      state.newTransitionTypeSpecifiedInAddFlow = transitionType;
-    },
-    [ProjectViewMutators.setValidTransitions](state, node: WorkflowState) {
-      if (!node || !state.openedProject) {
-        state.availableTransitions = null;
-        return;
-      }
-
-      // Assigning this in a mutator because this algorithm is O(n^2) and that feels bad in a getter
-      state.availableTransitions = getValidTransitionsForNode(state.openedProject, node);
-    }
-  },
-  actions: {
-    async [ProjectViewActions.openProject](context, request: GetSavedProjectRequest) {
-      context.commit(ProjectViewMutators.isLoadingProject, true);
-
-      const getProjectClient = getApiClient(API_ENDPOINT.GetSavedProject);
-
-      const projectResult = (await getProjectClient(request)) as GetSavedProjectResponse;
-
-      if (!projectResult.success) {
-        // TODO: Handle error gracefully
-        console.error('Unable to open project, missing project');
-        context.commit(ProjectViewMutators.isLoadingProject, false);
-        return;
-      }
-
-      const project = unwrapProjectJson(projectResult);
-
-      if (!project) {
-        // TODO: Handle error gracefully
-        console.error('Unable to read project from server');
-        context.commit(ProjectViewMutators.isLoadingProject, false);
-        return;
-      }
-
-      const getProjectConfigClient = getApiClient(API_ENDPOINT.GetProjectConfig);
-
-      const getConfigRequest: GetProjectConfigRequest = {
-        project_id: project.project_id
-      };
-
-      const projectConfigResult = (await getProjectConfigClient(getConfigRequest)) as GetProjectConfigResponse;
-
-      if (!projectConfigResult || !projectConfigResult.success || !projectConfigResult.result) {
-        // TODO: Handle error gracefully
-        console.error('Unable to open project, missing config');
-        return;
-      }
-
-      const projectConfig = projectConfigResult.result;
-
-      if (!projectConfig) {
-        console.error('Unable to deserialize project config');
-        context.commit(ProjectViewMutators.isLoadingProject, false);
-        return;
-      }
-
-      // Ensures that we have all fields, especially if the schema changes.
-      project.workflow_states = project.workflow_states.map(wfs => ({
-        ...blockTypeToDefaultStateMapping[wfs.type],
-        ...wfs
-      }));
-
-      const params: OpenProjectMutation = {
-        project: project,
-        config: projectConfig,
-        markAsDirty: false
-      };
-
-      await context.dispatch(ProjectViewActions.updateProject, params);
-
-      context.commit(ProjectViewMutators.isLoadingProject, false);
-    },
-    async [ProjectViewActions.updateProject](context, params: OpenProjectMutation) {
-      const elements = generateCytoscapeElements(params.project);
-
-      const stylesheet = generateCytoscapeStyle();
-
-      context.commit(ProjectViewMutators.setOpenedProject, params.project);
-
-      if (params.config) {
-        context.commit(ProjectViewMutators.setOpenedProjectConfig, params.config);
-      }
-
-      if (!params.markAsDirty) {
-        context.commit(ProjectViewMutators.setOpenedProjectOriginal, params.project);
-        context.commit(ProjectViewMutators.setOpenedProjectConfig, params.config);
-      }
-
-      // TODO: Make this actually compare IDs or something... But maybe we can hack it with Undo?
-      context.commit(ProjectViewMutators.markProjectDirtyStatus, params.markAsDirty);
-
-      context.commit(ProjectViewMutators.setCytoscapeElements, elements);
-      context.commit(ProjectViewMutators.setCytoscapeStyle, stylesheet);
-    },
-    async [ProjectViewActions.saveProject](context) {
-      if (!context.state.openedProject || !context.state.openedProjectConfig || !context.state.hasProjectBeenModified) {
-        console.error('Project attempted to be saved but it was not in a valid state');
-        return;
-      }
-
-      context.commit(ProjectViewMutators.isProjectBusy, true);
-
-      const projectJson = wrapJson(context.state.openedProject);
-      const configJson = wrapJson(context.state.openedProjectConfig);
-
-      if (!projectJson || !configJson) {
-        console.error('Unable to serialize project into JSON data');
-        return;
-      }
-
-      const request: SaveProjectRequest = {
-        diagram_data: projectJson,
-        project_id: context.state.openedProject.project_id,
-        config: configJson,
-        // We can set this to false and let the backend bump versions for us. :)
-        version: false // context.state.openedProjectConfig.version + 1
-      };
-
-      const saveProjectApiClient = getApiClient(API_ENDPOINT.SaveProject);
-
-      const response = (await saveProjectApiClient(request)) as SaveProjectResponse;
-
-      if (!response.success) {
-        console.error('Unable to save project!');
-        return;
-      }
-
-      const params: OpenProjectMutation = {
-        project: {
-          ...context.state.openedProject,
-          // We need to sync the version against what the server has
-          version: response.project_version || context.state.openedProject.version
-        },
-        config: context.state.openedProjectConfig,
-        markAsDirty: false
-      };
-
-      await context.dispatch('updateProject', params);
-
-      context.commit(ProjectViewMutators.isProjectBusy, true);
-    },
-    async [ProjectViewActions.fetchLatestDeploymentState](context) {
-      if (!context.state.openedProject) {
-        console.error('Tried to fetch project deploy status without opened project');
-        return;
-      }
-
-      const openedProject = context.state.openedProject as RefineryProject;
-
-      const latestDeploymentResponse = await makeApiRequest<GetLatestProjectDeploymentRequest, GetLatestProjectDeploymentResponse>(
-        API_ENDPOINT.GetLatestProjectDeployment,
-        {
-          project_id: openedProject.project_id
-        }
-      );
-
-      context.commit(ProjectViewMutators.setLatestDeploymentState, latestDeploymentResponse);
-    },
-    async [ProjectViewActions.deployProject](context) {
-      const handleDeploymentError = async (message: string) => {
-        context.commit(ProjectViewMutators.isDeployingProject, false);
-        console.error(message);
-        await createToast(context.dispatch, {
-          title: 'Deployment Error',
-          content: message,
-          variant: ToastVariant.danger
-        });
-      };
-
-      if (!context.state.openedProject || !context.state.openedProjectConfig || !context.getters[ProjectViewGetters.canDeployProject]) {
-        console.error('Tried to deploy project but should not have been enabled');
-        return;
-      }
-
-      context.commit(ProjectViewMutators.setDeploymentError, null);
-      context.commit(ProjectViewMutators.isDeployingProject, true);
-
-      const openedProject = context.state.openedProject as RefineryProject;
-
-      if (!context.state.latestDeploymentState) {
-        return await handleDeploymentError('Missing latest project deployment information');
-      }
-
-      if (context.state.latestDeploymentState.deployment_json) {
-        const deleteDeploymentResponse = await makeApiRequest<DeleteDeploymentsInProjectRequest, DeleteDeploymentsInProjectResponse>(
-          API_ENDPOINT.DeleteDeploymentsInProject,
-          {
-            project_id: openedProject.project_id
-          }
-        );
-
-        if (!deleteDeploymentResponse) {
-          return await handleDeploymentError('Unable to delete existing deployment.');
-        }
-      }
-
-      const projectJson = wrapJson(openedProject);
-
-      if (!projectJson) {
-        return await handleDeploymentError('Unable to send project to server.');
-      }
-
-      const createDeploymentResponse = await makeApiRequest<DeployDiagramRequest, DeployDiagramResponse>(
-        API_ENDPOINT.DeployDiagram,
-        {
-          diagram_data: projectJson,
-          project_config: context.state.openedProjectConfig,
-          project_id: context.state.openedProject.project_id,
-          project_name: context.state.openedProject.name
-        }
-      );
-
-      if (!createDeploymentResponse) {
-        return await handleDeploymentError('Unable to create new deployment.');
-      }
-
-      context.commit(ProjectViewMutators.isDeployingProject, false);
-
-      router.push({
-        name: 'deployment',
-        params: {
-          projectId: openedProject.project_id
-        }
-      });
-    },
-    async [ProjectViewActions.showDeploymentPane](context) {
-      if (!context.state.openedProject || !context.getters[ProjectViewGetters.canDeployProject]) {
-        console.error('Tried to show deployment pane with missing state');
-        context.commit(ProjectViewMutators.setDeploymentError, 'Error: Invalid state for Deployment');
-        return;
-      }
-
-      context.commit(ProjectViewMutators.setDeploymentError, null);
-
-      await context.dispatch(ProjectViewActions.fetchLatestDeploymentState);
-
-      if (!context.state.latestDeploymentState) {
-        context.commit(ProjectViewMutators.isDeployingProject, false);
-        const message = 'Unable to retrieve latest project deployment information';
-        console.error(message);
-        await createToast(context.dispatch, {
-          title: 'Deployment Error',
-          content: message,
-          variant: ToastVariant.danger
-        });
-        return;
-      }
-    },
-    async [ProjectViewActions.resetDeploymentPane](context) {
-      context.commit(ProjectViewMutators.setLatestDeploymentState, null);
-      await context.dispatch(ProjectViewActions.closePane, PANE_POSITION.left);
-      context.commit(ProjectViewMutators.setDeploymentError, null);
-    },
-
-    async [ProjectViewActions.clearSelection](context) {
-      if (context.state.isAddingTransitionCurrently) {
-        return;
-      }
-
-      context.commit(ProjectViewMutators.selectedResource, null);
-      await context.dispatch('updateAvailableTransitions');
-    },
-    async [ProjectViewActions.selectNode](context, nodeId: string) {
-      if (context.state.isAddingTransitionCurrently) {
-        await context.dispatch('completeTransitionAdd', nodeId);
-        return;
-      }
-
-      // TODO: Check if we currently have changes that we need to save in a panel...
-
-      //await context.dispatch(ProjectViewActions.clearSelection);
-
-      if (!context.state.openedProject) {
-        console.error('Attempted to select node without opened project', nodeId);
-        context.commit(ProjectViewMutators.selectedResource, null);
-        return;
-      }
-
-      const nodes = context.state.openedProject.workflow_states.filter(e => e.id === nodeId);
-
-      if (nodes.length === 0) {
-        console.error('No node was found with id', nodeId);
-        context.commit(ProjectViewMutators.selectedResource, null);
-        return;
-      }
-
-      const node = nodes[0];
-
-      context.commit(ProjectViewMutators.selectedResource, node.id);
-
-      await context.dispatch(ProjectViewActions.updateAvailableTransitions);
-
-      // Opens up the Edit block pane
-      await context.dispatch(ProjectViewActions.openRightSidebarPane, SIDEBAR_PANE.editBlock);
-      await context.dispatch(`editBlockPane/${EditBlockActions.selectCurrentlySelectedProjectNode}`);
-    },
-    async [ProjectViewActions.selectEdge](context, edgeId: string) {
-      if (context.state.isAddingTransitionCurrently) {
-        // TODO: Add a shake or something? Tell the user that it's bjorked.
-        return;
-      }
-
-      // await context.dispatch(ProjectViewActions.clearSelection);
-
-      if (!context.state.openedProject) {
-        context.commit(ProjectViewMutators.selectedResource, null);
-        return;
-      }
-
-      const edges = context.state.openedProject.workflow_relationships.filter(e => e.id === edgeId);
-
-      if (edges.length === 0) {
-        console.error('No edge was found with id', edgeId);
-        context.commit(ProjectViewMutators.selectedResource, null);
-        return;
-      }
-
-      context.commit(ProjectViewMutators.selectedResource, edges[0].id);
-
-      await context.dispatch(ProjectViewActions.updateAvailableTransitions);
-    },
-    async [ProjectViewActions.completeTransitionAdd](context, nodeId: string) {
-      if (!context.state.isAddingTransitionCurrently) {
-        console.error('Attempted to add transition but was not in correct state');
-        return;
-      }
-
-      const validTransitions = getValidBlockToBlockTransitions(context.state);
-
-      // This should never happen... But just in case.
-      if (!validTransitions) {
-        console.error('Add transition was not in correct state, canceling');
-        await context.dispatch(ProjectViewActions.cancelAddingTransition);
-        return;
-      }
-
-      const transitions = validTransitions.map(t => t.toNode.id === nodeId);
-
-      // Something has gone wrong... There are nodes with the same ID somewhere!
-      if (
-        transitions.length === 0 ||
-        !context.state.selectedResource ||
-        !context.state.newTransitionTypeSpecifiedInAddFlow
-      ) {
-        await context.dispatch(ProjectViewActions.cancelAddingTransition);
-        return;
-      }
-
-      const newTransition: WorkflowRelationship = {
-        node: context.state.selectedResource,
-        next: nodeId,
-        type: context.state.newTransitionTypeSpecifiedInAddFlow,
-        name: context.state.newTransitionTypeSpecifiedInAddFlow,
-        expression: '',
-        id: uuid()
-      };
-
-      await context.dispatch(ProjectViewActions.addTransition, newTransition);
-      await context.dispatch(ProjectViewActions.cancelAddingTransition);
-      await context.dispatch(ProjectViewActions.closePane, PANE_POSITION.left);
-      await context.dispatch(ProjectViewActions.selectEdge, newTransition.id);
-
-      // TODO: Open right sidebar pane
-    },
-    async [ProjectViewActions.openLeftSidebarPane](context, leftSidebarPaneType: SIDEBAR_PANE) {
-      if (context.state.isAddingTransitionCurrently) {
-        // TODO: Add a shake or something? Tell the user that it's bjorked.
-        return;
-      }
-
-      // Special case because Mandatory and I agreed that having a pane pop out is annoying af
-      if (leftSidebarPaneType === SIDEBAR_PANE.saveProject) {
-        await context.dispatch(ProjectViewActions.saveProject);
-        return;
-      }
-
-      // TODO: Somehow fire a callback on each left pane so that it can reset itself?
-      // Using a watcher seems gross... A plugin could work but that feels a little bit too "loose".
-      // Better would be a map of Type -> Callback probably? Just trigger other actions to fire?
-      // Or have the ProjectEditorLeftPaneContainer fire a callback on the child component?
-      // That also feels wrong because it violates to "one direction" principal, in a way.
-      context.commit(ProjectViewMutators.setLeftSidebarPane, leftSidebarPaneType);
-
-      if (leftSidebarPaneType === SIDEBAR_PANE.deployProject) {
-        // TODO: Is this better inside of a `mounted` hook?
-        await context.dispatch(ProjectViewActions.showDeploymentPane);
-        return;
-      }
-    },
-    [ProjectViewActions.closePane](context, pos: PANE_POSITION) {
-      if (pos === PANE_POSITION.left) {
-        context.commit(ProjectViewMutators.setLeftSidebarPane, null);
-        return;
-      }
-
-      if (pos === PANE_POSITION.right) {
-        context.commit(ProjectViewMutators.setRightSidebarPane, null);
-        return;
-      }
-
-      console.error('Attempted to close unknown pane', pos);
-    },
-    async [ProjectViewActions.openRightSidebarPane](context, paneType: SIDEBAR_PANE) {
-      if (context.state.isAddingTransitionCurrently) {
-        // TODO: Add a shake or something? Tell the user that it's bjorked.
-        return;
-      }
-
-      // Special case because Mandatory and I agreed that having a pane pop out is annoying af
-      if (paneType === SIDEBAR_PANE.saveProject) {
-        await context.dispatch(ProjectViewActions.saveProject);
-        return;
-      }
-
-      // TODO: Somehow fire a callback on each left pane so that it can reset itself?
-      // Using a watcher seems gross... A plugin could work but that feels a little bit too "loose".
-      // Better would be a map of Type -> Callback probably? Just trigger other actions to fire?
-      // Or have the ProjectEditorLeftPaneContainer fire a callback on the child component?
-      // That also feels wrong because it violates to "one direction" principal, in a way.
-      context.commit(ProjectViewMutators.setRightSidebarPane, paneType);
-    },
-    async [ProjectViewActions.resetProjectState](context) {
-      context.commit(ProjectViewMutators.selectedResource, null);
-      context.commit(ProjectViewMutators.setCytoscapeConfig, null);
-      context.commit(ProjectViewMutators.setCytoscapeElements, null);
-      context.commit(ProjectViewMutators.setCytoscapeStyle, null);
-      context.commit(ProjectViewMutators.setSelectedBlockIndex, null);
-      context.commit(ProjectViewMutators.setValidTransitions, null);
-      context.commit(ProjectViewMutators.setAddingTransitionStatus, false);
-
-      // TODO: Add "close all panes"
-      await context.dispatch(ProjectViewActions.closePane, PANE_POSITION.left);
-      await context.dispatch(ProjectViewActions.closePane, PANE_POSITION.right);
-    },
-    async [ProjectViewActions.addBlock](context, rawBlockType: string) {
-      const addBlockWithType = async (addBlockArgs: AddBlockArguments) => await context.dispatch(ProjectViewActions.addIndividualBlock, addBlockArgs);
-
-      await addBlockWithType({
-         rawBlockType,
-         selectAfterAdding: true
-      });
-
-      if (rawBlockType === WorkflowStateType.API_ENDPOINT) {
-        await addBlockWithType({
-          rawBlockType: WorkflowStateType.API_GATEWAY_RESPONSE,
-          selectAfterAdding: false
-        });
-      }
-    },
-    // Add Block Pane
-    async [ProjectViewActions.addIndividualBlock](context, addBlockArgs: AddBlockArguments) {
-      // Call this, for sure
-      // await context.dispatch(ProjectViewActions.updateAvailableTransitions)
-
-      // This should not happen
-      if (!context.state.openedProject) {
-        console.error('Adding block but not project was opened');
-        return;
-      }
-
-      const openedProject = context.state.openedProject as RefineryProject;
-
-      if (addBlockArgs.rawBlockType === 'saved_lambda') {
-        await context.dispatch(ProjectViewActions.addSavedBlock);
-        return;
-      }
-
-      // Catches the case of "unknown" block types causing craziness later!
-      if (!Object.values(WorkflowStateType).includes(addBlockArgs.rawBlockType)) {
-        console.error('Unknown block type requested to be added!', addBlockArgs.rawBlockType);
-        return;
-      }
-
-      const blockType = addBlockArgs.rawBlockType as WorkflowStateType;
-
-      // Special casing for the API Response block which should never
-      // have it's name changed. Certain blocks will likely make sense for this.
-      const immutable_names: WorkflowStateType[] = [
-        WorkflowStateType.API_GATEWAY_RESPONSE
-      ];
-
-      let newBlockName: string = `Untitled ${blockTypeToImageLookup[blockType].name}`
-      if( immutable_names.includes( blockType ) ) {
-        newBlockName = blockTypeToImageLookup[blockType].name;
-      }
-
-      const newBlock: WorkflowState = {
-        ...blockTypeToDefaultStateMapping[blockType],
-        id: uuid(),
-        // TODO: Make this use a friendly human name
-        name: newBlockName,
-        type: blockType
-      };
-
-      // This creates a new pointer for the main object, which makes Vuex very pleased.
-      // TODO: Probably pull this out into a helper function
-      const newProject: RefineryProject = {
-        ...openedProject,
-        workflow_states: [...openedProject.workflow_states, newBlock]
-      };
-
-      const params: OpenProjectMutation = {
-        project: newProject,
-        config: null,
-        markAsDirty: true
-      };
-
-      await createToast(context.dispatch, {
-        title: 'Block Added',
-        content: `New block added to project, ${newBlock.name}`,
-        variant: ToastVariant.info
-      });
-
-      await context.dispatch(ProjectViewActions.updateProject, params);
-      if (addBlockArgs.selectAfterAdding) {
-        await context.dispatch(ProjectViewActions.selectNode, newBlock.id);
-        await context.dispatch(ProjectViewActions.closePane, PANE_POSITION.left);
-      }
-    },
-    async [ProjectViewActions.addSavedBlock](context) {
-      // TODO: Set pane to search
-    },
-    async [ProjectViewActions.updateExistingBlock](context, node: WorkflowState) {
-      // This should not happen
-      if (!context.state.openedProject) {
-        console.error('Adding block but not project was opened');
-        return;
-      }
-
-      const openedProject = context.state.openedProject as RefineryProject;
-
-      const otherBlocks = openedProject.workflow_states.filter(wfs => wfs.id !== node.id);
-
-      if (otherBlocks.length === openedProject.workflow_states.length) {
-        await createToast(context.dispatch, {
-          title: 'Invalid Action detected',
-          content: 'Updating existing block failed. Block to be updated is not a part of the current project.',
-          variant: ToastVariant.danger
-        });
-        return;
-      }
-
-      otherBlocks.push(node);
-
-      // TODO: Probably pull this out into a helper function
-      const params: OpenProjectMutation = {
-        project: {
-          ...openedProject,
-          workflow_states: otherBlocks
-        },
-        config: null,
-        markAsDirty: true
-      };
-
-      await context.dispatch(ProjectViewActions.updateProject, params);
-    },
-
-    // Add Transition Pane
-    async [ProjectViewActions.addTransition](context, newTransition: WorkflowRelationship) {
-      // This should not happen
-      if (!context.state.openedProject) {
-        console.error('Adding transition but not project was opened');
-        return;
-      }
-
-      const openedProject = context.state.openedProject as RefineryProject;
-
-      // Validate that the new transition can hit nodes
-      const hasValidToNode = openedProject.workflow_states.some(ws => ws.id === newTransition.next);
-      const hasValidFromNode = openedProject.workflow_states.some(ws => ws.id === newTransition.node);
-
-      if (!hasValidToNode || !hasValidFromNode) {
-        console.error('Tried adding transition to graph with missing nodes!');
-        return;
-      }
-
-      // This creates a new pointer for the main object, which makes Vuex very pleased.
-      const newProject: RefineryProject = {
-        ...openedProject,
-        workflow_relationships: [...openedProject.workflow_relationships, newTransition]
-      };
-
-      const params: OpenProjectMutation = {
-        project: newProject,
-        config: null,
-        markAsDirty: true
-      };
-
-      await context.dispatch(ProjectViewActions.updateProject, params);
-      await context.dispatch(ProjectViewActions.selectEdge, newTransition.id);
-    },
-    async [ProjectViewActions.updateAvailableTransitions](context) {
-      const resetTransitions = () => context.commit(ProjectViewMutators.setValidTransitions, null);
-
-      // This probably should never happen
-      if (!context.state.openedProject) {
-        // Should we reset the entire state? Feels like it violates the "single responsibility" principle
-        // context.dispatch(ProjectViewActions.resetProjectState);
-
-        // Just going to do this as a "safe" measure
-        return await resetTransitions();
-      }
-
-      const openedProject = context.state.openedProject as RefineryProject;
-
-      if (!context.state.selectedResource) {
-        // This feels more reasonable as a sanity check
-        return await resetTransitions();
-      }
-
-      const selectedResource = context.state.selectedResource as string;
-
-      const selectedNode = getNodeDataById(openedProject, selectedResource);
-
-      // We probably have an Edge selected and this function was called by accident.
-      if (!selectedNode) {
-        return await resetTransitions();
-      }
-
-      // Validation has all passed, so commit the transitions into the state.
-      context.commit(ProjectViewMutators.setValidTransitions, selectedNode);
-    },
-    [ProjectViewActions.cancelAddingTransition](context) {
-      context.commit(ProjectViewMutators.setAddingTransitionStatus, false);
-      context.commit(ProjectViewMutators.setAddingTransitionType, null);
-    },
-    async [ProjectViewActions.selectTransitionTypeToAdd](context, transitionType: WorkflowRelationshipType) {
-      await context.dispatch(ProjectViewActions.closePane, PANE_POSITION.right);
-      context.commit(ProjectViewMutators.setAddingTransitionStatus, true);
-      context.commit(ProjectViewMutators.setAddingTransitionType, transitionType);
-    }
-  }
-};
-
-export default ProjectViewModule;
->>>>>>> d58a5ff3
+export default ProjectViewModule;