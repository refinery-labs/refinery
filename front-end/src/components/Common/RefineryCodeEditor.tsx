--- conflicted
+++ resolved
@@ -20,11 +20,8 @@
   @Prop() fullscreenToggled?: () => void;
   @Prop({ default: false }) disableFullscreen!: boolean;
   @Prop({ default: false }) tailOutput!: boolean;
-<<<<<<< HEAD
   @Prop({ default: false }) diffEditor!: boolean;
-=======
   @Prop({ default: false }) lineNumbers!: boolean;
->>>>>>> 72164eaa
 
   // Ace Props
   @Prop() readOnly?: boolean;
@@ -91,12 +88,9 @@
       automaticLayout: true,
       onChange: this.onChange,
       tailOutput: this.tailOutput,
-<<<<<<< HEAD
       diffEditor: this.diffEditor,
-      original: this.originalContent
-=======
+      original: this.originalContent,
       lineNumbers: this.lineNumbers
->>>>>>> 72164eaa
     };
 
     if (this.editor === null) {
