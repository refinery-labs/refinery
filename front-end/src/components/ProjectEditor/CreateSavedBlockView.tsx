--- conflicted
+++ resolved
@@ -60,11 +60,7 @@
             }}
             checked={CreateSavedBlockViewStoreModule.publishStatus}
           >
-<<<<<<< HEAD
-            Publish Block to Refinery Marketplace?
-=======
             Publish to the Refinery Block Repository?
->>>>>>> d8f6e89a
           </b-form-checkbox>
         </b-form-group>
         <div class="text-align--center">
