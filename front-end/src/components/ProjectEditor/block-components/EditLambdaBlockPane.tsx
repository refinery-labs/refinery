import Component from 'vue-class-component';
import Vue, { VNode } from 'vue';
import { Prop } from 'vue-property-decorator';
import { EnvironmentVariablesEditorModule } from '@/store/modules/panes/environment-variables-editor';
import { LambdaWorkflowState, SupportedLanguage, WorkflowState, WorkflowStateType } from '@/types/graph';
import { FormProps, LanguageToBaseRepoURLMap, LanguageToLibraryRepoURLMap } from '@/types/project-editor-types';
import { BlockNameInput } from '@/components/ProjectEditor/block-components/EditBlockNamePane';
import { namespace } from 'vuex-class';
import {
  codeEditorText,
  languagesText,
  maxExecutionMemoryText,
  maxExecutionTimeText
} from '@/constants/project-editor-constants';
import { RunLambdaDisplayMode } from '@/components/RunLambda';
import RunEditorCodeBlockContainer from '@/components/ProjectEditor/RunEditorCodeBlockContainer';
import RunDeployedCodeBlockContainer from '@/components/DeploymentViewer/RunDeployedCodeBlockContainer';
import { nopWrite } from '@/utils/block-utils';
import RefineryCodeEditor from '@/components/Common/RefineryCodeEditor';
import { EditorProps } from '@/types/component-types';
import { deepJSONCopy } from '@/lib/general-utils';
import { libraryBuildArguments, startLibraryBuild } from '@/store/fetchers/api-helpers';
import { preventDefaultWrapper } from '@/utils/dom-utils';
import { BlockDocumentationButton } from '@/components/ProjectEditor/block-components/EditBlockDocumentationButton';
import {
  EnvironmentVariablesEditor,
  EnvironmentVariablesEditorProps
} from '@/components/ProjectEditor/EnvironmentVariablesEditor';
import {
  EditEnvironmentVariablesWrapper,
  EditEnvironmentVariablesWrapperProps
} from '@/components/ProjectEditor/block-components/EditEnvironmentVariablesWrapper';

const editBlock = namespace('project/editBlockPane');
const viewBlock = namespace('viewBlock');

@Component
export class EditLambdaBlock extends Vue {
  @Prop({ required: true }) selectedNode!: LambdaWorkflowState;
  @Prop({ required: true }) readOnly!: boolean;

  // State pulled from Deployment view.
  @viewBlock.State('showCodeModal') showCodeModalDeployment!: boolean;
  @viewBlock.State('wideMode') wideModeDeployment!: boolean;
  @viewBlock.State('librariesModalVisibility') librariesModalVisibilityDeployment!: boolean;

  @viewBlock.Getter getAwsConsoleUri!: string | null;
  @viewBlock.Getter getLambdaMonitorUri!: string | null;
  @viewBlock.Getter getLambdaCloudWatchUri!: string | null;

  @viewBlock.Mutation('setCodeModalVisibility') setCodeModalVisibilityDeployment!: (visible: boolean) => void;
  @viewBlock.Mutation('setWidePanel') setWidePanelDeployment!: (wide: boolean) => void;
  @viewBlock.Mutation('setLibrariesModalVisibility') setLibrariesModalVisibilityDeployment!: (
    visibility: boolean
  ) => void;
  @viewBlock.Action openAwsConsoleForBlock!: () => void;
  @viewBlock.Action openAwsMonitorForCodeBlock!: () => void;
  @viewBlock.Action openAwsCloudwatchForCodeBlock!: () => void;

  // State pulled from Project view
  @editBlock.State showCodeModal!: boolean;
  @editBlock.State wideMode!: boolean;
  @editBlock.State librariesModalVisibility!: boolean;
  @editBlock.State enteredLibrary!: string;

  @editBlock.Mutation setCodeModalVisibility!: (visible: boolean) => void;
  @editBlock.Mutation setWidePanel!: (wide: boolean) => void;

  @editBlock.Mutation setLibrariesModalVisibility!: (visibility: boolean) => void;
  @editBlock.Mutation setCodeInput!: (code: string) => void;
  @editBlock.Mutation setCodeLanguage!: (lang: SupportedLanguage) => void;
  @editBlock.Mutation setDependencyImports!: (libraries: string[]) => void;
  @editBlock.Mutation setMaxExecutionTime!: (maxExecTime: number) => void;
  @editBlock.Mutation setExecutionMemory!: (memory: number) => void;
  @editBlock.Mutation setLayers!: (layers: string[]) => void;
  @editBlock.Mutation setEnteredLibrary!: (libraryName: string) => void;
  @editBlock.Mutation deleteDependencyImport!: (libraryName: string) => void;
  @editBlock.Mutation addDependencyImport!: (libraryName: string) => void;

  deleteLibrary(library: string) {
    // Do nothing
    if (this.readOnly) {
      return;
    }

    this.deleteDependencyImport(library);
  }

  addLibrary(e: Event) {
    e.preventDefault();

    // Do nothing
    if (this.readOnly) {
      return;
    }

    this.addDependencyImport(this.enteredLibrary);

    // Reset input
    this.setEnteredLibrary('');
  }

  public changeCodeLanguage(language: SupportedLanguage) {
    // We need to reset the libraries
    // Otherwise you'll have npm libraries when you switch to Python :/
    this.setDependencyImports([]);
    this.setCodeLanguage(language);
  }

  public closeLibraryModal() {
    if (this.selectedNode === null || this.selectedNode.type !== WorkflowStateType.LAMBDA) {
      console.error("You don't have a node currently selected so I can't check the build status!");
      return;
    }
    const libraries = deepJSONCopy(this.selectedNode.libraries);
    const params: libraryBuildArguments = {
      language: this.selectedNode.language as SupportedLanguage,
      libraries: libraries
    };
    startLibraryBuild(params);
    this.setLibrariesModalVisibility(false);
  }

  private viewLibraryModal() {
    const setEnteredLibrary = this.readOnly ? nopWrite : this.setEnteredLibrary;

    // Reset library name input
    setEnteredLibrary('');
    this.setLibrariesModalVisibility(true);
  }

  public renderCodeEditorModal() {
    const nameString = `Edit Code for '${this.selectedNode.name}'`;

    const setCodeModalVisibility = this.readOnly ? this.setCodeModalVisibilityDeployment : this.setCodeModalVisibility;
    const showCodeModal = this.readOnly ? this.showCodeModalDeployment : this.showCodeModal;

    const RunLambdaContainer = this.readOnly ? RunDeployedCodeBlockContainer : RunEditorCodeBlockContainer;

    const modalOnHandlers = {
      hidden: () => setCodeModalVisibility(false)
    };

    return (
      <b-modal
        ref={`code-modal-${this.selectedNode.id}`}
        on={modalOnHandlers}
        hide-footer={true}
        size="xl no-max-width"
        title={nameString}
        visible={showCodeModal}
      >
        <div class="text-center display--flex flex-direction--column code-modal-editor-container overflow--scroll-y-auto overflow--hidden-x">
          <div class="width--100percent flex-grow--1 display--flex">{this.renderCodeEditor()}</div>
          <div class="width--100percent">
            <RunLambdaContainer props={{ displayMode: RunLambdaDisplayMode.fullscreen }} />
          </div>
        </div>
      </b-modal>
    );
  }

  public renderCodeEditor() {
    const setCodeInput = this.readOnly ? nopWrite : this.setCodeInput;

    const editorProps: EditorProps = {
      name: 'block-code',
      lang: this.selectedNode.language,
      readOnly: this.readOnly,
      content: this.selectedNode.code,
      onChange: setCodeInput
    };

    return <RefineryCodeEditor props={editorProps} />;
  }

  public renderCodeEditorContainer() {
    const selectedNode = this.selectedNode;

    const setWidePanel = this.readOnly ? this.setWidePanelDeployment : this.setWidePanel;
    const wideMode = this.readOnly ? this.wideModeDeployment : this.wideMode;
    const setCodeModalVisibility = this.readOnly ? this.setCodeModalVisibilityDeployment : this.setCodeModalVisibility;

    const expandOnClick = { click: () => setWidePanel(!wideMode) };
    const fullscreenOnClick = {
      click: () => setCodeModalVisibility(true)
    };

    const descriptionText = this.readOnly ? null : codeEditorText;

    return (
      <b-form-group id={`code-editor-group-${selectedNode.id}`} description={descriptionText}>
        <div class="display--flex">
          <label class="d-block flex-grow--1 padding-top--normal" htmlFor={`code-editor-${selectedNode.id}`}>
            {this.readOnly ? 'View' : 'Edit'} Block Code:
          </label>
          <b-button on={fullscreenOnClick} class="show-block-container__expand-button">
            <span class="fa fa-expand" />
          </b-button>
          <b-button on={expandOnClick} class="show-block-container__expand-button">
            <span class="fa fa-angle-double-left" />
          </b-button>
        </div>
        <div class="input-group with-focus show-block-container__code-editor">{this.renderCodeEditor()}</div>
      </b-form-group>
    );
  }

  public renderForm(selectedNode: WorkflowState, inputProps: FormProps) {
    const { idPrefix, name, description, type } = inputProps;

    return (
      <b-form-group id={`${idPrefix}-group-${selectedNode.id}`} description={description}>
        <label class="d-block" htmlFor={`${idPrefix}-${selectedNode.id}`}>
          {name}:
        </label>
        <div class="input-group with-focus">
          <b-form-input
            id={`${idPrefix}-${selectedNode.id}`}
            type={type || 'text'}
            required={true}
            max={inputProps.max}
            min={inputProps.min}
            step={inputProps.step}
            readonly={inputProps.readOnly}
            disabled={inputProps.disabled}
            value={inputProps.value}
            {...inputProps}
          />
        </div>
      </b-form-group>
    );
  }

  public renderLanguageSelector() {
    const selectedNode = this.selectedNode;
    const changeCodeLanguage = this.readOnly ? nopWrite : this.changeCodeLanguage;

    return (
      <b-form-group id={`block-language-group-${selectedNode.id}`} description={languagesText}>
        <label class="d-block" htmlFor={`block-language-${selectedNode.id}`}>
          Block Runtime:
        </label>
        <div class="input-group with-focus">
          <b-form-select
            id={`block-language-${selectedNode.id}`}
            value={this.selectedNode.language}
            readonly={this.readOnly}
            disabled={this.readOnly}
            on={{ input: changeCodeLanguage }}
            options={Object.values(SupportedLanguage)}
          />
        </div>
      </b-form-group>
    );
  }

  public renderLibraryTable() {
    // If there are no currently-added libraries
    if (this.selectedNode.libraries.length === 0) {
      return (
        <div class="text-center">
          <i>You currently have no libraries! Add one below.</i>
          <br />
          <a href={LanguageToBaseRepoURLMap[this.selectedNode.language]} target="_blank">
            Click here to find a library for your Code Block.
          </a>
        </div>
      );
    }

    const libraryTable = this.selectedNode.libraries.map(library => {
      const packageRepoLink = LanguageToLibraryRepoURLMap[this.selectedNode.language] + encodeURIComponent(library);
      return (
        <b-list-group-item class="d-flex">
          <span class="float-left d-inline">
            <a href={packageRepoLink} target="_blank">
              {library}
            </a>
          </span>
          <div class="ml-auto float-right d-inline">
            <button type="button" on={{ click: this.deleteLibrary.bind(this, library) }} class="btn btn-danger">
              <span class="fas fa-trash" />
            </button>
          </div>
        </b-list-group-item>
      );
    });
    return <b-list-group>{libraryTable}</b-list-group>;
  }

  public renderLibrariesModal() {
    if (!this.selectedNode) {
      return;
    }

    const librariesModalVisibility = this.readOnly
      ? this.librariesModalVisibilityDeployment
      : this.librariesModalVisibility;

    const enteredLibrary = this.readOnly ? '' : this.enteredLibrary;
    const setEnteredLibrary = this.readOnly ? nopWrite : this.setEnteredLibrary;

    const modalOnHandlers = {
      hidden: () => this.closeLibraryModal()
    };

    return (
      <b-modal
        ref={`libraries-modal-${this.selectedNode.id}`}
        on={modalOnHandlers}
        footer-class="p-2"
        title="Select the libraries for your Code Block"
        visible={librariesModalVisibility}
        ok-only={true}
        ok-variant="secondary"
        ok-title="Close"
      >
        {this.renderLibraryTable()}

        <hr />
        <b-form on={{ submit: this.addLibrary }}>
          <b-form-group
            label="Library name:"
            label-for="library-input-field"
            description="The name of the library you want to install as a dependency."
          >
            <b-form-input
              id="library-input-field"
              type="text"
              required={true}
              placeholder="Enter your library name"
              readonly={this.readOnly}
              disabled={this.readOnly}
              value={enteredLibrary}
              on={{ input: setEnteredLibrary }}
            />
          </b-form-group>
          <b-button type="submit" variant="primary">
            Add Library
          </b-button>
        </b-form>
      </b-modal>
    );
  }

  public renderLibrarySelector() {
    // Go has no libraries, it's done via in-code imports
    if (this.selectedNode.language === SupportedLanguage.GO1_12) {
      return <div />;
    }
    return (
      <b-form-group description="The libraries to install for your Block Code.">
        <label class="d-block">Block Imported Libraries:</label>
        <b-button variant="dark" class="col-12" on={{ click: this.viewLibraryModal }}>
          Modify Libraries (<i>{this.selectedNode.libraries.length.toString()} Imported</i>)
        </b-button>
      </b-form-group>
    );
  }

  public renderAwsLink() {
    if (!this.readOnly) {
      return null;
    }

    return (
      <b-form-group description="Click to open this resource in the AWS Console.">
        <label class="d-block">View in AWS Console:</label>
        <b-button
          variant="dark"
          class="col-12 mb-1"
          href={this.getAwsConsoleUri}
          on={{ click: preventDefaultWrapper(this.openAwsConsoleForBlock) }}
        >
          Open Lambda in AWS
        </b-button>
        <b-button
          variant="dark"
          class="col-12 mb-1"
          href={this.getLambdaMonitorUri}
          on={{ click: preventDefaultWrapper(this.openAwsMonitorForCodeBlock) }}
        >
          CloudWatch Graphs
        </b-button>
        <b-button
          variant="dark"
          class="col-12"
          href={this.getLambdaCloudWatchUri}
          on={{ click: preventDefaultWrapper(this.openAwsCloudwatchForCodeBlock) }}
        >
          CloudWatch Logs
        </b-button>
      </b-form-group>
    );
  }

  public renderBlockVariables() {
    const editEnvironmentVariablesWrapperProps: EditEnvironmentVariablesWrapperProps = {
      selectedNode: this.selectedNode,
      readOnly: this.readOnly
    };

    return (
      <b-form-group description="Click to view the variables passed to the block at runtime.">
        <label class="d-block">Block Variable Configuration:</label>
        <EditEnvironmentVariablesWrapper props={editEnvironmentVariablesWrapperProps} />
      </b-form-group>
    );
  }

  public render(): VNode {
    const setMaxExecutionTime = this.readOnly ? nopWrite : this.setMaxExecutionTime;
    const setExecutionMemory = this.readOnly ? nopWrite : this.setExecutionMemory;

    const maxExecutionTimeProps: FormProps = {
      idPrefix: 'max-execution',
      description: maxExecutionTimeText,
      name: 'Max Execution Time (seconds)',
      placeholder: '30',
      min: 15,
      max: 60 * 15,
      step: 15,

      type: 'number',
      readonly: this.readOnly,
      disabled: this.readOnly,
      value: this.selectedNode.max_execution_time.toString(),
      on: { change: setMaxExecutionTime }
    };

    const maxMemoryProps: FormProps = {
      idPrefix: 'max-memory',
      description: maxExecutionMemoryText,
      name: 'Instance Max Memory Size (MBs)',
      placeholder: '768',
      type: 'number',
      number: true,
      max: 3072,
      min: 128,
      step: 64,
      readonly: this.readOnly,
      disabled: this.readOnly,
      value: this.selectedNode.memory.toString(),
      on: { change: setExecutionMemory }
    };

    // Fork the display for read-only/deployment view to make the UX more clear for what pane the user is in.
    if (this.readOnly) {
      return (
        <div>
          <BlockDocumentationButton props={{ docLink: 'https://docs.refinery.io/blocks/#code-block' }} />
          <BlockNameInput props={{ selectedNode: this.selectedNode, readOnly: this.readOnly }} />
          {this.renderCodeEditorContainer()}
          {this.renderBlockVariables()}
<<<<<<< HEAD
=======
          {this.renderAwsLink()}
>>>>>>> 167ccf5a
          {this.renderLanguageSelector()}
          {this.renderForm(this.selectedNode, maxExecutionTimeProps)}
          {this.renderForm(this.selectedNode, maxMemoryProps)}
          {this.renderCodeEditorModal()}
        </div>
      );
    }

    return (
      <div>
        <BlockDocumentationButton props={{ docLink: 'https://docs.refinery.io/blocks/#code-block' }} />
        <BlockNameInput props={{ selectedNode: this.selectedNode, readOnly: this.readOnly }} />
        {this.renderCodeEditorContainer()}
        {this.renderAwsLink()}
        {this.renderBlockVariables()}
        {this.renderLibrarySelector()}
        {/*<b-button variant="dark" class="col-12 mb-3">*/}
        {/*  Edit Environment Variables*/}
        {/*</b-button>*/}
        {this.renderLanguageSelector()}
        {this.renderForm(this.selectedNode, maxExecutionTimeProps)}
        {this.renderForm(this.selectedNode, maxMemoryProps)}
        {this.renderCodeEditorModal()}
        {this.renderLibrariesModal()}
      </div>
    );
  }
}<|MERGE_RESOLUTION|>--- conflicted
+++ resolved
@@ -453,10 +453,7 @@
           <BlockNameInput props={{ selectedNode: this.selectedNode, readOnly: this.readOnly }} />
           {this.renderCodeEditorContainer()}
           {this.renderBlockVariables()}
-<<<<<<< HEAD
-=======
           {this.renderAwsLink()}
->>>>>>> 167ccf5a
           {this.renderLanguageSelector()}
           {this.renderForm(this.selectedNode, maxExecutionTimeProps)}
           {this.renderForm(this.selectedNode, maxMemoryProps)}
