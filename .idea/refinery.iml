<?xml version="1.0" encoding="UTF-8"?>
<module type="JAVA_MODULE" version="4">
  <component name="FacetManager">
    <facet type="Python" name="Python">
      <configuration sdkName="" />
    </facet>
  </component>
  <component name="NewModuleRootManager" inherit-compiler-output="true">
    <exclude-output />
    <content url="file://$MODULE_DIR$">
      <sourceFolder url="file://$MODULE_DIR$/front-end/node_modules" type="java-resource" />
<<<<<<< HEAD
      <excludeFolder url="file://$MODULE_DIR$/api" />
=======
      <sourceFolder url="file://$MODULE_DIR$/api" isTestSource="false" />
      <sourceFolder url="file://$MODULE_DIR$/front-end" isTestSource="false" />
>>>>>>> fd912bce
      <excludeFolder url="file://$MODULE_DIR$/api/custom-runtime/base-src/boto3" />
      <excludeFolder url="file://$MODULE_DIR$/api/custom-runtime/base-src/boto3-1.9.96.dist-info" />
      <excludeFolder url="file://$MODULE_DIR$/api/custom-runtime/base-src/botocore" />
      <excludeFolder url="file://$MODULE_DIR$/api/custom-runtime/base-src/botocore-1.12.96.dist-info" />
      <excludeFolder url="file://$MODULE_DIR$/api/custom-runtime/base-src/concurrent" />
      <excludeFolder url="file://$MODULE_DIR$/api/custom-runtime/base-src/dateutil" />
      <excludeFolder url="file://$MODULE_DIR$/api/custom-runtime/base-src/docutils" />
      <excludeFolder url="file://$MODULE_DIR$/api/custom-runtime/base-src/docutils-0.14.dist-info" />
      <excludeFolder url="file://$MODULE_DIR$/api/custom-runtime/base-src/futures-3.2.0.dist-info" />
      <excludeFolder url="file://$MODULE_DIR$/api/custom-runtime/base-src/jmespath" />
      <excludeFolder url="file://$MODULE_DIR$/api/custom-runtime/base-src/jmespath-0.9.3.dist-info" />
      <excludeFolder url="file://$MODULE_DIR$/api/custom-runtime/base-src/pkg_resources" />
      <excludeFolder url="file://$MODULE_DIR$/api/custom-runtime/base-src/pkg_resources-0.0.0.dist-info" />
      <excludeFolder url="file://$MODULE_DIR$/api/custom-runtime/base-src/python_dateutil-2.8.0.dist-info" />
      <excludeFolder url="file://$MODULE_DIR$/api/custom-runtime/base-src/redis" />
      <excludeFolder url="file://$MODULE_DIR$/api/custom-runtime/base-src/redis-3.1.0.dist-info" />
      <excludeFolder url="file://$MODULE_DIR$/api/custom-runtime/base-src/s3transfer" />
      <excludeFolder url="file://$MODULE_DIR$/api/custom-runtime/base-src/s3transfer-0.2.0.dist-info" />
      <excludeFolder url="file://$MODULE_DIR$/api/custom-runtime/base-src/setuptools" />
      <excludeFolder url="file://$MODULE_DIR$/api/custom-runtime/base-src/setuptools-40.8.0.dist-info" />
      <excludeFolder url="file://$MODULE_DIR$/api/custom-runtime/base-src/six-1.12.0.dist-info" />
      <excludeFolder url="file://$MODULE_DIR$/api/custom-runtime/base-src/urllib3" />
      <excludeFolder url="file://$MODULE_DIR$/api/custom-runtime/base-src/urllib3-1.24.1.dist-info" />
      <excludeFolder url="file://$MODULE_DIR$/api/custom-runtime/base-src/wheel" />
      <excludeFolder url="file://$MODULE_DIR$/api/custom-runtime/base-src/wheel-0.33.0.dist-info" />
      <excludeFolder url="file://$MODULE_DIR$/api/env" />
      <excludeFolder url="file://$MODULE_DIR$/customer-docs" />
      <excludeFolder url="file://$MODULE_DIR$/env" />
      <excludeFolder url="file://$MODULE_DIR$/front-end/dist" />
      <excludeFolder url="file://$MODULE_DIR$/front-end/public/js" />
      <excludeFolder url="file://$MODULE_DIR$/gui" />
      <excludeFolder url="file://$MODULE_DIR$/gui/js/vendor" />
      <excludeFolder url="file://$MODULE_DIR$/install/env" />
      <excludeFolder url="file://$MODULE_DIR$/nginx-container/front-end-dist" />
      <excludeFolder url="file://$MODULE_DIR$/www" />
    </content>
    <orderEntry type="inheritedJdk" />
    <orderEntry type="sourceFolder" forTests="false" />
  </component>
  <component name="PackageRequirementsSettings">
    <option name="requirementsPath" value="$MODULE_DIR$/api/requirements.txt" />
  </component>
  <component name="TestRunnerService">
    <option name="PROJECT_TEST_RUNNER" value="Unittests" />
  </component>
</module><|MERGE_RESOLUTION|>--- conflicted
+++ resolved
@@ -9,12 +9,9 @@
     <exclude-output />
     <content url="file://$MODULE_DIR$">
       <sourceFolder url="file://$MODULE_DIR$/front-end/node_modules" type="java-resource" />
-<<<<<<< HEAD
       <excludeFolder url="file://$MODULE_DIR$/api" />
-=======
       <sourceFolder url="file://$MODULE_DIR$/api" isTestSource="false" />
       <sourceFolder url="file://$MODULE_DIR$/front-end" isTestSource="false" />
->>>>>>> fd912bce
       <excludeFolder url="file://$MODULE_DIR$/api/custom-runtime/base-src/boto3" />
       <excludeFolder url="file://$MODULE_DIR$/api/custom-runtime/base-src/boto3-1.9.96.dist-info" />
       <excludeFolder url="file://$MODULE_DIR$/api/custom-runtime/base-src/botocore" />
