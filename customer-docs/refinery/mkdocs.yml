--- conflicted
+++ resolved
@@ -10,11 +10,8 @@
   - "Debugging & Logging": "debugging/index.md"
   - Tutorials:
     - "Making an API Endpoint": "tutorials/api-endpoints/index.md"
-<<<<<<< HEAD
     - "Effortless Serverless Map Reduce": "tutorials/fan-out-fan-in/index.md"
     - "Scraping a Million URLs in a Lunch Break": "tutorials/scraping-a-million-urls/index.md"
-=======
->>>>>>> a9ab1039
 theme: material
 markdown_extensions:
   - admonition
